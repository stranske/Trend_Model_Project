#!/usr/bin/env python3
# ruff: noqa=E402
"""
Demo script showing the before/after behavior of the export bundle fix.

Run this to see the improvements in temporary file handling.
"""

import os
from unittest import mock

<<<<<<< HEAD
from trend_analysis.io import export_bundle, _TEMP_FILES_TO_CLEANUP
from unittest import mock
=======
# Add src to path then import (ignore E402 due to path setup for demo script)
from trend_portfolio_app.io_utils import export_bundle, _TEMP_FILES_TO_CLEANUP
>>>>>>> 2777668c


def create_mock_results():
    """Create a mock results object for testing."""
    mock_results = mock.MagicMock()

    def mock_to_csv(path, header=None):
        with open(path, "w") as f:
            f.write("return\n0.05\n0.03\n-0.01\n0.02\n")

    mock_results.portfolio.to_csv = mock_to_csv

    def mock_event_log():
        log_mock = mock.MagicMock()

        def mock_log_to_csv(path):
            with open(path, "w") as f:
                f.write("event,timestamp\n")
                f.write("rebalance,2023-01-01\n")
                f.write("rebalance,2023-02-01\n")
                f.write("rebalance,2023-03-01\n")

        log_mock.to_csv = mock_log_to_csv
        return log_mock

    mock_results.event_log_df = mock_event_log
    mock_results.summary.return_value = {
        "total_return": 0.15,
        "sharpe_ratio": 1.2,
        "max_drawdown": -0.05,
        "volatility": 0.08,
    }

    return mock_results


def show_before_after_comparison():
    """Demonstrate the before vs after behavior."""
    print("=" * 60)
    print("EXPORT BUNDLE CLEANUP FIX - DEMONSTRATION")
    print("=" * 60)
    print()

    print("🔍 ISSUE ANALYSIS:")
    print("  ❌ OLD: Files created in working directory (trend_app_run_*)")
    print("  ❌ OLD: No cleanup - files accumulate over time")
    print("  ❌ OLD: Manual directory/ZIP file management")
    print("  ❌ OLD: No caching - regenerates identical bundles")
    print()

    print("✅ SOLUTION:")
    print("  ✓ NEW: Files created in system temp directory (/tmp)")
    print("  ✓ NEW: Automatic cleanup on process exit")
    print("  ✓ NEW: Proper temporary file handling")
    print("  ✓ NEW: Streamlit caching to avoid regeneration")
    print()

    # Show working directory state
    cwd_files_before = [f for f in os.listdir(".") if "trend_app_run" in f]
    print(f"📁 Working directory before: {len(cwd_files_before)} trend files")

    # Create test data
    mock_results = create_mock_results()
    configs = [
        {"lookback_period": 252, "rebalance_freq": "monthly"},
        {"lookback_period": 126, "rebalance_freq": "weekly"},
        {"lookback_period": 60, "rebalance_freq": "daily"},
    ]

    print()
    print("🔧 CREATING EXPORT BUNDLES...")
    print()

    bundle_paths = []
    for i, config in enumerate(configs):
        config["run_id"] = i + 1
        bundle_path = export_bundle(mock_results, config)
        bundle_paths.append(bundle_path)

        print(f"  Bundle {i+1}:")
        print(f"    📦 File: {os.path.basename(bundle_path)}")
        print(f"    📍 Location: {os.path.dirname(bundle_path)}")
        print(f"    📊 Size: {os.path.getsize(bundle_path):,} bytes")
        print(f"    ✅ Exists: {os.path.exists(bundle_path)}")
        print()

    # Show results
    cwd_files_after = [f for f in os.listdir(".") if "trend_app_run" in f]
    print("📋 RESULTS:")
    print(f"  📁 Working directory after: {len(cwd_files_after)} trend files")
    print(f"  🗂️  Temp files created: {len(bundle_paths)}")
    print(f"  🧹 Files registered for cleanup: {len(_TEMP_FILES_TO_CLEANUP)}")
    print()

    # Show bundle contents
    import zipfile

    print("📄 BUNDLE CONTENTS (first bundle):")
    with zipfile.ZipFile(bundle_paths[0], "r") as z:
        for file_info in z.infolist():
            print(f"  📋 {file_info.filename} ({file_info.file_size} bytes)")
    print()

    print("💡 KEY IMPROVEMENTS:")
    print("  🎯 No working directory pollution")
    print("  🔄 Automatic cleanup on process exit")
    print("  ⚡ Streamlit caching prevents regeneration")
    print("  🛡️  Proper exception handling")
    print("  🔗 Backward compatible API")
    print()

    print("🎉 SOLUTION SUCCESSFULLY IMPLEMENTED!")
    print("=" * 60)

    return bundle_paths


if __name__ == "__main__":
    bundles = show_before_after_comparison()

    # Optional: Manual cleanup demo
    print("\n💻 Optional manual cleanup demo:")
    print("  (Files will be auto-cleaned on exit anyway)")

    from trend_analysis.io import cleanup_bundle_file

    for i, bundle in enumerate(bundles[:1]):  # Just clean one as demo
        print(f"  🧹 Cleaning bundle {i+1}...")
        cleanup_bundle_file(bundle)
        print(f"    ✓ Cleaned: {not os.path.exists(bundle)}")

    print()
    print("🏁 Demo complete. Remaining files will auto-cleanup on exit.")<|MERGE_RESOLUTION|>--- conflicted
+++ resolved
@@ -9,13 +9,8 @@
 import os
 from unittest import mock
 
-<<<<<<< HEAD
 from trend_analysis.io import export_bundle, _TEMP_FILES_TO_CLEANUP
 from unittest import mock
-=======
-# Add src to path then import (ignore E402 due to path setup for demo script)
-from trend_portfolio_app.io_utils import export_bundle, _TEMP_FILES_TO_CLEANUP
->>>>>>> 2777668c
 
 
 def create_mock_results():
