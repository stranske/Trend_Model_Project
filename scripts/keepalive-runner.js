'use strict';

function parseJson(value, fallback) {
  try {
    return value ? JSON.parse(value) : fallback;
  } catch (error) {
    return fallback;
  }
}

function coerceBool(value, fallback) {
  if (value === null || value === undefined) {
    return fallback;
  }

  const normalised = String(value).trim().toLowerCase();
  if (!normalised) {
    return fallback;
  }

  const truthy = new Set(['true', '1', 'yes', 'on']);
  const falsy = new Set(['false', '0', 'no', 'off']);
  if (truthy.has(normalised)) {
    return true;
  }
  if (falsy.has(normalised)) {
    return false;
  }
  return fallback;
}

function coerceNumber(value, fallback, { min } = { min: 0 }) {
  if (value === null || value === undefined) {
    return fallback;
  }
  const num = Number(value);
  if (!Number.isFinite(num) || num <= (min ?? 0)) {
    return fallback;
  }
  return num;
}

function dedupe(values) {
  const seen = new Set();
  const unique = [];
  for (const value of values) {
    if (!seen.has(value)) {
      seen.add(value);
      unique.push(value);
    }
  }
  return unique;
}

function normaliseLogin(login) {
  const base = String(login ?? '').trim().toLowerCase();
  if (!base) {
    return '';
  }
  return base.replace(/\[bot\]$/i, '');
}

function parseAgentLoginEntries(source, fallbackEntries) {
  const rawEntries = String(source ?? '')
    .split(',')
    .map((value) => value.trim())
    .filter(Boolean);

<<<<<<< HEAD
  const entries = rawEntries.length ? rawEntries : fallbackEntries;
  const seen = new Set();
  const result = [];

  for (const entry of entries) {
    const login = entry.trim();
=======
  const entries = (rawEntries.length ? rawEntries : fallbackEntries).map((value) => value.trim());
  const seen = new Set();
  const result = [];

  for (const login of entries) {
>>>>>>> 5d292183
    if (!login) {
      continue;
    }

    const normalized = normaliseLogin(login);
    if (!normalized || seen.has(normalized)) {
      continue;
    }

    seen.add(normalized);
<<<<<<< HEAD
    result.push({ login, normalized });
=======
    result.push({ original: login, normalized });
>>>>>>> 5d292183
  }

  return result;
}

function extractUncheckedTasks(body, limit = 5) {
  if (!body) {
    return [];
  }

  const lines = String(body)
    .split(/\r?\n/)
    .map((line) => line.trim())
    .filter(Boolean);

  const tasks = [];
  for (const line of lines) {
<<<<<<< HEAD
    const match = line.match(/^- \[ \] \s*(.+)$/i);
=======
    const match = line.match(/^- \[ \]\s*(.+)$/i);
>>>>>>> 5d292183
    if (match) {
      const task = match[1].trim();
      if (task) {
        tasks.push(task);
      }
    }
    if (tasks.length >= limit) {
      break;
    }
  }
  return tasks;
}

function escapeRegExp(value) {
  return String(value ?? '').replace(/[\\^$.*+?()[\]{}|]/g, '\\$&');
}

function detectKeepaliveSentinel(comments, { sentinelPattern, headerPattern, agentLogins }) {
  if (!Array.isArray(comments) || !comments.length) {
    return null;
  }

  const codexLogins = new Set(agentLogins.map(normaliseLogin));
  codexLogins.add('stranske-automation-bot');
  const codexMentionPattern = /@codex\b/i;

  const sorted = [...comments].sort(
    (a, b) => new Date(b.updated_at || b.created_at) - new Date(a.updated_at || a.created_at)
  );

  for (const comment of sorted) {
    const body = comment?.body || '';
    if (!body) {
      continue;
    }

    if (!(sentinelPattern.test(body) || headerPattern.test(body))) {
      continue;
    }

    const login = normaliseLogin(comment?.user?.login);
    if (codexLogins.has(login) || codexMentionPattern.test(body)) {
      return { comment, login };
    }
  }

  return null;
}

function detectExistingKeepalive(comments, { marker, agentLogins, headerPattern }) {
  if (!Array.isArray(comments) || !comments.length) {
    return [];
  }

  const markerToken = String(marker || '').trim();
  const automationLogins = new Set(agentLogins.map(normaliseLogin));
  automationLogins.add('stranske-automation-bot');

  const looksLikeKeepalive = (comment, body) => {
    const login = normaliseLogin(comment?.user?.login);
    if (!automationLogins.has(login)) {
      return false;
    }

    if (markerToken && body.includes(markerToken)) {
      return true;
    }

    if (headerPattern.test(body)) {
      return true;
    }

    const lower = body.toLowerCase();
    return (
      lower.includes('keepalive mode:') ||
      (lower.includes('@codex plan-and-execute') && lower.includes('checklist'))
    );
  };

  return comments
    .map((comment) => {
      const body = comment?.body || '';
      if (!body) {
        return null;
      }

      const markerPresent = markerToken && body.includes(markerToken);
      if (!(markerPresent || looksLikeKeepalive(comment, body))) {
        return null;
      }

      return {
        comment,
        id: comment.id,
        body,
        timestamp: new Date(comment.updated_at || comment.created_at).getTime(),
      };
    })
    .filter(Boolean)
    .sort((a, b) => (b.timestamp || 0) - (a.timestamp || 0));
}

function summariseList(items, limit = 20) {
  if (items.length <= limit) {
    return items;
  }
  const hidden = items.length - limit;
  return [
    ...items.slice(0, limit),
    `${hidden} more entries not shown to avoid excessive summary noise.`
  ];
}

async function runKeepalive({ core, github, context, env = process.env }) {
  const rawOptions = env.OPTIONS_JSON || '{}';
  const dryRun = (env.DRY_RUN || '').trim().toLowerCase() === 'true';
  const options = parseJson(rawOptions, {});
  const summary = core.summary;
  const pausedLabel = 'agents:paused';

  const addHeading = () => {
    summary.addHeading('Codex Keepalive');
    summary.addRaw(`Dry run: **${dryRun ? 'enabled' : 'disabled'}**`).addEOL();
  };

  const keepaliveEnabled = coerceBool(
    options.enable_keepalive ?? options.keepalive_enabled,
    true
  );
  if (!keepaliveEnabled) {
    core.info('Codex keepalive disabled via options_json.');
    addHeading();
    summary.addRaw('Skip requested via options_json.').addEOL();
    summary.addRaw('Skipped 0 paused PRs.').addEOL();
    summary.addRaw('Evaluated pull requests: 0').addEOL();
    await summary.write();
    return;
  }

  const idleMinutes = coerceNumber(options.keepalive_idle_minutes, 10, { min: 0 });
  const repeatMinutes = coerceNumber(options.keepalive_repeat_minutes, 30, { min: 0 });

  // When orchestrator is triggered by Gate completion, we want immediate keepalive activation
  const triggeredByGate = coerceBool(options.triggered_by_gate, false);
  const effectiveIdleMinutes = triggeredByGate ? 0 : idleMinutes;
  // When checking for recent commands, always use the full idle period even if triggered by Gate
  // This prevents keepalive from interrupting fresh human commands

  const labelSource = options.keepalive_labels ?? options.keepalive_label ?? 'agents:keepalive,agent:codex';
  let targetLabels = String(labelSource)
    .split(',')
    .map((value) => value.trim().toLowerCase())
    .filter(Boolean);
  if (!targetLabels.length) {
    targetLabels = ['agents:keepalive', 'agent:codex'];
  }
  targetLabels = dedupe(targetLabels);

  const commandRaw = options.keepalive_command ?? '@codex';
  const command = String(commandRaw).trim() || '@codex';
  const commandLower = command.toLowerCase();

  const markerRaw = options.keepalive_marker ?? '<!-- codex-keepalive-marker -->';
  const marker = String(markerRaw);

  const sentinelRaw = options.keepalive_sentinel ?? '[keepalive]';
  const sentinelPattern = new RegExp(escapeRegExp(sentinelRaw), 'i');
  const keepaliveHeaderPattern = /###\s*Keepalive:\s*(on|enabled)/i;

  const instructionTemplateRaw = options.keepalive_instruction ?? '';
  const instructionTemplate = String(instructionTemplateRaw).trim();

<<<<<<< HEAD
  const agentSource = options.keepalive_agent_logins ?? 'chatgpt-codex-connector[bot],stranske-automation-bot';
  const agentEntries = parseAgentLoginEntries(agentSource, [
    'chatgpt-codex-connector[bot]',
    'stranske-automation-bot',
  ]);
  const agentLogins = agentEntries.map(({ normalized }) => normalized);
=======
  const agentSource = options.keepalive_agent_logins ?? 'chatgpt-codex-connector,chatgpt-codex-connector[bot],stranske-automation-bot';
  const agentEntries = parseAgentLoginEntries(agentSource, [
    'chatgpt-codex-connector',
    'chatgpt-codex-connector[bot]',
    'stranske-automation-bot',
  ]);
  let agentLogins = agentEntries.map(({ normalized }) => normalized);
  agentLogins = dedupe(agentLogins);
>>>>>>> 5d292183

  const owner = context.repo.owner;
  const repo = context.repo.repo;
  const now = Date.now();
  const triggered = [];
  const refreshed = [];
  const previews = [];
  const paused = [];
  const skipped = [];
  let skippedCount = 0;
  let scanned = 0;
  addHeading();
  summary
    .addRaw(`Target labels: ${targetLabels.map((label) => `**${label}**`).join(', ')}`)
    .addEOL();
  summary
    .addRaw(
<<<<<<< HEAD
      `Agent logins: ${agentEntries
        .map(({ login }) => `**${login}**`)
=======
      `Agent logins: ${agentLogins
        .map((login) => `**${login}**`)
>>>>>>> 5d292183
        .join(', ')}`
    )
    .addEOL();

  const paginatePulls = github.paginate.iterator(
    github.rest.pulls.list,
    { owner, repo, state: 'open', per_page: 50 }
  );

  const fetchIssueComments = async (issueNumber) => {
    const comments = [];
    const perPage = 100;
    const hasIterator = Boolean(github.paginate?.iterator);

    if (hasIterator) {
      const iterator = github.paginate.iterator(github.rest.issues.listComments, {
        owner,
        repo,
        issue_number: issueNumber,
        per_page: perPage,
      });

      for await (const page of iterator) {
        const data = Array.isArray(page.data) ? page.data : [];
        if (data.length) {
          comments.push(...data);
        }
      }
    } else {
      let page = 1;
      while (true) {
        const { data } = await github.rest.issues.listComments({
          owner,
          repo,
          issue_number: issueNumber,
          per_page: perPage,
          page,
        });
        if (!Array.isArray(data) || !data.length) {
          break;
        }
        comments.push(...data);
        if (data.length < perPage) {
          break;
        }
        page += 1;
      }
    }

    return comments;
  };

  for await (const page of paginatePulls) {
    for (const pr of page.data) {
      scanned += 1;
      const labelNames = (pr.labels || []).map((label) =>
        (typeof label === 'string' ? label : label?.name || '').toLowerCase()
      );

      const prNumber = pr.number;
      const headRef = String(pr.head?.ref || '').trim();
      const recordSkip = (reason, { paused: pausedEntry = false } = {}) => {
        const entry = `#${prNumber} – ${reason}`;
        skipped.push(entry);
        skippedCount += 1;
        if (pausedEntry) {
          paused.push(entry);
        }
        core.info(`#${prNumber}: skipped – ${reason}`);
      };

      if (labelNames.includes(pausedLabel)) {
        recordSkip('keepalive paused via agents:paused label', { paused: true });
        continue;
      }

      const comments = await fetchIssueComments(prNumber);
      if (!comments.length) {
        recordSkip('no timeline comments');
        continue;
      }

      const hasTargetLabel = targetLabels.some((label) => labelNames.includes(label));

      if (!hasTargetLabel) {
        const sentinel = detectKeepaliveSentinel(comments, {
          sentinelPattern,
          headerPattern: keepaliveHeaderPattern,
          agentLogins,
        });

        if (!sentinel) {
          recordSkip('keepalive opt-in not detected');
          continue;
        }

        core.info(`#${prNumber}: keepalive opted-in via sentinel comment ${sentinel.comment?.html_url || ''}.`);
      }

      const botComments = comments
        .filter((comment) => agentLogins.includes(normaliseLogin(comment.user?.login)))
        .sort((a, b) => new Date(a.updated_at || a.created_at) - new Date(b.updated_at || b.created_at));
      if (!botComments.length) {
        recordSkip('Codex has not commented yet');
        continue;
      }

      const lastAgentComment = botComments[botComments.length - 1];
      const lastAgentTs = new Date(lastAgentComment.updated_at || lastAgentComment.created_at).getTime();
      if (!Number.isFinite(lastAgentTs)) {
        recordSkip('unable to parse Codex timestamp');
        continue;
      }

      const minutesSinceAgent = (now - lastAgentTs) / 60000;
      if (minutesSinceAgent < effectiveIdleMinutes) {
        recordSkip(`last Codex activity ${minutesSinceAgent.toFixed(1)} minutes ago (< ${effectiveIdleMinutes})`);
        continue;
      }

      // Skip the mention guard for Gate-triggered sweeps to keep responsiveness high.
      if (!triggeredByGate) {
        const agentMentionPattern = /@(codex|claude|agent)\b/i;
        const agentMentionComments = comments
          .filter((comment) => agentMentionPattern.test(comment.body || ''))
          .sort((a, b) => new Date(a.created_at) - new Date(b.created_at));

        if (agentMentionComments.length > 0) {
          const latestMentionComment = agentMentionComments[agentMentionComments.length - 1];
          const latestMentionTs = new Date(latestMentionComment.created_at).getTime();

          if (Number.isFinite(latestMentionTs)) {
            const minutesSinceMention = (now - latestMentionTs) / 60000;
            const mentionWindow = Math.max(idleMinutes, 1);

            if (minutesSinceMention <= mentionWindow) {
              let allCommits = [];
              let page = 1;
              let fetched;
              do {
                const { data: commitsPage } = await github.rest.pulls.listCommits({
                  owner,
                  repo,
                  pull_number: prNumber,
                  per_page: 100,
                  page,
                });
                fetched = commitsPage.length;
                allCommits = allCommits.concat(commitsPage);
                page += 1;
              } while (fetched === 100);

              const sortedCommits = allCommits.sort((a, b) => {
                const aDate = new Date(a.commit.committer?.date || a.commit.author?.date || 0);
                const bDate = new Date(b.commit.committer?.date || b.commit.author?.date || 0);
                return bDate - aDate;
              });

              if (sortedCommits.length > 0) {
                const latestCommit = sortedCommits[0];
                const latestCommitTs = new Date(latestCommit.commit.committer?.date || latestCommit.commit.author?.date).getTime();
                if (Number.isFinite(latestCommitTs) && latestMentionTs > latestCommitTs) {
                  recordSkip(`waiting for commit after @agent command (${minutesSinceMention.toFixed(1)} minutes ago)`);
                  continue;
                }
              } else {
                recordSkip(`waiting for first commit after @agent command (${minutesSinceMention.toFixed(1)} minutes ago)`);
                continue;
              }
            }
          }
        }
      }

      const checklistComments = botComments
        .map((comment) => {
          const body = comment.body || '';
          const unchecked = (body.match(/- \[ \]/g) || []).length;
          const checked = (body.match(/- \[x\]/gi) || []).length;
          const total = unchecked + checked;
          return { comment, unchecked, total };
        })
        .filter((entry) => entry.total > 0 && entry.unchecked > 0)
        .sort((a, b) => new Date(b.comment.updated_at || b.comment.created_at) - new Date(a.comment.updated_at || a.comment.created_at));

      const latestChecklist = checklistComments[0];
      if (!latestChecklist) {
        recordSkip('no Codex checklist with outstanding tasks');
        continue;
      }

      const keepaliveCandidates = detectExistingKeepalive(comments, {
        marker,
        agentLogins,
        headerPattern: keepaliveHeaderPattern,
      });
      const latestKeepalive = keepaliveCandidates[0];
      if (latestKeepalive && !triggeredByGate) {
        const lastKeepaliveTs = latestKeepalive.timestamp;
        const minutesSinceKeepalive = (now - lastKeepaliveTs) / 60000;
        if (minutesSinceKeepalive < repeatMinutes) {
          recordSkip(`keepalive sent ${minutesSinceKeepalive.toFixed(1)} minutes ago (< ${repeatMinutes})`);
          continue;
        }
      }

      const totalTasks = latestChecklist.total;
      const outstanding = latestChecklist.unchecked;
      const completed = Math.max(0, totalTasks - outstanding);
      const itemWord = outstanding === 1 ? 'item' : 'items';
      const verb = outstanding === 1 ? 'remains' : 'remain';
      const defaultInstruction = `Codex, ${outstanding}/${totalTasks} checklist ${itemWord} ${verb} unchecked (completed ${completed}). Continue executing the plan, write the code and tests needed for the next unchecked tasks, update the checklist, and confirm once everything is complete.`;

      const outstandingTasks = extractUncheckedTasks(latestChecklist.comment.body || '', 5);

      let instruction = instructionTemplate || defaultInstruction;
      const replacements = {
        remaining: String(outstanding),
        total: String(totalTasks),
        completed: String(completed),
      };
      for (const [token, value] of Object.entries(replacements)) {
        instruction = instruction.split(`{${token}}`).join(value);
      }

      const bodyParts = [command];
      if (instruction) {
        bodyParts.push('', instruction);
      }
      if (outstandingTasks.length) {
        bodyParts.push('', 'Outstanding tasks to tackle next:');
        for (const task of outstandingTasks) {
          bodyParts.push(`- ${task}`);
        }
      }
      if (marker) {
        bodyParts.push('', marker);
      }
      const body = bodyParts.join('\n');
      
      // Ensure agent connectors are assigned before posting keepalive
      // This is critical so the agent actually engages when mentioned
      try {
        // Get the current assignees from the PR data we already have
        const currentLogins = (pr.assignees || []).map((a) => normaliseLogin(a.login));
        const missingAgents = agentEntries
          .filter(({ normalized }) => !currentLogins.includes(normalized))
<<<<<<< HEAD
          .map(({ login }) => login);
=======
          .map(({ original }) => original);
>>>>>>> 5d292183

        if (missingAgents.length > 0) {
          core.info(`#${prNumber}: adding missing agent assignees: ${missingAgents.join(', ')}`);
          await github.rest.issues.addAssignees({
            owner,
            repo,
            issue_number: prNumber,
            assignees: missingAgents,
          });
        }
      } catch (error) {
        core.warning(`#${prNumber}: failed to ensure agent assignees: ${error.message}`);
      }
      
      if (dryRun) {
        previews.push(`#${prNumber} – keepalive preview (remaining tasks: ${outstanding})`);
        core.info(`#${prNumber}: dry run – keepalive comment not posted (remaining tasks: ${outstanding}).`);
      } else if (latestKeepalive && latestKeepalive.id) {
        await github.rest.issues.updateComment({
          owner,
          repo,
          comment_id: latestKeepalive.id,
          body,
        });
        refreshed.push(`#${prNumber} – keepalive refreshed (remaining tasks: ${outstanding})`);
        core.info(`#${prNumber}: keepalive refreshed (remaining tasks: ${outstanding}).`);
      } else {
        await github.rest.issues.createComment({ owner, repo, issue_number: prNumber, body });
        triggered.push(`#${prNumber} – keepalive posted (remaining tasks: ${outstanding})`);
        core.info(`#${prNumber}: keepalive posted (remaining tasks: ${outstanding}).`);
      }
    }
  }

  if (dryRun) {
    if (previews.length) {
      summary.addDetails('Previewed keepalive comments', summariseList(previews));
    } else {
      summary.addRaw('No unattended Codex tasks detected (dry run).');
    }
    summary.addRaw(`Previewed keepalive count: ${previews.length}`).addEOL();
  } else {
    if (triggered.length) {
      summary.addDetails('Triggered keepalive comments', summariseList(triggered));
    } else {
      summary.addRaw('No unattended Codex tasks detected.');
    }
    summary.addRaw(`Triggered keepalive count: ${triggered.length}`).addEOL();
    if (refreshed.length) {
      summary.addDetails('Refreshed keepalive comments', summariseList(refreshed));
    }
    summary.addRaw(`Refreshed keepalive count: ${refreshed.length}`).addEOL();
  }
  if (skipped.length) {
    summary.addDetails('Skipped pull requests', summariseList(skipped));
  }
  summary.addRaw(`Skipped keepalive count: ${skippedCount}`).addEOL();
  if (paused.length) {
    summary.addDetails('Paused pull requests', summariseList(paused));
  }
  const pausedLineTemplate = `Skipped ${paused.length} paused PRs.`;
  const pausedLine = paused.length === 1
    ? pausedLineTemplate.replace('PRs.', 'PR.')
    : pausedLineTemplate;
  summary.addRaw(pausedLine).addEOL();
  summary.addRaw(`Evaluated pull requests: ${scanned}`).addEOL();
  await summary.write();
}

module.exports = { runKeepalive };<|MERGE_RESOLUTION|>--- conflicted
+++ resolved
@@ -66,20 +66,11 @@
     .map((value) => value.trim())
     .filter(Boolean);
 
-<<<<<<< HEAD
-  const entries = rawEntries.length ? rawEntries : fallbackEntries;
-  const seen = new Set();
-  const result = [];
-
-  for (const entry of entries) {
-    const login = entry.trim();
-=======
   const entries = (rawEntries.length ? rawEntries : fallbackEntries).map((value) => value.trim());
   const seen = new Set();
   const result = [];
 
   for (const login of entries) {
->>>>>>> 5d292183
     if (!login) {
       continue;
     }
@@ -90,11 +81,7 @@
     }
 
     seen.add(normalized);
-<<<<<<< HEAD
-    result.push({ login, normalized });
-=======
     result.push({ original: login, normalized });
->>>>>>> 5d292183
   }
 
   return result;
@@ -112,11 +99,7 @@
 
   const tasks = [];
   for (const line of lines) {
-<<<<<<< HEAD
-    const match = line.match(/^- \[ \] \s*(.+)$/i);
-=======
     const match = line.match(/^- \[ \]\s*(.+)$/i);
->>>>>>> 5d292183
     if (match) {
       const task = match[1].trim();
       if (task) {
@@ -289,14 +272,6 @@
   const instructionTemplateRaw = options.keepalive_instruction ?? '';
   const instructionTemplate = String(instructionTemplateRaw).trim();
 
-<<<<<<< HEAD
-  const agentSource = options.keepalive_agent_logins ?? 'chatgpt-codex-connector[bot],stranske-automation-bot';
-  const agentEntries = parseAgentLoginEntries(agentSource, [
-    'chatgpt-codex-connector[bot]',
-    'stranske-automation-bot',
-  ]);
-  const agentLogins = agentEntries.map(({ normalized }) => normalized);
-=======
   const agentSource = options.keepalive_agent_logins ?? 'chatgpt-codex-connector,chatgpt-codex-connector[bot],stranske-automation-bot';
   const agentEntries = parseAgentLoginEntries(agentSource, [
     'chatgpt-codex-connector',
@@ -305,7 +280,6 @@
   ]);
   let agentLogins = agentEntries.map(({ normalized }) => normalized);
   agentLogins = dedupe(agentLogins);
->>>>>>> 5d292183
 
   const owner = context.repo.owner;
   const repo = context.repo.repo;
@@ -323,13 +297,8 @@
     .addEOL();
   summary
     .addRaw(
-<<<<<<< HEAD
-      `Agent logins: ${agentEntries
-        .map(({ login }) => `**${login}**`)
-=======
       `Agent logins: ${agentLogins
         .map((login) => `**${login}**`)
->>>>>>> 5d292183
         .join(', ')}`
     )
     .addEOL();
@@ -577,11 +546,7 @@
         const currentLogins = (pr.assignees || []).map((a) => normaliseLogin(a.login));
         const missingAgents = agentEntries
           .filter(({ normalized }) => !currentLogins.includes(normalized))
-<<<<<<< HEAD
-          .map(({ login }) => login);
-=======
           .map(({ original }) => original);
->>>>>>> 5d292183
 
         if (missingAgents.length > 0) {
           core.info(`#${prNumber}: adding missing agent assignees: ${missingAgents.join(', ')}`);
