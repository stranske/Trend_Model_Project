#!/bin/bash

# git_hooks.sh - Set up Git hooks for automatic Codex validation
# Usage: ./scripts/git_hooks.sh [install|uninstall|status]

set -e

# Colors
RED='\033[0;31m'
GREEN='\033[0;32m'
YELLOW='\033[1;33m'
BLUE='\033[0;34m'
CYAN='\033[0;36m'
NC='\033[0m'

GIT_HOOKS_DIR=".git/hooks"
PROJECT_ROOT=$(git rev-parse --show-toplevel)

show_usage() {
    echo "Usage: $0 [install|uninstall|status]"
    echo ""
    echo "Commands:"
    echo "  install   - Install Git hooks for automatic validation"
    echo "  uninstall - Remove installed Git hooks"
    echo "  status    - Show current hook status"
    echo ""
    echo "Hooks that will be installed:"
    echo "  pre-commit    - Fast validation before commits"
    echo "  pre-push      - Comprehensive validation before pushes"
    echo "  post-commit   - Optional notification after commits"
}

install_hooks() {
    echo -e "${CYAN}Installing Git hooks for Codex validation...${NC}"
    
    # Create hooks directory if it doesn't exist
    mkdir -p "$GIT_HOOKS_DIR"
    
    # Pre-commit hook (fast validation with auto-debugging)
    cat > "$GIT_HOOKS_DIR/pre-commit" << 'EOF'
#!/bin/bash
# Pre-commit hook: Fast validation for Codex commits

set -e

echo "🔍 Running pre-commit validation..."

# Check if we're in the right directory
if [[ ! -f "scripts/validate_fast.sh" ]]; then
    echo "
    Validation script not found, skipping pre-commit checks"
    exit 0
fi

LOG_FILE="$HOME/.pre_commit_autofix.log"

# Run fast validation on staged changes
if ! ./scripts/validate_fast.sh --commit-range=HEAD; then
    echo ""
    echo "❌ Initial pre-commit validation failed"
    echo "🔧 Attempting automatic fixes..."
<<<<<<< HEAD
    if ./scripts/fix_common_issues.sh > "$LOG_FILE" 2>&1; then
        git add -u
        echo "♻️  Re-running validation after fixes..."
        if ./scripts/validate_fast.sh --commit-range=HEAD; then
            echo "✅ Validation passed after automatic fixes!"
            echo "📋 Auto-fix log saved to $LOG_FILE"
            echo "⚠️  Review the staged changes and re-run commit."
=======
    if ./scripts/fix_common_issues.sh > "$HOME/.pre_commit_autofix.log" 2>&1; then
        echo "📄 Auto-fix log saved to $HOME/.pre_commit_autofix.log"
        echo "📝 Staging auto-fixed files..."
        git add -u
        echo "♻️  Re-running validation after fixes..."
        if ./scripts/validate_fast.sh --commit-range=HEAD; then
            echo "✅ Validation passed after automatic fixes."
            exit 0
        else
            echo "❌ Validation still failing after automatic fixes."
            echo ""
            echo "🔒 Commit aborted to allow review of staged fixes."
            echo "💡 Review changes and run 'git commit' again."
            exit 1
>>>>>>> 553d3f3e
        fi
    else
        echo "⚠️ Automatic fixes could not be applied; see $HOME/.pre_commit_autofix.log for details"
    fi
    echo ""
    echo "❌ Pre-commit validation failed!"
    echo "📋 Auto-fix log saved to $LOG_FILE"
    echo "💡 Fix issues or use 'git commit --no-verify' to skip checks"
    echo "🔧 Manual fixes: ./scripts/validate_fast.sh --fix"
    echo "📄 Auto-fix log: $HOME/.pre_commit_autofix.log"
    exit 1
fi

echo "✅ Pre-commit validation passed!"
EOF
    
    # Pre-push hook (comprehensive validation)
    cat > "$GIT_HOOKS_DIR/pre-push" << 'EOF'
#!/bin/bash
# Pre-push hook: Comprehensive validation before pushing

set -e

echo "🚀 Running pre-push validation..."

# Check if we're in the right directory
if [[ ! -f "scripts/check_branch.sh" ]]; then
    echo "⚠️  Validation script not found, skipping pre-push checks"
    exit 0
fi

# Run comprehensive validation
if ! ./scripts/check_branch.sh --fast; then
    echo ""
    echo "❌ Pre-push validation failed!"
    echo "💡 Fix issues or use 'git push --no-verify' to skip checks"
    echo "🔧 Try: ./scripts/check_branch.sh --fix --verbose"
    exit 1
fi

echo "✅ Pre-push validation passed!"
EOF
    
    # Post-commit hook (optional notification)
    cat > "$GIT_HOOKS_DIR/post-commit" << 'EOF'
#!/bin/bash
# Post-commit hook: Notification and quick status

# Get commit info
COMMIT_HASH=$(git rev-parse --short HEAD)
COMMIT_MSG=$(git log -1 --pretty=%B)
COMMIT_AUTHOR=$(git log -1 --pretty=%an)

echo ""
echo "📝 Commit successful: $COMMIT_HASH"
echo "👤 Author: $COMMIT_AUTHOR"
echo "💬 Message: $COMMIT_MSG"

# Quick status check
if [[ -f "scripts/dev_check.sh" ]]; then
    echo ""
    echo "🔍 Running post-commit quick check..."
    if ./scripts/dev_check.sh --changed > /dev/null 2>&1; then
        echo "✅ Quick check passed"
    else
        echo "⚠️  Quick check found issues - consider running validation"
        echo "🔧 Run: ./scripts/validate_fast.sh --fix"
    fi
fi
EOF
    
    # Make hooks executable
    chmod +x "$GIT_HOOKS_DIR/pre-commit"
    chmod +x "$GIT_HOOKS_DIR/pre-push"
    chmod +x "$GIT_HOOKS_DIR/post-commit"
    
    echo -e "${GREEN}✅ Git hooks installed successfully!${NC}"
    echo ""
    echo "Installed hooks:"
    echo "  ✓ pre-commit  - Fast validation before commits"
    echo "  ✓ pre-push    - Comprehensive validation before pushes"
    echo "  ✓ post-commit - Status notification after commits"
    echo ""
    echo "To bypass hooks temporarily:"
    echo "  git commit --no-verify"
    echo "  git push --no-verify"
}

uninstall_hooks() {
    echo -e "${YELLOW}Uninstalling Git hooks...${NC}"
    
    HOOKS=("pre-commit" "pre-push" "post-commit")
    REMOVED=0
    
    for hook in "${HOOKS[@]}"; do
        if [[ -f "$GIT_HOOKS_DIR/$hook" ]]; then
            rm "$GIT_HOOKS_DIR/$hook"
            echo "  ✓ Removed $hook"
            REMOVED=$((REMOVED + 1))
        fi
    done
    
    if [[ $REMOVED -gt 0 ]]; then
        echo -e "${GREEN}✅ Removed $REMOVED Git hook(s)${NC}"
    else
        echo -e "${BLUE}ℹ️  No Git hooks found to remove${NC}"
    fi
}

show_status() {
    echo -e "${CYAN}Git Hooks Status${NC}"
    echo ""
    
    HOOKS=("pre-commit" "pre-push" "post-commit")
    INSTALLED=0
    
    for hook in "${HOOKS[@]}"; do
        if [[ -f "$GIT_HOOKS_DIR/$hook" ]]; then
            echo -e "  ✅ $hook - installed"
            INSTALLED=$((INSTALLED + 1))
        else
            echo -e "  ❌ $hook - not installed"
        fi
    done
    
    echo ""
    if [[ $INSTALLED -eq 3 ]]; then
        echo -e "${GREEN}All validation hooks are installed${NC}"
    elif [[ $INSTALLED -gt 0 ]]; then
        echo -e "${YELLOW}Some hooks are installed ($INSTALLED/3)${NC}"
    else
        echo -e "${RED}No validation hooks installed${NC}"
        echo "Run: $0 install"
    fi
    
    # Check if validation scripts exist
    echo ""
    echo "Required scripts:"
    if [[ -f "scripts/validate_fast.sh" ]]; then
        echo "  ✅ validate_fast.sh - available"
    else
        echo "  ❌ validate_fast.sh - missing"
    fi
    
    if [[ -f "scripts/check_branch.sh" ]]; then
        echo "  ✅ check_branch.sh - available"
    else
        echo "  ❌ check_branch.sh - missing"
    fi
    
    if [[ -f "scripts/dev_check.sh" ]]; then
        echo "  ✅ dev_check.sh - available"
    else
        echo "  ❌ dev_check.sh - missing"
    fi
}

# Main command processing
case "${1:-status}" in
    install)
        install_hooks
        ;;
    uninstall)
        uninstall_hooks
        ;;
    status)
        show_status
        ;;
    *)
        show_usage
        exit 1
        ;;
esac<|MERGE_RESOLUTION|>--- conflicted
+++ resolved
@@ -59,7 +59,6 @@
     echo ""
     echo "❌ Initial pre-commit validation failed"
     echo "🔧 Attempting automatic fixes..."
-<<<<<<< HEAD
     if ./scripts/fix_common_issues.sh > "$LOG_FILE" 2>&1; then
         git add -u
         echo "♻️  Re-running validation after fixes..."
@@ -67,22 +66,6 @@
             echo "✅ Validation passed after automatic fixes!"
             echo "📋 Auto-fix log saved to $LOG_FILE"
             echo "⚠️  Review the staged changes and re-run commit."
-=======
-    if ./scripts/fix_common_issues.sh > "$HOME/.pre_commit_autofix.log" 2>&1; then
-        echo "📄 Auto-fix log saved to $HOME/.pre_commit_autofix.log"
-        echo "📝 Staging auto-fixed files..."
-        git add -u
-        echo "♻️  Re-running validation after fixes..."
-        if ./scripts/validate_fast.sh --commit-range=HEAD; then
-            echo "✅ Validation passed after automatic fixes."
-            exit 0
-        else
-            echo "❌ Validation still failing after automatic fixes."
-            echo ""
-            echo "🔒 Commit aborted to allow review of staged fixes."
-            echo "💡 Review changes and run 'git commit' again."
-            exit 1
->>>>>>> 553d3f3e
         fi
     else
         echo "⚠️ Automatic fixes could not be applied; see $HOME/.pre_commit_autofix.log for details"
