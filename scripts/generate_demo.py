"""
Generate a 10‑year monthly return series for 20
fake managers and dump to CSV + XLSX.
"""

import argparse
import datetime as dt
import os

import numpy as np
import pandas as pd

OUT_DIR = "demo"
# Ensure demo directory exists with proper permissions
os.makedirs(OUT_DIR, exist_ok=True)
<<<<<<< HEAD
# Set permissions to ensure write access
try:
    os.chmod(OUT_DIR, 0o755)
except (OSError, PermissionError):
    # Silently continue if we can't set permissions
    pass
=======
# Ensure the directory is writable
os.chmod(OUT_DIR, 0o755)
>>>>>>> 1ea4bd11


def main() -> None:
    parser = argparse.ArgumentParser(description="Generate demo return series.")
    parser.add_argument(
        "--no-xlsx",
        action="store_true",
        help="Skip writing the Excel copy",
    )
    args = parser.parse_args()

    start = dt.date.today().replace(year=dt.date.today().year - 10, day=1)
    periods = 120  # 10 years * 12 months
    # Use month-end frequency; 'M' is deprecated in pandas in favor of 'ME'
    dates = pd.date_range(start, periods=periods, freq="ME")

    rng = np.random.default_rng(42)
    data = {}
    for i in range(1, 21):
        base = rng.normal(loc=0.006, scale=0.04, size=periods)
        slope = rng.normal(scale=0.0005)
        trend = slope * np.arange(periods)
        drift = rng.normal(scale=0.002, size=periods).cumsum()
        data[f"Mgr_{i:02d}"] = base + trend + drift

    # Add a simple market index so benchmark logic can run
    spx = rng.normal(loc=0.005, scale=0.03, size=periods)
    data["SPX"] = spx

    df = pd.DataFrame(data, index=dates)
    df.index.name = "Date"

    csv_path = f"{OUT_DIR}/demo_returns.csv"
    xlsx_path = f"{OUT_DIR}/demo_returns.xlsx"

    try:
        # Ensure files are writable if they exist
        if os.path.exists(csv_path):
            os.chmod(csv_path, 0o644)
        if os.path.exists(xlsx_path):
            os.chmod(xlsx_path, 0o644)

        df.to_csv(csv_path)
        if not args.no_xlsx:
            df.to_excel(xlsx_path)
            print(f"Wrote {csv_path} and {xlsx_path}")
        else:
            print(f"Wrote {csv_path}")
    except PermissionError as e:
        print(f"Permission error writing to {csv_path}: {e}")
        print("Make sure the demo/ directory and files are writable")
        raise
    except Exception as e:
        print(f"Error writing demo files: {e}")
        raise


if __name__ == "__main__":
    main()<|MERGE_RESOLUTION|>--- conflicted
+++ resolved
@@ -13,17 +13,12 @@
 OUT_DIR = "demo"
 # Ensure demo directory exists with proper permissions
 os.makedirs(OUT_DIR, exist_ok=True)
-<<<<<<< HEAD
 # Set permissions to ensure write access
 try:
     os.chmod(OUT_DIR, 0o755)
 except (OSError, PermissionError):
     # Silently continue if we can't set permissions
     pass
-=======
-# Ensure the directory is writable
-os.chmod(OUT_DIR, 0o755)
->>>>>>> 1ea4bd11
 
 
 def main() -> None:
