"""Generate a 10-year monthly return series for demo managers."""

from __future__ import annotations

import argparse
import datetime as dt
import os
from pathlib import Path

import numpy as np
import pandas as pd
from trend_analysis.script_logging import setup_script_logging

<<<<<<< HEAD
=======
from trend_analysis.logging_setup import setup_logging

from trend_analysis.logging_setup import setup_logging

>>>>>>> 46975a08
OUT_DIR = "demo"
os.makedirs(OUT_DIR, exist_ok=True)


# When running inside pytest we keep a sentinel so the optional
# ``scripts/run_multi_demo.py`` step can detect CI's "fast" mode and skip
# the extremely long multi-period exercise. This prevents the golden master
# tests from timing out while still exercising the main demo pipeline.
FAST_SENTINEL = Path(OUT_DIR) / ".fast_demo_mode"


# Keep the demo anchored to a fixed window so repeated runs are perfectly
# reproducible, regardless of when the script is executed.  The in/out sample
# ranges in ``config/demo.yml`` expect 2015-01 → 2024-12, so expose the same
# span here.
START_DATE = dt.date(2015, 1, 31)


def main() -> None:
    parser = argparse.ArgumentParser(description="Generate demo return series.")
    parser.add_argument(
        "--no-xlsx",
        action="store_true",
        help="Skip writing the Excel copy",
    )
    args = parser.parse_args()

    setup_script_logging(app_name="generate-demo", module_file=__file__)

    # Keep sentinel handling close to argument parsing so repeated invocations
    # behave predictably regardless of test ordering.
    if "PYTEST_CURRENT_TEST" in os.environ:
        FAST_SENTINEL.touch()
    elif FAST_SENTINEL.exists():
        FAST_SENTINEL.unlink()

    start = START_DATE
    periods = 120  # 10 years * 12 months
    # Use month-end frequency; pandas accepts 'ME' as an alias
    dates = pd.date_range(start, periods=periods, freq="ME")

    rng = np.random.default_rng(42)
    data = {}
    for i in range(1, 21):
        base = rng.normal(loc=0.006, scale=0.04, size=periods)
        slope = rng.normal(scale=0.0005)
        trend = slope * np.arange(periods)
        drift = rng.normal(scale=0.002, size=periods).cumsum()
        data[f"Mgr_{i:02d}"] = base + trend + drift

    # Add a simple market index so benchmark logic can run
    spx = rng.normal(loc=0.005, scale=0.03, size=periods)
    data["SPX"] = spx

    df = pd.DataFrame(data, index=dates)
    df.index.name = "Date"

    csv_path = f"{OUT_DIR}/demo_returns.csv"
    xlsx_path = f"{OUT_DIR}/demo_returns.xlsx"
    df.to_csv(csv_path)
    if not args.no_xlsx:
        df.to_excel(xlsx_path)
        print(f"Wrote {csv_path} and {xlsx_path}")
    else:
        print(f"Wrote {csv_path}")


if __name__ == "__main__":
    main()<|MERGE_RESOLUTION|>--- conflicted
+++ resolved
@@ -11,13 +11,8 @@
 import pandas as pd
 from trend_analysis.script_logging import setup_script_logging
 
-<<<<<<< HEAD
-=======
 from trend_analysis.logging_setup import setup_logging
 
-from trend_analysis.logging_setup import setup_logging
-
->>>>>>> 46975a08
 OUT_DIR = "demo"
 os.makedirs(OUT_DIR, exist_ok=True)
 
