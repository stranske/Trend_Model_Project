#!/usr/bin/env python
"""Run the multi-period demo using the generated data.

This script exercises the Phase‑2 multi-period engine by running
``multi_period.run`` to obtain a collection of ``score_frame`` objects and then
feeding them through ``run_schedule`` with a selector and weighting scheme.

Type Hygiene Notes
------------------
This file is intentionally verbose and exercises a very broad surface area of
the code base for CI. We add lightweight type aliases and Protocols so mypy
can reason about common structures without over-specifying every intermediate
object. The goal is clarity + reduced noise, not full strict coverage.
"""

from __future__ import annotations

import copy
import importlib
import json
import logging
import os
import shutil
import subprocess
import sys
from dataclasses import fields
from pathlib import Path
from typing import Any, Mapping, Protocol, Sequence, TypedDict, cast

ROOT = Path(__file__).resolve().parent.parent
# Standard library done; third-party imports
import numpy as np
import openpyxl
import pandas as pd
import yaml

try:
    import trend_analysis as ta
    from trend_analysis import (
        cli,
        export,
        gui,
        metrics,
        pipeline,
        run_analysis,
        run_multi_analysis,
    )
    from trend_analysis.config import Config, load
    from trend_analysis.config.models import ConfigProtocol as _ConfigProto
    from trend_analysis.core import rank_selection as rs
    from trend_analysis.core.rank_selection import RiskStatsConfig, rank_select_funds
    from trend_analysis.data import ensure_datetime, identify_risk_free_fund, load_csv
    from trend_analysis.multi_period import run as run_mp
    from trend_analysis.multi_period import run_schedule, scheduler
    from trend_analysis.multi_period.engine import Portfolio, SelectorProtocol
    from trend_analysis.multi_period.replacer import Rebalancer
    from trend_analysis.selector import RankSelector, ZScoreSelector
    from trend_analysis.weighting import (
        AdaptiveBayesWeighting,
        BaseWeighting,
        EqualWeight,
        ScorePropBayesian,
        ScorePropSimple,
    )
<<<<<<< HEAD
    from trend_analysis.script_logging import setup_script_logging
=======
    from trend_analysis.logging_setup import setup_logging
>>>>>>> 18d1544b
except ModuleNotFoundError as exc:  # pragma: no cover - guard for missing install
    raise SystemExit(
        "Trend Model packages are not installed. Run 'pip install -e .[app]' before executing the demo."
    ) from exc

FAST_SENTINEL = ROOT / "demo/.fast_demo_mode"
if FAST_SENTINEL.exists():  # pragma: no cover - short-circuit path
    try:
        FAST_SENTINEL.unlink()
    except OSError:
        pass
    (ROOT / "demo/exports").mkdir(parents=True, exist_ok=True)
    sys.exit(0)

<<<<<<< HEAD
setup_script_logging(app_name="multi-demo", module_file=__file__)
=======

LOG_PATH = setup_logging(app_name="run_multi_demo")
logging.getLogger(__name__).info("Log file initialised at %s", LOG_PATH)
>>>>>>> 18d1544b

# ---------------------------------------------------------------------------
# Type aliases / structural protocols
# ---------------------------------------------------------------------------


class _StatsLike(Protocol):  # minimal protocol matching pipeline._Stats
    cagr: float
    vol: float
    sharpe: float
    sortino: float
    information_ratio: float
    max_drawdown: float


PeriodTuple = tuple[str, str, str, str]


class ResultDict(TypedDict, total=False):
    period: PeriodTuple
    score_frame: pd.DataFrame
    selected_funds: list[str]
    out_ew_stats: _StatsLike
    out_sample_stats: dict[str, _StatsLike]
    benchmark_ir: dict[str, Mapping[str, float]]


class PortfolioConfig(TypedDict, total=False):
    selection_mode: str
    random_n: int
    manual_list: list[str]


class SampleSplitConfig(TypedDict):
    in_start: str
    in_end: str
    out_start: str
    out_end: str


ScoreFrame = pd.DataFrame  # semantic alias for clarity
StatsMap = Mapping[str, _StatsLike]
MetricSeries = pd.Series

# (widgets and metrics imported within functions where needed)


def _check_generate_demo() -> None:
    """Run generate_demo.py in both modes."""
    csv = Path("demo/demo_returns.csv")
    xlsx = csv.with_suffix(".xlsx")
    csv.unlink(missing_ok=True)
    xlsx.unlink(missing_ok=True)
    subprocess.run(
        [sys.executable, "scripts/generate_demo.py", "--no-xlsx"],
        check=True,
        shell=False,
    )
    if not csv.exists() or xlsx.exists():
        raise SystemExit("generate_demo --no-xlsx failed")
    subprocess.run(
        [sys.executable, "scripts/generate_demo.py"], check=True, shell=False
    )
    if not xlsx.exists():
        raise SystemExit("generate_demo missing Excel")


def _check_generate_demo_help() -> None:
    """Ensure the dataset generator prints usage information."""
    proc = subprocess.run(
        [sys.executable, "scripts/generate_demo.py", "--help"],
        check=True,
        capture_output=True,
        text=True,
        shell=False,
    )
    if "Generate demo return series" not in proc.stdout:
        raise SystemExit("generate_demo --help missing text")


def _check_demo_data(cfg: Config) -> pd.DataFrame:  # use concrete Config for model_dump
    """Validate the generated demo CSV and return the DataFrame."""
    df = load_csv(cfg.data["csv_path"])
    if df is None:
        raise SystemExit("Failed to load demo CSV")
    df = ensure_datetime(df)
    if not df["Date"].is_monotonic_increasing:
        raise SystemExit("Demo dataset not sorted by date")
    if df.shape != (120, 22):
        raise SystemExit("Demo dataset shape mismatch")
    if df["Date"].isnull().any():
        raise SystemExit("Demo dataset contains invalid dates")
    mgr_cols = [c for c in df.columns if c != "Date"]
    if len(mgr_cols) != 21:
        raise SystemExit("Demo dataset manager count mismatch")
    first = df["Date"].iloc[0]
    last = df["Date"].iloc[-1]
    expected_last = first + pd.offsets.MonthEnd(119)
    if last != expected_last:
        raise SystemExit("Demo dataset date range mismatch")
    xlsx_path = Path(cfg.data["csv_path"]).with_suffix(".xlsx")
    if not xlsx_path.exists():
        raise SystemExit("Demo Excel file missing")
    df_xlsx = pd.read_excel(xlsx_path)
    if df_xlsx.shape != df.shape:
        raise SystemExit("Demo Excel shape mismatch")
    preprocessing_cfg = getattr(cfg, "preprocessing", {}) or {}
    df.attrs["calendar_settings"] = {
        "frequency": cfg.data.get("frequency"),
        "timezone": cfg.data.get("timezone", "UTC"),
        "holiday_calendar": preprocessing_cfg.get("holiday_calendar"),
    }
    return df


def _check_schedule(
    score_frames: Mapping[str, pd.DataFrame],
    selector: SelectorProtocol,
    weighting: BaseWeighting,
    cfg: Config | _ConfigProto,
    *,
    rank_column: str | None = None,
) -> Portfolio:
    # Ensure we have access to model_dump (present on concrete Config and fallback)
    cfg_dump: dict[str, Any]
    if hasattr(cfg, "model_dump"):
        cfg_dump = getattr(cfg, "model_dump")()  # type: ignore[no-any-return]
    else:  # pragma: no cover - defensive
        cfg_dump = cast(dict[str, Any], getattr(cfg, "__dict__", {}))
    rebalancer = Rebalancer(cfg_dump)
    pf = run_schedule(
        score_frames,
        selector,
        weighting,
        rank_column=rank_column,
        rebalancer=rebalancer,
    )
    if len(pf.history) != len(score_frames):
        raise SystemExit("Weight schedule did not cover all periods")
    weights = list(pf.history.values())
    if len(weights) > 1 and all(w.equals(weights[0]) for w in weights[1:]):
        print("Warning: weights did not change across periods")
    if hasattr(weighting, "mean") and hasattr(weighting, "tau"):
        if getattr(weighting, "mean") is None or getattr(weighting, "tau") is None:
            raise SystemExit("Weighting state not updated")
    return pf


def _check_gui(cfg_path: str) -> None:
    """Exercise basic GUI helpers."""
    store = gui.ParamStore.from_yaml(Path(cfg_path))
    gui.save_state(store)
    loaded = gui.load_state()
    if loaded.cfg != store.cfg:
        raise SystemExit("GUI state roundtrip failed")
    gui.reset_weight_state(loaded)
    if store.to_dict() != store.cfg:
        raise SystemExit("ParamStore.to_dict mismatch")
    gui.discover_plugins()
    cfg_dict = gui.build_config_dict(store)
    cfg_obj = gui.build_config_from_store(store)
    dumped = cfg_obj.model_dump()
    for k, v in cfg_dict.items():
        if dumped.get(k) != v:
            raise SystemExit("build_config_from_store mismatch")

    class _DummyPlugin:
        pass

    gui.register_plugin(_DummyPlugin)
    if _DummyPlugin not in list(gui.iter_plugins()):
        raise SystemExit("Plugin registration failed")
    builtin_cfgs = gui.list_builtin_cfgs()
    if "demo" not in builtin_cfgs:
        raise SystemExit("list_builtin_cfgs missing demo.yml")
    if "defaults" not in builtin_cfgs:
        raise SystemExit("list_builtin_cfgs missing defaults.yml")
    if builtin_cfgs != sorted(builtin_cfgs):
        raise SystemExit("list_builtin_cfgs not sorted")
    import ipywidgets as widgets

    from trend_analysis.core.rank_selection import build_ui
    from trend_analysis.gui import app as gui_app

    ui = build_ui()
    if not isinstance(ui, widgets.Widget):
        raise SystemExit("build_ui did not return a Widget")

    # exercise more GUI construction helpers
    man = gui_app._build_manual_override(store)
    weight = gui_app._build_weighting_options(store)
    step0 = gui_app._build_step0(store)
    rank = gui_app._build_rank_options(store)
    for widget in (man, weight, step0, rank):
        if not isinstance(widget, widgets.Widget):
            raise SystemExit("GUI builder did not return a Widget")

    # exercise weight state persistence
    store.weight_state = {"dummy": [1, 2, 3]}
    gui.save_state(store)
    loaded_ws = gui.load_state()
    if loaded_ws.weight_state != store.weight_state:
        raise SystemExit("weight_state roundtrip failed")

    # verify launch() returns a Widget
    app = gui.launch()
    if not isinstance(app, widgets.Widget):
        raise SystemExit("launch() did not return a Widget")


def _check_datagrid_override() -> None:
    """Exercise DataGrid path in manual override builder."""

    import sys
    import types

    import ipywidgets as widgets

    from trend_analysis.gui import app as gui_app

    mod = types.ModuleType("ipydatagrid")

    class DummyGrid(widgets.Widget):  # type: ignore[misc]
        def __init__(self, *a: object, **k: object) -> None:
            super().__init__()

    mod.DataGrid = DummyGrid  # type: ignore[attr-defined]
    sys.modules["ipydatagrid"] = mod
    try:
        store = gui.ParamStore()
        widget = gui_app._build_manual_override(store)
        if not isinstance(widget, widgets.Widget):
            raise SystemExit("DataGrid override path failed")
    finally:
        sys.modules.pop("ipydatagrid", None)


def _check_plugin_discovery() -> None:
    """Validate discover_plugins registers entry points."""

    import importlib.metadata as md
    import sys
    import types

    from trend_analysis.gui import plugins

    dummy_mod = types.ModuleType("demo_plugin")

    class DemoPlugin:
        pass

    dummy_mod.DemoPlugin = DemoPlugin  # type: ignore[attr-defined]
    sys.modules["demo_plugin"] = dummy_mod
    ep = md.EntryPoint("demo", "demo_plugin:DemoPlugin", "trend_analysis.gui_plugins")
    orig = md.entry_points

    def fake(group: str | None = None) -> list[md.EntryPoint]:
        if group == "trend_analysis.gui_plugins":
            return [ep]
        return []

    md.entry_points = fake  # type: ignore[assignment]
    try:
        plugins._PLUGIN_REGISTRY.clear()
        gui.discover_plugins()
        if DemoPlugin not in list(gui.iter_plugins()):
            raise SystemExit("Plugin discovery failed")
    finally:
        md.entry_points = orig  # type: ignore[assignment]
        sys.modules.pop("demo_plugin", None)
        plugins._PLUGIN_REGISTRY.clear()


def _check_selection_modes(cfg: Config) -> None:
    """Verify legacy selection modes still operate."""
    base = cfg.model_dump()
    for mode in ("all", "random", "manual"):
        cfg_copy = Config(**base)
        cfg_copy.portfolio["selection_mode"] = mode
        if mode == "random":
            cfg_copy.portfolio["random_n"] = 4
        if mode == "manual":
            cfg_copy.portfolio["manual_list"] = ["Mgr_01", "Mgr_02"]
        res = pipeline.run_full(cfg_copy)
        sel = res.get("selected_funds")
        if not sel:
            raise SystemExit(f"{mode} mode produced no funds")


def _check_cli_env(cfg_path: str) -> None:
    """Invoke the CLI using the TREND_CFG environment variable."""
    env = os.environ.copy()
    env["TREND_CFG"] = cfg_path
    subprocess.run(
        [sys.executable, "-m", "trend_analysis.run_analysis", "--detailed"],
        check=True,
        env=env,
        shell=False,
    )
    os.environ["TREND_CFG"] = cfg_path
    rc = run_analysis.main([])
    os.environ.pop("TREND_CFG", None)
    if rc != 0:
        raise SystemExit("run_analysis.main env failed")


def _check_cli_env_multi(cfg_path: str) -> None:
    """Invoke the multi-period CLI using the TREND_CFG variable."""
    env = os.environ.copy()
    env["TREND_CFG"] = cfg_path
    subprocess.run(
        [sys.executable, "-m", "trend_analysis.run_multi_analysis", "--detailed"],
        check=True,
        env=env,
        shell=False,
    )
    os.environ["TREND_CFG"] = cfg_path
    rc = run_multi_analysis.main([])
    os.environ.pop("TREND_CFG", None)
    if rc != 0:
        raise SystemExit("run_multi_analysis.main env failed")


def _check_cli(cfg_path: str, csv_path: str) -> None:
    """Exercise the simple CLI wrapper."""
    rc = cli.main(["--check"])
    if rc != 0:
        raise SystemExit("CLI --check failed")
    rc = cli.main(["run", "-c", cfg_path, "-i", csv_path])
    if rc != 0:
        raise SystemExit("CLI run failed")


def _check_misc(
    cfg_path: str,
    cfg: Config,
    results: Sequence[dict[str, Any]],
) -> None:
    """Exercise smaller utility modules."""
    import asyncio

    from trend_analysis import metrics

    if "annual_return" not in metrics.available_metrics():
        raise SystemExit("Metrics registry incomplete")

    all_metrics = rs.canonical_metric_list()
    if "Sharpe" not in all_metrics or "AnnualReturn" not in all_metrics:
        raise SystemExit("canonical_metric_list default list incorrect")

    # scheduler.generate_periods should agree with the results length
    periods = scheduler.generate_periods(cfg.model_dump())
    if len(periods) != len(results):
        raise SystemExit("Scheduler period count mismatch")

    store = gui.ParamStore.from_yaml(Path(cfg_path))
    if gui.build_config_from_store(store).version != cfg.version:
        raise SystemExit("Config build roundtrip failed")

    called: list[int] = []

    @gui.debounce(50)  # type: ignore[misc]
    async def ping(val: int) -> None:
        called.append(val)

    async def drive() -> None:
        await ping(1)
        await ping(2)
        await asyncio.sleep(0.1)

    asyncio.run(drive())
    if called != [2]:
        raise SystemExit("debounce failed")

    os.environ["TREND_CFG"] = cfg_path
    cfg_env = load(None)
    os.environ.pop("TREND_CFG", None)
    if cfg_env.version != cfg.version:
        raise SystemExit("TREND_CFG not honoured")
    if cfg_env.jobs != 1 or cfg_env.checkpoint_dir != "demo/checkpoints":
        raise SystemExit("Config optional fields not parsed")

    df_demo = load_csv(cfg.data["csv_path"])
    df_demo = ensure_datetime(df_demo)
    sf_single = pipeline.single_period_run(
        df_demo[["Date", "Mgr_01", "Mgr_02"]],
        str(cfg.sample_split["in_start"]),
        str(cfg.sample_split["in_end"]),
    )
    if sf_single.attrs.get("period") != (
        str(cfg.sample_split["in_start"]),
        str(cfg.sample_split["in_end"]),
    ):
        raise SystemExit("single_period_run metadata mismatch")

    pr = pipeline.calc_portfolio_returns(
        np.array([0.5, 0.5]),
        df_demo[["Mgr_01", "Mgr_02"]].iloc[:4],
    )
    if len(pr) != 4:
        raise SystemExit("calc_portfolio_returns length mismatch")

    # dynamic metric registration
    @metrics.register_metric("dummy_metric")  # type: ignore[misc]
    def _dummy(series: pd.Series) -> float:
        return float(series.mean())

    if "dummy_metric" not in metrics.available_metrics():
        raise SystemExit("Metric registration failed")
    metrics._METRIC_REGISTRY.pop("dummy_metric", None)

    clist = rs.canonical_metric_list(["sharpe_ratio", "max_drawdown"])
    if clist != ["Sharpe", "MaxDrawdown"]:
        raise SystemExit("canonical_metric_list failed")

    # direct calls to helper functions for coverage
    series = pd.Series([1.0, 2.0, 3.0])
    ranked = rs._apply_transform(series, mode="rank")
    if ranked.iloc[0] != 3:
        raise SystemExit("_apply_transform failed")

    df_tmp = pd.DataFrame({"A": [0.01, 0.02], "B": [0.02, 0.03]})
    scores = rs._compute_metric_series(df_tmp, "AnnualReturn", RiskStatsConfig())
    if len(scores) != 2:
        raise SystemExit("_compute_metric_series failed")

    # verify pipeline alias handling
    stats_cls = getattr(pipeline, "Stats")
    if stats_cls is not pipeline._Stats:
        raise SystemExit("pipeline.Stats alias failed")


def _check_config_dump(cfg: Config) -> None:
    """Verify ``Config`` serialisation helpers."""
    data = cfg.model_dump()
    dumped = cfg.model_dump_json()
    if not isinstance(dumped, str) or "version" not in dumped:
        raise SystemExit("model_dump_json output invalid")
    cfg2 = Config(**data)
    if cfg2.version != cfg.version:
        raise SystemExit("Config model_dump roundtrip failed")


def _check_default_load() -> None:
    """Ensure ``load(None)`` falls back to ``defaults.yml``."""
    os.environ.pop("TREND_CFG", None)
    cfg_def = load(None)
    cfg_ref = load("config/defaults.yml")
    if cfg_def.version != cfg_ref.version:
        raise SystemExit("Config default load mismatch")


def _check_rebalancer_logic() -> None:
    """Verify Rebalancer triggers drop and add events."""
    reb = Rebalancer({})
    prev = pd.Series({"A": 0.5, "B": 0.5})
    sf1 = pd.DataFrame({"zscore": [0.0, -1.1]}, index=["A", "B"])
    w1 = reb.apply_triggers(prev, sf1)
    sf2 = pd.DataFrame({"zscore": [0.0, -1.2]}, index=["A", "B"])
    w2 = reb.apply_triggers(w1, sf2)
    sf3 = pd.DataFrame({"zscore": [0.0, 1.2]}, index=["A", "C"])
    w3 = reb.apply_triggers(w2, sf3)
    if "B" in w3.index or "C" not in w3.index or not np.isclose(w3.sum(), 1.0):
        raise SystemExit("Rebalancer logic failed")


def _check_portfolio() -> None:
    """Ensure ``Portfolio.rebalance`` records weight history."""
    pf = Portfolio()
    pf.rebalance(
        "2020-01-31",
        pd.DataFrame({"weight": [0.6, 0.4]}, index=["A", "B"]),
    )
    pf.rebalance("2020-02-29", pd.Series({"A": 0.5, "B": 0.5}))
    if len(pf.history) != 2:
        raise SystemExit("Portfolio history length mismatch")
    if not np.isclose(pf.history["2020-02-29"]["A"], 0.5):
        raise SystemExit("Portfolio rebalance values incorrect")


def _check_load_csv_error() -> None:
    """Ensure ``load_csv`` gracefully handles invalid input."""
    if load_csv("_no_such_file_.csv") is not None:
        raise SystemExit("load_csv error handling failed")

    tmp_no_date = Path("demo/exports/no_date.csv")
    tmp_no_date.write_text("A,B\n1,2\n", encoding="utf-8")
    try:
        if load_csv(str(tmp_no_date)) is not None:
            raise SystemExit("load_csv Date-missing check failed")
    finally:
        tmp_no_date.unlink(missing_ok=True)

    tmp_bad = Path("demo/exports/bad.csv")
    tmp_bad.write_text('"a","b"\n1,"2', encoding="utf-8")
    try:
        if load_csv(str(tmp_bad)) is not None:
            raise SystemExit("load_csv parser error check failed")
    finally:
        tmp_bad.unlink(missing_ok=True)


def _check_identify_rf_none() -> None:
    """Ensure ``identify_risk_free_fund`` handles non-numeric data."""
    df = pd.DataFrame({"Date": ["2020-01-01"], "A": ["x"]})
    if identify_risk_free_fund(df) is not None:
        raise SystemExit("identify_risk_free_fund should return None")


def _check_metrics_basic() -> None:
    """Run basic metrics on a short series."""
    s = pd.Series([0.0, 0.01, -0.02])
    bench = pd.Series([0.0, 0.005, -0.01])

    df = pd.DataFrame({"A": s, "B": s * 1.1})
    bench_df = pd.DataFrame({"A": bench, "B": bench * 1.2})

    if not isinstance(metrics.annual_return(s), float):
        raise SystemExit("metrics.annual_return failed")
    if not isinstance(metrics.volatility(s), float):
        raise SystemExit("metrics.volatility failed")
    if not isinstance(metrics.sharpe_ratio(s), float):
        raise SystemExit("metrics.sharpe_ratio failed")
    if not isinstance(metrics.sortino_ratio(s), float):
        raise SystemExit("metrics.sortino_ratio failed")
    if not isinstance(metrics.information_ratio(s, bench), float):
        raise SystemExit("metrics.information_ratio failed")
    if not isinstance(metrics.max_drawdown(s), float):
        raise SystemExit("metrics.max_drawdown failed")
    if not isinstance(metrics.annual_return(df).iloc[0], float):
        raise SystemExit("DataFrame metric annual_return failed")
    if not isinstance(metrics.volatility(df).iloc[0], float):
        raise SystemExit("DataFrame metric volatility failed")
    if not isinstance(metrics.sharpe_ratio(df).iloc[0], float):
        raise SystemExit("DataFrame metric sharpe_ratio failed")
    if not isinstance(metrics.sortino_ratio(df).iloc[0], float):
        raise SystemExit("DataFrame metric sortino_ratio failed")
    if not isinstance(metrics.information_ratio(df, bench_df).iloc[0], float):
        raise SystemExit("DataFrame metric information_ratio failed")
    if not isinstance(metrics.max_drawdown(df).iloc[0], float):
        raise SystemExit("DataFrame metric max_drawdown failed")
    # legacy aliases
    if metrics.annualize_return(s) != metrics.annual_return(s):
        raise SystemExit("annualize_return mismatch")
    if metrics.annualize_volatility(s) != metrics.volatility(s):
        raise SystemExit("annualize_volatility mismatch")
    if metrics.info_ratio(s, bench) != metrics.information_ratio(s, bench):
        raise SystemExit("info_ratio mismatch")


def _check_builtin_metric_aliases() -> None:
    """Ensure legacy metrics are accessible via builtins."""
    import builtins
    import importlib

    legacy = importlib.import_module("tests.legacy_metrics")
    s = pd.Series([0.0, 0.02, -0.01])

    if not hasattr(builtins, "annualize_return"):
        raise SystemExit("builtins missing annualize_return")
    if not hasattr(builtins, "annualize_volatility"):
        raise SystemExit("builtins missing annualize_volatility")

    if builtins.annualize_return(s) != legacy.annualize_return(s):
        raise SystemExit("builtins annualize_return mismatch")
    av = getattr(builtins, "annualize_volatility")
    if av(s) != legacy.annualize_volatility(s):
        raise SystemExit("builtins annualize_volatility mismatch")

    # additional alias checks
    import trend_analysis.metrics as m

    ir1 = m.info_ratio(s, s)
    ir2 = m.information_ratio(s, s)

    def _to_float(x: Any) -> float:
        try:
            return float(x)
        except Exception:  # pragma: no cover - defensive
            return float("nan")

    ir1_f = _to_float(ir1)
    ir2_f = _to_float(ir2)
    if not (np.isnan(ir1_f) and np.isnan(ir2_f)) and ir1_f != ir2_f:
        raise SystemExit("info_ratio alias mismatch")
    if _to_float(m.annualize_sharpe_ratio(s)) != _to_float(m.sharpe_ratio(s)):
        raise SystemExit("annualize_sharpe_ratio alias mismatch")
    if _to_float(m.annualize_sortino_ratio(s)) != _to_float(m.sortino_ratio(s)):
        raise SystemExit("annualize_sortino_ratio alias mismatch")


def _check_metric_helpers() -> None:
    """Exercise internal metric helper functions."""

    ser = pd.Series([0.1, 0.2, -0.1])
    df = pd.DataFrame({"A": ser, "B": ser})

    if not np.isnan(metrics._empty_like(ser, "foo")):
        raise SystemExit("_empty_like Series mismatch")
    empty_df = metrics._empty_like(df, "bar")
    if (
        not isinstance(empty_df, pd.Series)
        or empty_df.name != "bar"
        or not empty_df.isna().all()
    ):
        raise SystemExit("_empty_like DataFrame mismatch")

    try:
        metrics._validate_input([1, 2, 3])  # type: ignore[arg-type]
    except TypeError:
        pass
    else:
        raise SystemExit("_validate_input failed")

    try:
        metrics._check_shapes(ser, df, "demo")
    except ValueError:
        pass
    else:
        raise SystemExit("_check_shapes did not raise")


def _check_selector_errors() -> None:
    """Ensure selectors raise ``KeyError`` for missing columns."""
    df = pd.DataFrame({"A": [1, 2, 3]})

    try:
        RankSelector(top_n=1, rank_column="B").select(df)
    except KeyError:
        pass
    else:
        raise SystemExit("RankSelector missing-column check failed")

    try:
        ZScoreSelector(threshold=0.0).select(df)
    except KeyError:
        pass
    else:
        raise SystemExit("ZScoreSelector missing-column check failed")


def _check_zscore_direction() -> None:
    """Verify ``direction`` parameter handles negative thresholds."""
    df = pd.DataFrame({"metric": [0.0, 1.0, 2.0]}, index=["A", "B", "C"])
    sel = ZScoreSelector(threshold=0.0, direction=-1, column="metric")
    selected, _ = sel.select(df)
    if selected.index.tolist() != ["A"]:
        raise SystemExit("ZScoreSelector direction handling failed")


def _check_weighting_errors() -> None:
    """Ensure weighting classes validate input columns."""
    df = pd.DataFrame({"metric": [0.1, 0.2]}, index=["A", "B"])

    for cls in (ScorePropSimple, ScorePropBayesian):
        try:
            cls("other").weight(df)
        except KeyError:
            continue
        raise SystemExit(f"{cls.__name__} missing-column check failed")


def _check_weighting_zero_sum() -> None:
    """Verify weighting fallbacks when scores sum to zero."""

    df_neg = pd.DataFrame({"Sharpe": [-1.0, -2.0]}, index=["A", "B"])
    out_simple = ScorePropSimple().weight(df_neg)
    if not np.allclose(out_simple["weight"], [0.5, 0.5]):
        raise SystemExit("ScorePropSimple zero-sum fallback failed")
    out_bayes = ScorePropBayesian().weight(df_neg)
    if not np.allclose(out_bayes["weight"], [0.5, 0.5]):
        raise SystemExit("ScorePropBayesian zero-sum fallback failed")


def _check_equal_weight_empty() -> None:
    """Ensure EqualWeight handles empty DataFrames."""

    empty = pd.DataFrame(columns=["Sharpe"])
    out = EqualWeight().weight(empty)
    if not out.empty:
        raise SystemExit("EqualWeight empty DataFrame not handled")


def _check_abw_edge_cases() -> None:
    """Exercise AdaptiveBayesWeighting edge conditions."""

    # mismatched prior_mean length should raise
    try:
        abw_bad = AdaptiveBayesWeighting(prior_mean=np.array([0.5]))
        abw_bad._ensure_index(pd.Index(["A", "B"]))
    except ValueError:
        pass
    else:  # pragma: no cover - should not happen
        raise SystemExit("prior_mean length mismatch not detected")

    # half_life=0 should leave tau equal to obs_tau after updates
    abw = AdaptiveBayesWeighting(max_w=None, half_life=0)
    abw.update(pd.Series({"A": 0.1}), days=30)
    if abw.tau is None or not np.allclose(abw.tau.values, abw.obs_tau):
        raise SystemExit("half_life=0 did not produce obs_tau")
    # expand state when a new fund appears
    abw.update(pd.Series({"A": 0.2, "B": 0.3}), days=30)
    if "B" not in abw.mean.index:
        raise SystemExit("ABW did not add new fund")


def _check_engine_error(cfg: Config) -> None:
    """Ensure ``run_mp`` raises ``FileNotFoundError`` when data is missing."""
    bad = copy.deepcopy(cfg.model_dump())
    bad["data"]["csv_path"] = "_missing.csv"
    try:
        run_mp(Config(**bad))
    except FileNotFoundError:
        pass
    else:  # pragma: no cover - should not happen
        raise SystemExit("run_mp missing-file check failed")


def _check_core_helpers() -> None:
    """Exercise low-level helpers not hit elsewhere."""

    const = pd.Series([0.0, 0.0, 0.0])
    z = rs._zscore(const)
    if not np.allclose(z, 0.0):
        raise SystemExit("_zscore constant input failed")

    try:
        BaseWeighting().weight(pd.DataFrame())
    except NotImplementedError:
        pass
    else:  # pragma: no cover - should not happen
        raise SystemExit("BaseWeighting.weight did not raise")

    alias_cfg = {
        "multi_period": {
            "frequency": "QE",
            "in_sample_len": 4,
            "out_sample_len": 1,
            "start": "2019-01",
            "end": "2020-12",
        }
    }
    periods = scheduler.generate_periods(alias_cfg)
    if not periods or not periods[0].in_start.startswith("2019"):
        raise SystemExit("generate_periods alias handling failed")

    year_cfg = {
        "multi_period": {
            "frequency": "YE",
            "in_sample_len": 1,
            "out_sample_len": 1,
            "start": "2018-01",
            "end": "2024-12",
        }
    }
    year_periods = scheduler.generate_periods(year_cfg)
    if not year_periods or not year_periods[0].in_start.startswith("2018"):
        raise SystemExit("generate_periods YE handling failed")

    df = pd.DataFrame({"A": [0.1, 0.2, 0.3], "B": [0.2, 0.1, 0.4]})
    bs = rs.blended_score(
        df,
        {"Sharpe": 0.6, "AnnualReturn": 0.4},
        RiskStatsConfig(),
    )
    if not isinstance(bs, pd.Series) or len(bs) != 2:
        raise SystemExit("blended_score failed")

    # error handling branches
    try:
        rs.blended_score(df, {}, RiskStatsConfig())
    except ValueError:
        pass
    else:  # pragma: no cover - should not happen
        raise SystemExit("blended_score accepted empty weights")

    try:
        rs._apply_transform(pd.Series([1, 2]), mode="bogus")
    except ValueError:
        pass
    else:  # pragma: no cover - should not happen
        raise SystemExit("_apply_transform invalid mode")

    # verify ddof and window handling
    series = pd.Series([1.0, 2.0, 3.0])
    transformed = rs._apply_transform(series, mode="zscore", window=2, ddof=1)
    if not np.isclose(transformed.iloc[-1], 0.70710678, atol=1e-6):
        raise SystemExit("_apply_transform ddof/window failed")

    try:
        rs._compute_metric_series(df, "NoSuch", RiskStatsConfig())
    except ValueError:
        pass
    else:  # pragma: no cover - should not happen
        raise SystemExit("_compute_metric_series failed to reject unknown metric")


def _check_scheduler_extra() -> None:
    """Exercise additional scheduler edge cases."""

    month_cfg = {
        "multi_period": {
            "frequency": "M",
            "in_sample_len": 2,
            "out_sample_len": 1,
            "start": "2020-01",
            "end": "2020-06",
        }
    }
    months = scheduler.generate_periods(month_cfg)
    if not months or not months[0].in_start.startswith("2020"):
        raise SystemExit("generate_periods M alias failed")

    bad_cfg = {
        "multi_period": {
            "frequency": "BAD",
            "in_sample_len": 1,
            "out_sample_len": 1,
            "start": "2020-01",
            "end": "2020-12",
        }
    }
    try:
        scheduler.generate_periods(bad_cfg)
    except KeyError:
        pass
    else:  # pragma: no cover - should not happen
        raise SystemExit("generate_periods invalid frequency not raised")


def _check_rank_metric_registration() -> None:
    """Ensure ``rank_selection.register_metric`` works end-to-end."""

    @rs.register_metric("DemoAvg")  # type: ignore[misc]
    def _demo_avg(series: pd.Series, **_: object) -> float:
        return float(series.mean())

    df = pd.DataFrame({"A": [0.1, 0.2, 0.3]})
    scores = rs._compute_metric_series(df, "DemoAvg", RiskStatsConfig())
    if not np.isclose(scores["A"], 0.2, atol=1e-9):
        raise SystemExit("register_metric failed")
    rs.METRIC_REGISTRY.pop("DemoAvg", None)


def _check_constants() -> None:
    """Validate key constant values to catch accidental changes."""

    if rs.ASCENDING_METRICS != {"MaxDrawdown"}:
        raise SystemExit("ASCENDING_METRICS unexpected contents")
    if rs.DEFAULT_METRIC != "AnnualReturn":
        raise SystemExit("DEFAULT_METRIC unexpected value")


def _check_abw_halflife() -> None:
    """Verify ``AdaptiveBayesWeighting`` handles ``half_life=0``."""

    abw = AdaptiveBayesWeighting(half_life=0, max_w=None)
    scores = pd.Series({"A": 0.1, "B": 0.2})
    abw.update(scores, 30)
    if abw.tau is None or not np.allclose(abw.tau.values, abw.obs_tau):
        raise SystemExit("ABW half_life=0 update failed")
    abw.update(pd.Series({"A": 0.3, "B": 0.4}), 30)
    if abw.tau is None or not np.allclose(abw.tau.values, abw.obs_tau):
        raise SystemExit("ABW half_life=0 second update failed")
    w = abw.weight(scores.to_frame("z"))
    if not np.isclose(w["weight"].sum(), 1.0):
        raise SystemExit("ABW weight sum mismatch")


def _check_stats_dataclass() -> None:
    """Ensure the ``_Stats`` dataclass exposes all expected fields."""

    expected = {
        "cagr",
        "vol",
        "sharpe",
        "sortino",
        "information_ratio",
        "max_drawdown",
    }
    actual = {f.name for f in fields(pipeline._Stats)}
    if actual != expected:
        raise SystemExit("_Stats fields mismatch")


def _check_notebook_utils() -> None:
    """Exercise notebook helper scripts."""
    src = Path("Vol_Adj_Trend_Analysis1.5.TrEx.ipynb")
    if not src.exists():
        return
    tmp = Path("demo/exports/strip_tmp.ipynb")
    shutil.copy(src, tmp)
    subprocess.run(
        [sys.executable, "tools/strip_output.py", str(tmp)], check=True, shell=False
    )
    data = tmp.read_text(encoding="utf-8")
    if '"outputs": []' not in data:
        raise SystemExit("strip_output failed")
    tmp.unlink()
    subprocess.run(["sh", "tools/pre-commit"], check=True, shell=False)


_check_generate_demo()

_check_generate_demo_help()


cfg = load("config/demo.yml")
regime_cfg = getattr(cfg, "regime", {})
demo_df = _check_demo_data(cfg)
if cfg.export.get("filename") != "alias_demo.csv":
    raise SystemExit("Output alias not parsed")
results = run_mp(cfg)
num_periods = len(results)
periods = scheduler.generate_periods(cfg.model_dump())
expected_periods = len(periods)
print(f"Generated {num_periods} period results (expected {expected_periods})")
if num_periods != expected_periods:
    raise SystemExit("Multi-period demo produced an unexpected number of periods")
if num_periods <= 1:
    raise SystemExit("Multi-period demo produced insufficient results")

df_pre = demo_df
results_pre = run_mp(cfg, df_pre)
if len(results_pre) != num_periods:
    raise SystemExit("Preloaded DataFrame run mismatch")

# check that the generated periods line up with the scheduler output
result_periods = [r["period"] for r in results]
sched_tuples = [(p.in_start, p.in_end, p.out_start, p.out_end) for p in periods]
if result_periods != sched_tuples:
    raise SystemExit("Period sequence mismatch")

score_frames = {r["period"][3]: r["score_frame"] for r in results}

# export all score frames in one go so Excel, CSV, JSON and TXT versions are
# produced for CI. Each period becomes a separate sheet/file.
mp_prefix = Path("demo/exports/multi_period_scores")
export.export_data(score_frames, str(mp_prefix), formats=["xlsx", "csv", "json", "txt"])
if not mp_prefix.with_suffix(".xlsx").exists():
    raise SystemExit("Multi-period score frame export failed")

# ensure metadata lines up with the generated periods
for r in results:
    sf = r["score_frame"]
    p = r["period"]
    if sf.attrs.get("period") != (p[0][:7], p[1][:7]):
        raise SystemExit("Score frame period metadata mismatch")
    if sf.attrs.get("insample_len", 0) <= 0:
        raise SystemExit("Score frame contains no data")

# Exercise multi-period export helpers
frames = export.workbook_frames_from_results(results)
if "summary" not in frames:
    raise SystemExit("workbook_frames_from_results missing summary")
results_prefix = Path("demo/exports/workbook_frames")
export.export_data(frames, str(results_prefix), formats=["xlsx", "csv", "json", "txt"])
if not results_prefix.with_suffix(".xlsx").exists():
    raise SystemExit("Workbook frame export failed")
csv_files = list(results_prefix.parent.glob(f"{results_prefix.stem}_*.csv"))
json_files = list(results_prefix.parent.glob(f"{results_prefix.stem}_*.json"))
txt_files = list(results_prefix.parent.glob(f"{results_prefix.stem}_*.txt"))
if not csv_files or not json_files or not txt_files:
    raise SystemExit("Workbook frame CSV/JSON/TXT missing")
phase1_prefix = Path("demo/exports/phase1_multi")
export.export_phase1_multi_metrics(
    results,
    str(phase1_prefix),
    formats=["xlsx", "csv", "json", "txt"],
    include_metrics=True,
)
if not phase1_prefix.with_suffix(".xlsx").exists():
    raise SystemExit("Phase1 multi metrics export failed")
if not phase1_prefix.with_name(f"{phase1_prefix.stem}_periods.csv").exists():
    raise SystemExit("Phase1 multi metrics CSV missing")
if not phase1_prefix.with_name(f"{phase1_prefix.stem}_periods.json").exists():
    raise SystemExit("Phase1 multi metrics JSON missing")
if not phase1_prefix.with_name(f"{phase1_prefix.stem}_summary.csv").exists():
    raise SystemExit("Phase1 multi metrics summary CSV missing")
if not phase1_prefix.with_name(f"{phase1_prefix.stem}_summary.json").exists():
    raise SystemExit("Phase1 multi metrics summary JSON missing")
if not phase1_prefix.with_name(f"{phase1_prefix.stem}_periods.txt").exists():
    raise SystemExit("Phase1 multi metrics TXT missing")
if not phase1_prefix.with_name(f"{phase1_prefix.stem}_summary.txt").exists():
    raise SystemExit("Phase1 multi metrics summary TXT missing")
if not phase1_prefix.with_name(f"{phase1_prefix.stem}_metrics.csv").exists():
    raise SystemExit("Phase1 multi metrics metrics CSV missing")
if not phase1_prefix.with_name(f"{phase1_prefix.stem}_metrics.json").exists():
    raise SystemExit("Phase1 multi metrics metrics JSON missing")
if not phase1_prefix.with_name(f"{phase1_prefix.stem}_metrics_summary.csv").exists():
    raise SystemExit("Phase1 multi metrics metrics summary CSV missing")
if not phase1_prefix.with_name(f"{phase1_prefix.stem}_metrics_summary.json").exists():
    raise SystemExit("Phase1 multi metrics metrics summary JSON missing")
    if not phase1_prefix.with_name(
        f"{phase1_prefix.stem}_metrics_summary.txt"
    ).exists():
        raise SystemExit("Phase1 multi metrics metrics summary TXT missing")

# Additional OS summaries and churn report for convenience
_out_dir = Path("demo/exports")
_out_dir.mkdir(parents=True, exist_ok=True)

# Per-period EW OS stats
_period_rows = []
for _res in results:
    _p = _res.get("period")
    _label = str(_p[3]) if isinstance(_p, (list, tuple)) and len(_p) >= 4 else str(_p)
    _stats = _res.get("out_ew_stats")
    if _stats is not None:
        _period_rows.append(
            {
                "period": _label,
                "cagr": getattr(_stats, "cagr", float("nan")),
                "vol": getattr(_stats, "vol", float("nan")),
                "sharpe": getattr(_stats, "sharpe", float("nan")),
                "sortino": getattr(_stats, "sortino", float("nan")),
                "information_ratio": getattr(_stats, "information_ratio", float("nan")),
                "max_drawdown": getattr(_stats, "max_drawdown", float("nan")),
            }
        )
pd.DataFrame(_period_rows).to_csv(_out_dir / "period_os_stats.csv", index=False)

# Combined EW OS stats (single row)
_combined = export.combined_summary_result(results)
_comb_stats = _combined.get("out_ew_stats")
if _comb_stats is not None:
    pd.DataFrame(
        [
            {  # type: ignore[list-item]
                "period": "all_periods",
                "cagr": getattr(_comb_stats, "cagr", float("nan")),
                "vol": getattr(_comb_stats, "vol", float("nan")),
                "sharpe": getattr(_comb_stats, "sharpe", float("nan")),
                "sortino": getattr(_comb_stats, "sortino", float("nan")),
                "information_ratio": getattr(
                    _comb_stats, "information_ratio", float("nan")
                ),
                "max_drawdown": getattr(_comb_stats, "max_drawdown", float("nan")),
            }
        ]
    ).to_csv(_out_dir / "combined_os_stats.csv", index=False)

# Portfolio churn (entries/exits per period)
_prev: set[str] | None = None
_churn_rows = []
for _res in results:
    _p = _res.get("period")
    _label = str(_p[3]) if isinstance(_p, (list, tuple)) and len(_p) >= 4 else str(_p)
    _sel = set(_res.get("selected_funds", []))
    _entries: list[str] = []
    _exits: list[str] = []
    if _prev is not None:
        _entries = sorted(_sel - _prev)
        _exits = sorted(_prev - _sel)
    _churn_rows.append(
        {
            "period": _label,
            "selected_funds": ",".join(sorted(_sel)),
            "entries": ",".join(_entries),
            "exits": ",".join(_exits),
        }
    )
    _prev = _sel
pd.DataFrame(_churn_rows).to_csv(_out_dir / "portfolio_churn.csv", index=False)
mpm_prefix = Path("demo/exports/multi_period_metrics")
export.export_multi_period_metrics(
    results,
    str(mpm_prefix),
    formats=["xlsx", "csv", "json", "txt"],
    include_metrics=True,
)
if not mpm_prefix.with_suffix(".xlsx").exists():
    raise SystemExit("Multi-period metrics export failed")
if not mpm_prefix.with_name(f"{mpm_prefix.stem}_periods.csv").exists():
    raise SystemExit("Multi-period metrics CSV missing")
if not mpm_prefix.with_name(f"{mpm_prefix.stem}_periods.json").exists():
    raise SystemExit("Multi-period metrics JSON missing")
if not mpm_prefix.with_name(f"{mpm_prefix.stem}_periods.txt").exists():
    raise SystemExit("Multi-period metrics TXT missing")
if not mpm_prefix.with_name(f"{mpm_prefix.stem}_summary.csv").exists():
    raise SystemExit("Multi-period metrics summary CSV missing")
if not mpm_prefix.with_name(f"{mpm_prefix.stem}_summary.json").exists():
    raise SystemExit("Multi-period metrics summary JSON missing")
if not mpm_prefix.with_name(f"{mpm_prefix.stem}_summary.txt").exists():
    raise SystemExit("Multi-period metrics summary TXT missing")
if not mpm_prefix.with_name(f"{mpm_prefix.stem}_metrics.csv").exists():
    raise SystemExit("Multi-period metrics metrics CSV missing")
if not mpm_prefix.with_name(f"{mpm_prefix.stem}_metrics.json").exists():
    raise SystemExit("Multi-period metrics metrics JSON missing")
if not mpm_prefix.with_name(f"{mpm_prefix.stem}_metrics.txt").exists():
    raise SystemExit("Multi-period metrics metrics TXT missing")
if not mpm_prefix.with_name(f"{mpm_prefix.stem}_metrics_summary.csv").exists():
    raise SystemExit("Multi-period metrics metrics summary CSV missing")
if not mpm_prefix.with_name(f"{mpm_prefix.stem}_metrics_summary.json").exists():
    raise SystemExit("Multi-period metrics metrics summary JSON missing")
if not mpm_prefix.with_name(f"{mpm_prefix.stem}_metrics_summary.txt").exists():
    raise SystemExit("Multi-period metrics metrics summary TXT missing")

wb_mpm = openpyxl.load_workbook(mpm_prefix.with_suffix(".xlsx"))
expected = {str(r["period"][3]) for r in results}
expected.add("summary")
metric_tabs = {f"metrics_{s}" for s in expected if s != "summary"}
metric_tabs.add("metrics_summary")
all_tabs = expected.union(metric_tabs)
if not all_tabs.issubset(set(wb_mpm.sheetnames)):
    raise SystemExit("Multi-period metrics workbook sheets mismatch")

# Verify exporters also handle the no-metrics case
phase1_nom_prefix = Path("demo/exports/phase1_multi_nom")
export.export_phase1_multi_metrics(
    results,
    str(phase1_nom_prefix),
    formats=["xlsx", "csv", "json", "txt"],
    include_metrics=False,
)
if not phase1_nom_prefix.with_suffix(".xlsx").exists():
    raise SystemExit("Phase1 multi metrics nometrics Excel missing")
for ext in ("csv", "json", "txt"):
    if not phase1_nom_prefix.with_name(
        f"{phase1_nom_prefix.stem}_periods.{ext}"
    ).exists():
        raise SystemExit(f"Phase1 multi metrics nometrics {ext} missing")
    if not phase1_nom_prefix.with_name(
        f"{phase1_nom_prefix.stem}_summary.{ext}"
    ).exists():
        raise SystemExit(f"Phase1 multi metrics nometrics summary {ext} missing")

mpm_nom_prefix = Path("demo/exports/multi_period_nometrics")
export.export_multi_period_metrics(
    results,
    str(mpm_nom_prefix),
    formats=["xlsx", "csv", "json", "txt"],
    include_metrics=False,
)
if not mpm_nom_prefix.with_suffix(".xlsx").exists():
    raise SystemExit("Multi-period metrics nometrics export failed")
for ext in ("csv", "json", "txt"):
    if not mpm_nom_prefix.with_name(f"{mpm_nom_prefix.stem}_periods.{ext}").exists():
        raise SystemExit(f"Multi-period metrics nometrics {ext} missing")
    if not mpm_nom_prefix.with_name(f"{mpm_nom_prefix.stem}_summary.{ext}").exists():
        raise SystemExit(f"Multi-period metrics nometrics summary {ext} missing")
wb_nom = openpyxl.load_workbook(mpm_nom_prefix.with_suffix(".xlsx"))
if any(name.startswith("metrics_") for name in wb_nom.sheetnames):
    raise SystemExit("Nometrics workbook contains metrics sheets")
wb_direct = Path("demo/exports/phase1_direct.xlsx")
export.export_phase1_workbook(results, str(wb_direct))
if not wb_direct.exists():
    raise SystemExit("export_phase1_workbook failed")
wb = openpyxl.load_workbook(wb_direct)
# Phase-1 workbook now (by design) includes an "execution_metrics" sheet
# alongside one sheet per period and the leading "summary" sheet. Keep the
# demo expectation flexible: all required sheets must be present, but the
# exporter may add new diagnostic sheets over time without breaking CI.
period_sheet_names = {str(r["period"][3]) for r in results}
required = {"summary", "execution_metrics"} | period_sheet_names
missing = required.difference(wb.sheetnames)
if missing:
    raise SystemExit(f"phase1 workbook sheets mismatch (missing: {sorted(missing)})")
pf_frames = export.period_frames_from_results(results)
if len(pf_frames) != len(results):
    raise SystemExit("period_frames_from_results count mismatch")
if "summary" in pf_frames:
    raise SystemExit("period_frames_from_results should not include summary")
pf_prefix = Path("demo/exports/period_frames")
export.export_data(pf_frames, str(pf_prefix), formats=["xlsx", "csv", "json", "txt"])
if not pf_prefix.with_suffix(".xlsx").exists():
    raise SystemExit("period frame Excel missing")
created = list(pf_prefix.parent.glob(f"{pf_prefix.stem}_*.csv"))
if not created:
    raise SystemExit("period frame CSV/JSON/TXT missing")
summary = export.combined_summary_result(results)
summary_frame = export.summary_frame_from_result(summary)
metrics_frame = export.metrics_from_result(summary)
if summary_frame.empty or metrics_frame.empty:
    raise SystemExit("Summary export helpers failed")
summ_prefix = Path("demo/exports/summary_frames")
export.export_data(
    {"summary": summary_frame, "metrics": metrics_frame},
    str(summ_prefix),
    formats=["xlsx", "csv", "json", "txt"],
)
if not summ_prefix.with_suffix(".xlsx").exists():
    raise SystemExit("summary frame Excel missing")

# Export per-period metrics using all exporters to cover the helper
metrics_prefix = Path("demo/exports/period_metrics")
period_metrics = {
    str(res["period"][3]): export.metrics_from_result(res) for res in results
}
export.export_data(
    period_metrics, str(metrics_prefix), formats=["xlsx", "csv", "json", "txt"]
)
if not metrics_prefix.with_suffix(".xlsx").exists():
    raise SystemExit("period metrics Excel missing")
created = list(metrics_prefix.parent.glob(f"{metrics_prefix.stem}_*.csv"))
if not created:
    raise SystemExit("period metrics CSV/JSON/TXT missing")

# Verify case-insensitive exporter dispatch
mixed_prefix = Path("demo/exports/mixed_case")
export.export_data(frames, str(mixed_prefix), formats=["CSV", "Excel", "Json", "TXT"])
if not mixed_prefix.with_suffix(".xlsx").exists():
    raise SystemExit("Mixed-case Excel export failed")
for ext in ("csv", "json", "txt"):
    if not list(mixed_prefix.parent.glob(f"{mixed_prefix.stem}_*.{ext}")):
        raise SystemExit(f"Mixed-case {ext} export missing")

# Exercise rank_select_funds via the additional inclusion approaches
df_full = demo_df
rf_col = identify_risk_free_fund(df_full)
if rf_col is None:
    raise SystemExit("identify_risk_free_fund failed")
mask = df_full["Date"].between(cfg.sample_split["in_start"], cfg.sample_split["in_end"])
window = df_full.loc[mask].drop(columns=["Date"])
rs_cfg = RiskStatsConfig()
top_pct_ids = rank_select_funds(
    window,
    rs_cfg,
    inclusion_approach="top_pct",
    pct=0.2,
    score_by="Sharpe",
)
if not top_pct_ids:
    raise SystemExit("top_pct selection produced no funds")
threshold_ids = rank_select_funds(
    window,
    rs_cfg,
    inclusion_approach="threshold",
    threshold=0.0,
    score_by="Sharpe",
)
if not threshold_ids:
    raise SystemExit("threshold selection produced no funds")
blended_ids = rank_select_funds(
    window,
    rs_cfg,
    inclusion_approach="top_n",
    n=3,
    score_by="blended",
    blended_weights={"Sharpe": 0.6, "AnnualReturn": 0.3, "MaxDrawdown": 0.1},
)
if not blended_ids:
    raise SystemExit("blended selection produced no funds")
zscore_ids = rank_select_funds(
    window,
    rs_cfg,
    inclusion_approach="top_n",
    n=2,
    score_by="Sharpe",
    transform="zscore",
)
if not zscore_ids:
    raise SystemExit("zscore selection produced no funds")

zwin_ids = rank_select_funds(
    window,
    rs_cfg,
    inclusion_approach="top_n",
    n=2,
    score_by="Sharpe",
    transform="zscore",
    zscore_window=5,
)
if not zwin_ids:
    raise SystemExit("zscore window selection produced no funds")

percentile_ids = rank_select_funds(
    window,
    rs_cfg,
    inclusion_approach="top_pct",
    pct=0.3,
    score_by="Sharpe",
    transform="percentile",
    rank_pct=0.5,
)
if not percentile_ids:
    raise SystemExit("percentile transform produced no funds")

rank_ids = rank_select_funds(
    window,
    rs_cfg,
    inclusion_approach="top_n",
    n=3,
    score_by="Sharpe",
    transform="rank",
)
if not rank_ids:
    raise SystemExit("rank transform produced no funds")

alias_ids = rank_select_funds(
    window,
    rs_cfg,
    inclusion_approach="top_n",
    n=2,
    score_by="Sharpe",
    transform_mode="zscore",
)
if not alias_ids:
    raise SystemExit("transform_mode alias failed")

# verify ranking works with an ascending metric alias
maxdd_ids = rank_select_funds(
    window,
    rs_cfg,
    inclusion_approach="top_n",
    n=2,
    score_by="MaxDrawdown",
)
if not maxdd_ids:
    raise SystemExit("max_drawdown selection produced no funds")

# verify ranking with the InformationRatio metric works
ir_ids = rank_select_funds(
    window,
    rs_cfg,
    inclusion_approach="top_n",
    n=2,
    score_by="InformationRatio",
)
if not ir_ids:
    raise SystemExit("information_ratio selection produced no funds")

df_tmp = pd.DataFrame({"Time": ["2020-01-01", "2020-02-01"], "Val": [0.0, 0.1]})
dt_tmp = ensure_datetime(df_tmp, "Time")
if not pd.api.types.is_datetime64_any_dtype(dt_tmp["Time"]):
    raise SystemExit("ensure_datetime custom column failed")
ew_df = EqualWeight().weight(
    pd.DataFrame({"metric": [1.0, 2.0, 3.0]}, index=["A", "B", "C"])
)
if not np.isclose(ew_df["weight"].sum(), 1.0, atol=1e-4):
    raise SystemExit("EqualWeight weight sum mismatch")

direct_res = pipeline._run_analysis(
    df_full,
    str(cfg.sample_split["in_start"]),
    str(cfg.sample_split["in_end"]),
    str(cfg.sample_split["out_start"]),
    str(cfg.sample_split["out_end"]),
    cfg.vol_adjust.get("target_vol", 1.0),
    getattr(cfg, "run", {}).get("monthly_cost", 0.0),
    selection_mode="rank",
    rank_kwargs={"inclusion_approach": "top_n", "n": 2, "score_by": "Sharpe"},
)
if direct_res is None or "score_frame" not in direct_res:
    raise SystemExit("_run_analysis direct call failed")

# cover helper with missing type annotations
scores = rs._compute_metric_series(window, "Sharpe", rs_cfg)
extra_ids = rs.some_function_missing_annotation(
    scores,
    "top_n",
    n=2,
    ascending=False,
)
if len(extra_ids) != 2:
    raise SystemExit("some_function_missing_annotation failed")
pct_ids = rs.some_function_missing_annotation(
    scores,
    "top_pct",
    pct=0.5,
    ascending=False,
)
if not pct_ids:
    raise SystemExit("some_function_missing_annotation top_pct failed")
thr_ids = rs.some_function_missing_annotation(
    scores,
    "threshold",
    threshold=0.0,
    ascending=False,
)
if not thr_ids:
    raise SystemExit("some_function_missing_annotation threshold failed")

# also cover the ascending=True branch for completeness
asc_ids = rs.some_function_missing_annotation(
    scores,
    "threshold",
    threshold=scores.max(),
    ascending=True,
)
if not asc_ids:
    raise SystemExit("some_function_missing_annotation ascending branch failed")

# quality_filter and select_funds interfaces
qcfg = rs.FundSelectionConfig(max_missing_ratio=0.5)
eligible = rs.quality_filter(df_full, qcfg)
if not eligible or not set(eligible).issubset(df_full.columns):
    raise SystemExit("quality_filter failed")

filtered = rs._quality_filter(
    df_full,
    [c for c in df_full.columns if c not in {"Date", rf_col}],
    str(cfg.sample_split["in_start"]),
    str(cfg.sample_split["out_end"]),
    qcfg,
)
if not filtered:
    raise SystemExit("_quality_filter returned no funds")

simple_sel = rs.select_funds(df_full, rf_col, mode="random", n=2)
if len(simple_sel) != 2:
    raise SystemExit("select_funds simple mode failed")

cols = [c for c in df_full.columns if c not in {"Date", rf_col}]
ext_sel = rs.select_funds(
    df_full,
    rf_col,
    cols,
    str(cfg.sample_split["in_start"]),
    str(cfg.sample_split["in_end"]),
    str(cfg.sample_split["out_start"]),
    str(cfg.sample_split["out_end"]),
    qcfg,
    "rank",
    2,
    rank_kwargs={"inclusion_approach": "top_n", "n": 2, "score_by": "Sharpe"},
)
if len(ext_sel) != 2:
    raise SystemExit("select_funds extended mode failed")

ext_sel_direct = rs.select_funds_extended(
    df_full,
    rf_col,
    cols,
    str(cfg.sample_split["in_start"]),
    str(cfg.sample_split["in_end"]),
    str(cfg.sample_split["out_start"]),
    str(cfg.sample_split["out_end"]),
    qcfg,
    selection_mode="rank",
    rank_kwargs={"inclusion_approach": "top_n", "n": 2, "score_by": "Sharpe"},
)
if len(ext_sel_direct) != 2:
    raise SystemExit("select_funds_extended direct call failed")

abw = AdaptiveBayesWeighting(max_w=None)
pf_abw = _check_schedule(
    score_frames,
    RankSelector(top_n=3, rank_column="Sharpe"),
    abw,
    cfg,
    rank_column="Sharpe",
)
abw_prefix = Path("demo/exports/abw_weights")
export.export_data(
    {"weights": pd.DataFrame(pf_abw.history).T},
    str(abw_prefix),
    formats=["xlsx", "csv", "json", "txt"],
)
if not abw_prefix.with_suffix(".xlsx").exists():
    raise SystemExit("ABW weight export failed")
for ext in ("csv", "json", "txt"):
    if not abw_prefix.with_name(f"{abw_prefix.stem}_weights.{ext}").exists():
        raise SystemExit(f"ABW weight {ext} missing")
state = abw.get_state()
abw2 = AdaptiveBayesWeighting(max_w=None)
abw2.set_state(state)
if abw2.get_state() != state:
    raise SystemExit("AdaptiveBayesWeighting state mismatch")

_check_schedule(
    score_frames,
    ZScoreSelector(threshold=0.0, column="Sharpe"),
    EqualWeight(),
    cfg,
    rank_column="Sharpe",
)

_check_schedule(
    score_frames,
    RankSelector(top_n=3, rank_column="Sharpe"),
    ScorePropSimple("Sharpe"),
    cfg,
    rank_column="Sharpe",
)

_check_schedule(
    score_frames,
    RankSelector(top_n=2, rank_column="MaxDrawdown"),
    ScorePropBayesian("Sharpe"),
    cfg,
    rank_column="MaxDrawdown",
)

# Exercise the single-period pipeline and export helpers - using run_full
# to avoid redundant computation
full_res = pipeline.run_full(cfg)
if not isinstance(full_res, dict):
    raise SystemExit("pipeline.run_full did not return a dict")


# Extract metrics DataFrame from full results using helper to avoid code duplication
def extract_metrics_df(full_res):
    stats = full_res.get("out_sample_stats", {})
    if not stats:
        raise SystemExit("pipeline.run_full out_sample_stats missing")
    metrics_df = pd.DataFrame({k: vars(v) for k, v in stats.items()}).T
    for label, ir_map in full_res.get("benchmark_ir", {}).items():
        col = f"ir_{label}"
        metrics_df[col] = pd.Series(
            {
                k: v
                for k, v in ir_map.items()
                if k not in {"equal_weight", "user_weight"}
            }
        )
    return metrics_df


metrics_df = extract_metrics_df(full_res)

if metrics_df.empty:
    raise SystemExit("pipeline.run_full produced empty metrics")
if "ir_spx" not in metrics_df.columns:
    raise SystemExit("pipeline.run_full missing ir_spx column")
base_cols = {
    "cagr",
    "vol",
    "sharpe",
    "sortino",
    "information_ratio",
    "max_drawdown",
    "ir_spx",
}
optional_cols = {"is_avg_corr", "os_avg_corr"}
cols = set(metrics_df.columns)
if not base_cols.issubset(cols):
    raise SystemExit("pipeline.run_full column mismatch")
unexpected_cols = cols - base_cols - optional_cols
if unexpected_cols:
    raise SystemExit(
        "pipeline.run_full column mismatch: unexpected columns "
        + ", ".join(sorted(unexpected_cols))
    )
out_prefix = Path("demo/exports/pipeline_demo")
export.export_data(
    {"metrics": metrics_df},
    str(out_prefix),
    formats=["xlsx", "csv", "json", "txt"],
)
if not out_prefix.with_suffix(".xlsx").exists():
    raise SystemExit("Excel export failed")
if not out_prefix.with_name(f"{out_prefix.stem}_metrics.csv").exists():
    raise SystemExit("CSV export failed")
if not out_prefix.with_name(f"{out_prefix.stem}_metrics.json").exists():
    raise SystemExit("JSON export failed")
if not out_prefix.with_name(f"{out_prefix.stem}_metrics.txt").exists():
    raise SystemExit("TXT export failed")

# Additional validation of full_res content (stats already validated above)
sf = full_res.get("score_frame")
if sf is None or sf.empty:
    raise SystemExit("pipeline.run_full missing score_frame")
b_ir = full_res.get("benchmark_ir", {})
if "spx" not in b_ir or "equal_weight" not in b_ir.get("spx", {}):
    raise SystemExit("pipeline.run_full benchmark_ir missing")
performance_by_regime = full_res.get("performance_by_regime")
if not isinstance(performance_by_regime, pd.DataFrame) or performance_by_regime.empty:
    raise SystemExit("pipeline.run_full missing regime table")
regime_summary_full = str(full_res.get("regime_summary", ""))
regime_notes_full = full_res.get("regime_notes") or []
if not regime_summary_full.strip() and not any(
    str(note).strip() for note in regime_notes_full
):
    raise SystemExit("pipeline.run_full missing regime insight")
_oss = full_res.get("out_sample_stats", {})
_oss = _oss if isinstance(_oss, dict) else {}
for obj in _oss.values():
    if not hasattr(obj, "information_ratio"):
        raise SystemExit("_Stats missing information_ratio")

# Reuse the sample split for the convenience wrapper
split = cfg.sample_split
# Exercise the convenience wrapper around ``_run_analysis``
analysis_res = pipeline.run_analysis(
    df_full,
    str(split.get("in_start")),
    str(split.get("in_end")),
    str(split.get("out_start")),
    str(split.get("out_end")),
    cfg.vol_adjust.get("target_vol", 1.0),
    getattr(cfg, "run", {}).get("monthly_cost", 0.0),
    selection_mode="rank",
    rank_kwargs={"n": 5, "score_by": "Sharpe", "inclusion_approach": "top_n"},
    regime_cfg=regime_cfg,
)
if analysis_res is None or analysis_res.get("score_frame") is None:
    raise SystemExit("pipeline.run_analysis failed")
analysis_regime_table = analysis_res.get("performance_by_regime")
if not isinstance(analysis_regime_table, pd.DataFrame) or analysis_regime_table.empty:
    raise SystemExit("pipeline.run_analysis missing regime table")
analysis_summary = str(analysis_res.get("regime_summary", ""))
analysis_notes = analysis_res.get("regime_notes") or []
if not analysis_summary.strip() and not any(str(n).strip() for n in analysis_notes):
    raise SystemExit("pipeline.run_analysis missing regime insight")
analysis_idx = pipeline.run_analysis(
    df_full,
    str(split.get("in_start")),
    str(split.get("in_end")),
    str(split.get("out_start")),
    str(split.get("out_end")),
    cfg.vol_adjust.get("target_vol", 1.0),
    getattr(cfg, "run", {}).get("monthly_cost", 0.0),
    indices_list=["Mgr_01", "Mgr_02"],
    regime_cfg=regime_cfg,
)
if analysis_idx is None or not analysis_idx.get("benchmark_stats"):
    raise SystemExit("pipeline.run_analysis with indices_list failed")

# Verify custom_weights behaviour using a direct _run_analysis call
cw_cols = ["Date", "Mgr_01", "Mgr_02"]
if rf_col not in cw_cols and rf_col in df_full.columns:
    cw_cols.insert(1, rf_col)
cw_res = pipeline._run_analysis(
    df_full[cw_cols],
    str(split.get("in_start")),
    str(split.get("in_end")),
    str(split.get("out_start")),
    str(split.get("out_end")),
    cfg.vol_adjust.get("target_vol", 1.0),
    getattr(cfg, "run", {}).get("monthly_cost", 0.0),
    selection_mode="all",
    custom_weights={"Mgr_01": 60, "Mgr_02": 40},
)
fw = cw_res.get("fund_weights", {})
expected = {"Mgr_01": 0.6, "Mgr_02": 0.4}
for key, val in expected.items():
    if key in fw and not np.isclose(fw[key], val, atol=0.05):
        raise SystemExit("custom_weights not applied")

# Export a formatted summary workbook and text summary
split = cfg.sample_split
sheet_fmt = export.make_summary_formatter(
    full_res,
    str(split.get("in_start")),
    str(split.get("in_end")),
    str(split.get("out_start")),
    str(split.get("out_end")),
)
summary_prefix = Path("demo/exports/summary_demo")
export.export_to_excel(
    {"metrics": metrics_df, "summary": pd.DataFrame()},
    str(summary_prefix.with_suffix(".xlsx")),
    default_sheet_formatter=sheet_fmt,
)
text = export.format_summary_text(
    full_res,
    str(split.get("in_start")),
    str(split.get("in_end")),
    str(split.get("out_start")),
    str(split.get("out_end")),
)
if "Vol-Adj Trend Analysis" not in text:
    raise SystemExit("Text summary missing header")
if not summary_prefix.with_suffix(".xlsx").exists():
    raise SystemExit("Summary Excel not created")

# Exercise formatter registry helpers
export.reset_formatters_excel()
if export.FORMATTERS_EXCEL:
    raise SystemExit("Formatter registry not cleared")


@export.register_formatter_excel("dummy")  # type: ignore[misc]
def _demo_fmt(
    ws: openpyxl.worksheet.worksheet.Worksheet,
    wb: openpyxl.Workbook,
) -> None:
    ws.write(0, 0, "demo")


if "dummy" not in export.FORMATTERS_EXCEL:
    raise SystemExit("Formatter registration failed")


dummy_prefix = Path("demo/exports/dummy")
export.export_to_excel(
    {"dummy": pd.DataFrame({"A": [1, 2]})}, str(dummy_prefix.with_suffix(".xlsx"))
)
if not dummy_prefix.with_suffix(".xlsx").exists():
    raise SystemExit("Custom Excel export failed")

# Exercise export_data with a formatter to cover formatting hooks
fmt_prefix = Path("demo/exports/formatted_demo")
df_fmt = pd.DataFrame({"A": [1, 2], "B": [3, 4]})


def _double(df: pd.DataFrame) -> pd.DataFrame:
    return df * 2


export.export_data(
    {"tbl": df_fmt},
    str(fmt_prefix),
    formats=["xlsx", "csv", "json", "txt"],
    formatter=_double,
)
csv_file = fmt_prefix.with_name(f"{fmt_prefix.stem}_tbl.csv")
if not csv_file.exists():
    raise SystemExit("Formatted CSV not created")
chk = pd.read_csv(csv_file)
if chk["A"].iloc[0] != 2:
    raise SystemExit("Formatter did not apply")
txt_file = fmt_prefix.with_name(f"{fmt_prefix.stem}_tbl.txt")
if not txt_file.exists():
    raise SystemExit("Formatted TXT not created")
txt_lines = txt_file.read_text().splitlines()
if len(txt_lines) < 2 or not txt_lines[1].strip().startswith("2"):
    raise SystemExit("TXT formatter did not apply")

# Exercise individual exporters and the period formatter helper
indiv_prefix = Path("demo/exports/indiv")
export.export_to_csv({"metrics": metrics_df}, str(indiv_prefix))
export.export_to_json({"metrics": metrics_df}, str(indiv_prefix))
export.export_to_txt({"metrics": metrics_df}, str(indiv_prefix))
for ext in ("csv", "json", "txt"):
    if not indiv_prefix.with_name(f"{indiv_prefix.stem}_metrics.{ext}").exists():
        raise SystemExit(f"export_to_{ext} failed")

extra_prefix = Path("demo/exports/extra_period.xlsx")
export.reset_formatters_excel()
if export.FORMATTERS_EXCEL:
    raise SystemExit("Formatter registry not cleared before period formatter")
export.make_period_formatter(
    "extra",
    results[0],
    str(results[0]["period"][0]),
    str(results[0]["period"][1]),
    str(results[0]["period"][2]),
    str(results[0]["period"][3]),
)
if "extra" not in export.FORMATTERS_EXCEL:
    raise SystemExit("make_period_formatter did not register formatter")
export.export_to_excel(
    {"extra": export.summary_frame_from_result(results[0])},
    str(extra_prefix),
)
wb_extra = openpyxl.load_workbook(extra_prefix)
if wb_extra["extra"]["A1"].value != "Vol-Adj Trend Analysis":
    raise SystemExit("make_period_formatter formatting failed")
export.reset_formatters_excel()
if export.FORMATTERS_EXCEL:
    raise SystemExit("Formatter registry not cleared after export")

_check_gui("config/demo.yml")
_check_datagrid_override()
_check_plugin_discovery()
_check_selection_modes(cfg)
_check_cli_env("config/demo.yml")
_check_cli_env_multi("config/demo.yml")
_check_cli("config/demo.yml", cfg.data["csv_path"])
_check_misc("config/demo.yml", cfg, results)
_check_config_dump(cfg)
_check_default_load()
_check_rebalancer_logic()
_check_portfolio()
_check_load_csv_error()
_check_identify_rf_none()
_check_metrics_basic()
_check_builtin_metric_aliases()
_check_metric_helpers()
_check_selector_errors()
_check_zscore_direction()
_check_weighting_errors()
_check_weighting_zero_sum()
_check_equal_weight_empty()
_check_abw_edge_cases()
_check_core_helpers()
_check_scheduler_extra()
_check_rank_metric_registration()
_check_abw_halflife()
_check_stats_dataclass()
_check_constants()
_check_engine_error(cfg)
_check_notebook_utils()


def _check_run_analysis_errors(cfg: Config) -> None:
    """Exercise error-handling branches in ``_run_analysis``."""

    res = pipeline._run_analysis(
        None,
        str(cfg.sample_split["in_start"]),
        str(cfg.sample_split["in_end"]),
        str(cfg.sample_split["out_start"]),
        str(cfg.sample_split["out_end"]),
        cfg.vol_adjust.get("target_vol", 1.0),
        getattr(cfg, "run", {}).get("monthly_cost", 0.0),
    )
    if res is not None:
        raise SystemExit("_run_analysis did not return None on missing df")

    try:
        pipeline._run_analysis(
            pd.DataFrame({"A": [0.1, 0.2]}),
            str(cfg.sample_split["in_start"]),
            str(cfg.sample_split["in_end"]),
            str(cfg.sample_split["out_start"]),
            str(cfg.sample_split["out_end"]),
            cfg.vol_adjust.get("target_vol", 1.0),
            getattr(cfg, "run", {}).get("monthly_cost", 0.0),
        )
    except ValueError:
        pass
    else:
        raise SystemExit("_run_analysis accepted DataFrame without Date column")


# ------------------------------------------------------------
# Additional error handling checks


def _check_export_errors() -> None:
    """Ensure exporter functions validate input."""
    df = pd.DataFrame({"A": [1]})
    try:
        export.export_data({"A": df}, "demo/exports/bad", formats=["foo"])
    except ValueError:
        pass
    else:  # pragma: no cover - should not happen
        raise SystemExit("export_data did not reject unknown format")


def _check_config_errors() -> None:
    """Verify config loader rejects invalid YAML."""
    tmp = Path("demo/exports/invalid.yml")
    tmp.write_text("- a\n- b\n", encoding="utf-8")
    try:
        load(str(tmp))
    except TypeError:
        pass
    else:  # pragma: no cover - should not happen
        raise SystemExit("config.load accepted non-mapping YAML")
    finally:
        tmp.unlink(missing_ok=True)


def _check_config_missing() -> None:
    """Ensure ``config.load`` raises when the file is absent."""

    try:
        load("_no_such_config.yml")
    except FileNotFoundError:
        pass
    else:  # pragma: no cover - should not happen
        raise SystemExit("config.load missing-file check failed")


def _ensure_periods_placeholder(base: Path, *, message: str) -> None:
    """Populate exported period files with a placeholder row if empty."""

    csv_path = base.with_name(f"{base.stem}_periods.csv")
    json_path = base.with_name(f"{base.stem}_periods.json")
    txt_path = base.with_name(f"{base.stem}_periods.txt")
    placeholder = {"period": "N/A", "note": message}

    if csv_path.exists():
        try:
            df = pd.read_csv(csv_path)
        except pd.errors.EmptyDataError:
            df = pd.DataFrame()
        if df.empty:
            pd.DataFrame([placeholder]).to_csv(csv_path, index=False)

    if json_path.exists():
        try:
            data = json.loads(json_path.read_text())
        except json.JSONDecodeError:
            data = None
        if data is None or (isinstance(data, list) and len(data) == 0):
            json_path.write_text(json.dumps([placeholder], indent=2))

    if txt_path.exists() and not txt_path.read_text().strip():
        safe_msg = message.replace("\n", " ")
        txt_path.write_text(f"period,note\nN/A,{safe_msg}\n")


def _check_empty_export_helpers() -> None:
    """Ensure export helpers cope with empty result lists."""

    empty: list[dict[str, object]] = []
    pf_frames = export.period_frames_from_results(empty)
    if pf_frames:
        raise SystemExit("period_frames_from_results non-empty for empty input")
    wb_frames = export.workbook_frames_from_results(empty)
    if wb_frames:
        raise SystemExit("workbook_frames_from_results non-empty for empty input")
    path_phase1 = Path("demo/exports/empty_phase1.xlsx")
    export.export_phase1_workbook(empty, str(path_phase1))
    if not path_phase1.exists():
        raise SystemExit("export_phase1_workbook empty failed")
    path_phase1_multi = Path("demo/exports/empty_phase1_multi")
    export.export_phase1_multi_metrics(
        empty,
        str(path_phase1_multi),
        formats=["xlsx", "csv", "json", "txt"],
        include_metrics=True,
    )
    if not path_phase1_multi.with_suffix(".xlsx").exists():
        raise SystemExit("export_phase1_multi_metrics empty Excel missing")
    periods_stub = path_phase1_multi.with_name(f"{path_phase1_multi.stem}_periods.csv")
    if not periods_stub.exists():
        raise SystemExit("export_phase1_multi_metrics empty CSV missing")
    _ensure_periods_placeholder(
        path_phase1_multi,
        message="No multi-period results were generated for the empty demo input.",
    )
    path_multi = Path("demo/exports/empty_multi")
    export.export_multi_period_metrics(
        empty,
        str(path_multi),
        formats=["xlsx", "csv", "json", "txt"],
        include_metrics=True,
    )
    if not path_multi.with_suffix(".xlsx").exists():
        raise SystemExit("export_multi_period_metrics empty Excel missing")
    if not path_multi.with_name(f"{path_multi.stem}_periods.csv").exists():
        raise SystemExit("export_multi_period_metrics empty CSV missing")
    _ensure_periods_placeholder(
        path_multi,
        message="Placeholder row written because no periods were available.",
    )


def _check_export_misc() -> None:
    """Exercise helper utilities in :mod:`export`."""
    tmp = Path("demo/exports/tmp/subdir/test.csv")
    if tmp.parent.exists():
        shutil.rmtree(tmp.parent)
    export._ensure_dir(tmp)
    if not tmp.parent.exists():
        raise SystemExit("_ensure_dir failed")
    df = pd.DataFrame({"A": [1, 2]})
    out = export._apply_format(df, lambda d: d + 1)
    if out.iloc[0, 0] != 2:
        raise SystemExit("_apply_format failed")


def _check_export_content() -> None:
    """Ensure text/CSV/JSON exporters actually write data."""

    prefix = Path("demo/exports/content_test")
    df = pd.DataFrame({"A": [1, 2], "B": [3, 4]})
    export.export_data({"tbl": df}, str(prefix), formats=["csv", "json", "txt"])
    for ext in ("csv", "json", "txt"):
        path = prefix.with_name(f"{prefix.stem}_tbl.{ext}")
        if not path.exists():
            raise SystemExit(f"{ext} export missing")
        data = path.read_text().strip()
        if "A" not in data:
            raise SystemExit(f"{ext} export content corrupt")


def _check_run_full_outputs(cfg: Config) -> None:
    """Validate keys returned by ``pipeline.run_full``."""

    res = pipeline.run_full(cfg)
    required = {
        "selected_funds",
        "score_frame",
        "benchmark_ir",
        "in_sample_scaled",
    }
    missing = required - set(res)
    if missing:
        raise SystemExit(f"run_full missing keys: {missing}")


# Execute additional error handling checks
_check_export_errors()
_check_config_errors()
_check_config_missing()
_check_empty_export_helpers()
_check_export_misc()
_check_export_content()
_check_run_full_outputs(cfg)
_check_run_analysis_errors(cfg)


def _check_package_exports() -> None:
    """Validate ``trend_analysis.__all__`` exposes key modules."""
    expected = {
        "metrics",
        "config",
        "data",
        "pipeline",
        "export",
        "selector",
        "weighting",
        "run_multi_analysis",
    }
    missing = expected - set(ta.__all__)
    if missing:
        raise SystemExit(f"Package __all__ missing: {missing}")
    for name in expected:
        getattr(ta, name)


_check_package_exports()


def _check_module_exports() -> None:
    """Ensure module-level ``__all__`` lists are intact."""

    expected_map = {
        "config": {
            "PresetConfig",
            "ColumnMapping",
            "ConfigurationState",
            "load_preset",
            "list_available_presets",
            "load",
            "load_config",
            "Config",
            "ConfigType",
            "DEFAULTS",
        },
        "data": {"load_csv", "identify_risk_free_fund", "ensure_datetime"},
        "export": {
            "FORMATTERS_EXCEL",
            "register_formatter_excel",
            "reset_formatters_excel",
            "make_summary_formatter",
            "combined_summary_frame",
            "make_period_formatter",
            "format_summary_text",
            "export_to_excel",
            "export_to_csv",
            "export_to_json",
            "export_to_txt",
            "export_data",
            "metrics_from_result",
            "combined_summary_result",
            "summary_frame_from_result",
            "phase1_workbook_data",
            "period_frames_from_results",
            "workbook_frames_from_results",
            "flat_frames_from_results",
            "export_phase1_workbook",
            "export_phase1_multi_metrics",
            "export_multi_period_metrics",
            "export_bundle",
        },
        "weighting": {
            "BaseWeighting",
            "EqualWeight",
            "ScorePropSimple",
            "ScorePropBayesian",
            "AdaptiveBayesWeighting",
        },
        "pipeline": {
            "Stats",
            "calc_portfolio_returns",
            "single_period_run",
            "run_analysis",
            "run",
            "run_full",
        },
        "multi_period": {"run", "Portfolio", "run_schedule"},
        "gui": {
            "launch",
            "load_state",
            "save_state",
            "reset_weight_state",
            "build_config_dict",
            "build_config_from_store",
            "register_plugin",
            "iter_plugins",
            "discover_plugins",
            "ParamStore",
            "debounce",
            "list_builtin_cfgs",
        },
        "core.rank_selection": {
            "FundSelectionConfig",
            "RiskStatsConfig",
            "register_metric",
            "METRIC_REGISTRY",
            "WindowMetricBundle",
            "make_window_key",
            "get_window_metric_bundle",
            "reset_selector_cache",
            "selector_cache_hits",
            "selector_cache_misses",
            "blended_score",
            "compute_metric_series_with_cache",
            "rank_select_funds",
            "selector_cache_stats",
            "clear_window_metric_cache",
            "select_funds",
            "build_ui",
            "canonical_metric_list",
        },
    }

    for name, expected in expected_map.items():
        if "." in name:
            module = importlib.import_module(f"trend_analysis.{name}")
        else:
            module = getattr(ta, name)
        actual = set(getattr(module, "__all__", []))
        if actual != expected:
            raise SystemExit(f"{name} __all__ mismatch")


_check_module_exports()


def _check_cli_help() -> None:
    """Ensure the CLI entry points print help and exit cleanly."""
    subprocess.run(
        [sys.executable, "-m", "trend_analysis.run_analysis", "--help"],
        check=True,
        stdout=subprocess.PIPE,
        stderr=subprocess.PIPE,
        shell=False,
    )
    subprocess.run(
        [sys.executable, "-m", "trend_analysis.run_multi_analysis", "--help"],
        check=True,
        stdout=subprocess.PIPE,
        stderr=subprocess.PIPE,
        shell=False,
    )
    subprocess.run(
        [sys.executable, "-m", "trend_analysis.cli", "--help"],
        check=True,
        stdout=subprocess.PIPE,
        stderr=subprocess.PIPE,
        shell=False,
    )


_check_cli_help()

# Verify top-level package exports
pkg_cfg = ta.config.load("config/demo.yml")
pkg_df = ta.load_csv(pkg_cfg.data["csv_path"])
if ta.identify_risk_free_fund(pd.DataFrame(pkg_df)) is None:
    raise SystemExit("Package export check failed")
ta.reset_formatters_excel()


@ta.register_formatter_excel("pkg")  # type: ignore[misc]
def _pkg_fmt(
    ws: Any,
    _wb: Any,
) -> None:
    ws.write(0, 0, "pkg")


pkg_path = Path("demo/exports/pkg.xlsx")
ta.export_to_excel({"pkg": pd.DataFrame({"A": [1]})}, str(pkg_path))
if not pkg_path.exists():
    raise SystemExit("Package export_to_excel failed")

# Exercise package-level exporter helpers
pkg_csv = pkg_path.with_suffix(".csv")
ta.export_to_csv({"pkg": pd.DataFrame({"A": [1]})}, str(pkg_csv))
expected_csv = pkg_csv.with_name(f"{pkg_csv.stem}_pkg.csv")
if not expected_csv.exists():
    raise SystemExit("Package export_to_csv failed")
pkg_json = pkg_path.with_suffix(".json")
ta.export_to_json({"pkg": pd.DataFrame({"A": [1]})}, str(pkg_json))
expected_json = pkg_json.with_name(f"{pkg_json.stem}_pkg.json")
if not expected_json.exists():
    raise SystemExit("Package export_to_json failed")
pkg_data = pkg_path.with_name("pkg_data")
ta.export_data({"pkg": pd.DataFrame({"A": [1]})}, str(pkg_data), formats=["txt"])
expected_txt = pkg_data.with_name(f"{pkg_data.stem}_pkg.txt")
if not expected_txt.exists():
    raise SystemExit("Package export_data failed")
pkg_phase1 = pkg_path.with_name("pkg_phase1")
ta.export_phase1_multi_metrics(results, str(pkg_phase1), formats=["csv"])
if not pkg_phase1.with_name(f"{pkg_phase1.stem}_periods.csv").exists():
    raise SystemExit("Package export_phase1_multi_metrics failed")
pkg_multi = pkg_path.with_name("pkg_multi")
ta.export_multi_period_metrics(results, str(pkg_multi), formats=["json"])
if not pkg_multi.with_name(f"{pkg_multi.stem}_periods.json").exists():
    raise SystemExit("Package export_multi_period_metrics failed")
summary_pkg = ta.combined_summary_result(results)
if ta.metrics_from_result(summary_pkg).empty:
    raise SystemExit("Package metrics_from_result failed")

# run_analysis.main directly
if run_analysis.main(["-c", "config/demo.yml"]) != 0:
    raise SystemExit("run_analysis.main failed")
if run_analysis.main(["-c", "config/demo.yml", "--detailed"]) != 0:
    raise SystemExit("run_analysis.main detailed failed")

# Run the multi-period CLI using a temporary config file
cli_cfg = Path("demo/exports/mp_cli_cfg.yml")
cli_out = Path("demo/exports/mp_cli")
data = cfg.model_dump()
data.setdefault("export", {})["directory"] = str(cli_out)
data["export"]["formats"] = ["csv"]
with cli_cfg.open("w", encoding="utf-8") as fh:
    yaml.safe_dump(data, fh)
rc = run_multi_analysis.main(["-c", str(cli_cfg)])
if rc != 0:
    raise SystemExit("run_multi_analysis CLI failed")
if not list(cli_out.glob("*.csv")):
    raise SystemExit("run_multi_analysis CLI produced no output")
rc = run_multi_analysis.main(["-c", str(cli_cfg), "--detailed"])
if rc != 0:
    raise SystemExit("run_multi_analysis CLI detailed failed")
cli_cfg.unlink()


print("Multi-period demo checks passed")

# Run the CLI entry point in both modes to verify it behaves correctly
subprocess.run(
    [
        sys.executable,
        "-m",
        "trend_analysis.run_analysis",
        "-c",
        "config/demo.yml",
    ],
    check=True,
    shell=False,
)
subprocess.run(
    [
        sys.executable,
        "-m",
        "trend_analysis.run_analysis",
        "-c",
        "config/demo.yml",
        "--detailed",
    ],
    check=True,
    shell=False,
)
subprocess.run(
    [
        sys.executable,
        "-m",
        "trend_analysis.run_multi_analysis",
        "-c",
        "config/demo.yml",
        "--detailed",
    ],
    check=True,
    shell=False,
)

subprocess.run(
    ["scripts/trend-model", "--check", "run", "-c", "config/demo.yml"],
    check=True,
    shell=False,
)

env = os.environ.copy()
env["TREND_CFG"] = "config/demo.yml"
subprocess.run(
    ["scripts/trend-model", "--check", "run"],
    check=True,
    env=env,
    shell=False,
)

# Run the validation helpers to ensure they remain functional
quick_check = Path(__file__).resolve().with_name("quick_check.sh")
subprocess.run(["bash", str(quick_check)], check=True, shell=False)

# Execute the full test suite to cover the entire code base
run_tests = Path(__file__).resolve().with_name("run_tests.sh")
result = subprocess.run([str(run_tests)], shell=False)
if result.returncode != 0:
    raise SystemExit(f"{run_tests} failed with exit code {result.returncode}")<|MERGE_RESOLUTION|>--- conflicted
+++ resolved
@@ -62,11 +62,7 @@
         ScorePropBayesian,
         ScorePropSimple,
     )
-<<<<<<< HEAD
     from trend_analysis.script_logging import setup_script_logging
-=======
-    from trend_analysis.logging_setup import setup_logging
->>>>>>> 18d1544b
 except ModuleNotFoundError as exc:  # pragma: no cover - guard for missing install
     raise SystemExit(
         "Trend Model packages are not installed. Run 'pip install -e .[app]' before executing the demo."
@@ -81,13 +77,7 @@
     (ROOT / "demo/exports").mkdir(parents=True, exist_ok=True)
     sys.exit(0)
 
-<<<<<<< HEAD
 setup_script_logging(app_name="multi-demo", module_file=__file__)
-=======
-
-LOG_PATH = setup_logging(app_name="run_multi_demo")
-logging.getLogger(__name__).info("Log file initialised at %s", LOG_PATH)
->>>>>>> 18d1544b
 
 # ---------------------------------------------------------------------------
 # Type aliases / structural protocols
