--- conflicted
+++ resolved
@@ -18,7 +18,6 @@
 if num_periods <= 1:
     raise SystemExit("Multi-period demo produced insufficient results")
 
-<<<<<<< HEAD
 score_frames = {r["period"][3]: r["score_frame"] for r in results}
 selector = RankSelector(top_n=3, rank_column="Sharpe")
 weighting = AdaptiveBayesWeighting(max_w=None)
@@ -26,13 +25,3 @@
 print(f"Weight history generated for {len(portfolio.history)} periods")
 if len(portfolio.history) != num_periods:
     raise SystemExit("Weight schedule did not cover all periods")
-=======
-# Build mapping of {period_end: score_frame} for run_schedule
-frames = {res["period"][1]: res["score_frame"] for res in results}
-selector = RankSelector(top_n=3, rank_column="Sharpe")
-weighting = AdaptiveBayesWeighting(max_w=None)
-portfolio = run_schedule(frames, selector, weighting, rank_column="Sharpe")
-if len(portfolio.history) != num_periods:
-    raise SystemExit("Weight history length mismatch")
-print("Generated weight history for all periods")
->>>>>>> d8a62137
