#!/usr/bin/env python3
"""Threshold-based churn demo

This demo simulates a portfolio with the following rules:

- Initial selection: top N managers by in-sample Sharpe.
- Evaluation cadence: rolling 36-month in-sample window (like the demo),
  stepping yearly.
- Exit rules (on each period using the current 36m window, z = Sharpe z-score):
  - Immediate exit if z <= -1.5 in the current window, OR
  - Exit if the manager has accumulated 2 windows with z <= -1.0 ("two strikes").
- Entry rules (candidates not currently held):
  - Immediate entry if z >= +1.5 in the current window, OR
  - Eligible if the manager has accumulated 2 windows with z >= +1.0.
- Weights: equal-weight across current holdings each period.

Assumptions:
- "Two rolling 3-year periods" is interpreted as two occurrences cumulatively
  across time (not necessarily consecutive). Adjust thresholds below if needed.
- We select N=5 managers to mirror the main demo.
- We extend the multi-period start to 2017-01 to cover ~8 out-of-sample years
  on the demo dataset (2015-01..2024-12).
"""

from __future__ import annotations

import logging
import math
from dataclasses import dataclass
from pathlib import Path
from typing import Dict, List, Set

import pandas as pd

from trend_analysis.config import Config, load
from trend_analysis.logging_setup import setup_logging
from trend_analysis.multi_period import run as run_mp
from trend_analysis.script_logging import setup_script_logging


@dataclass
class RuleConfig:
    target_n: int = 5
    z_exit_hard: float = -1.5
    z_exit_soft: float = -1.0
    z_entry_hard: float = +1.5
    z_entry_soft: float = +1.0
    soft_strikes: int = 2


def _z_scores(series: pd.Series) -> pd.Series:
    s = series.dropna()
    if s.empty:
        return series * math.nan
    mu = s.mean()
    sd = s.std(ddof=0)
    if sd == 0 or math.isnan(sd):
        return (series - mu) * math.nan  # undefined if no dispersion
    return (series - mu) / sd


def main() -> int:
<<<<<<< HEAD
    log_path = setup_logging(app_name="run_threshold_churn_demo")
    logging.getLogger(__name__).info("Log file initialised at %s", log_path)

=======
    setup_script_logging(app_name="threshold-demo", module_file=__file__)
>>>>>>> b3dac76e
    # Load base demo config and tweak multi-period start for ~8 years OS
    cfg = load("config/demo.yml")
    cfg_dict = cfg.model_dump()
    # Ensure we have a long-enough run: start 2015-01 through 2024-12 (~8 periods)
    cfg_dict.setdefault("multi_period", {})
    cfg_dict["multi_period"]["start"] = "2015-01"
    # Use semiannual OOS windows (6) with 36-month rolling in-sample windows
    cfg_dict["multi_period"]["out_sample_len"] = 6
    cfg = Config(**cfg_dict)

    # Drive the multi-period engine to get per-period in-sample score frames
    results = run_mp(cfg)
    if not results:
        raise SystemExit("No results produced by multi-period engine")

    # Build mapping of period label -> score_frame and keep chronological order
    periods = [r["period"] for r in results]
    labels = [p[3] for p in periods]  # out_end labels (e.g., 2021-12-31)
    frames = {r["period"][3]: r["score_frame"] for r in results}

    # Sanity: ensure Sharpe exists in all score frames
    for lbl in labels:
        sf = frames[lbl]
        if "Sharpe" not in sf.columns:
            raise SystemExit(f"Score frame for {lbl} missing 'Sharpe'")

    rule = RuleConfig()
    holdings: Set[str] = set()
    neg_strikes: Dict[str, int] = {}
    pos_strikes: Dict[str, int] = {}

    churn_rows: List[dict] = []
    zsum_rows: List[dict] = []

    # Initialize from the first period by top Sharpe
    first_lbl = labels[0]
    first_sf = frames[first_lbl]
    init_sorted = first_sf["Sharpe"].sort_values(ascending=False)
    holdings = set(init_sorted.head(rule.target_n).index.tolist())

    # Iterate periods, apply exit/entry rules
    for lbl in labels:
        sf = frames[lbl]
        sharpe = sf["Sharpe"]
        z = _z_scores(sharpe)

        exits: List[str] = []
        entries: List[str] = []
        exit_reasons: Dict[str, str] = {}
        entry_reasons: Dict[str, str] = {}

        # Evaluate exits on current holdings
        for name in list(holdings):
            key = str(name)
            z_i = float(z.get(key, math.nan))
            # Count negative strikes
            if not math.isnan(z_i) and z_i <= rule.z_exit_soft:
                neg_strikes[key] = neg_strikes.get(key, 0) + 1
            # Hard exit condition
            if not math.isnan(z_i) and z_i <= rule.z_exit_hard:
                exits.append(key)
                exit_reasons[key] = f"hard_exit_z<={rule.z_exit_hard:.1f} (z={z_i:.2f})"
                continue
            # Soft strike accumulation
            if neg_strikes.get(key, 0) >= rule.soft_strikes:
                exits.append(key)
                exit_reasons[key] = (
                    f"soft_exit_{rule.soft_strikes}x z<={rule.z_exit_soft:.1f}"
                )

        for name in exits:
            holdings.discard(name)

        # Update positive strikes for non-holdings and identify candidates
        candidates: List[tuple[str, float, bool]] = []
        for name, z_i in z.items():
            key = str(name)
            if key in holdings:
                continue
            zf = float(z_i)
            if math.isnan(zf):
                continue
            # Count positive strikes
            if zf >= rule.z_entry_soft:
                pos_strikes[key] = pos_strikes.get(key, 0) + 1
            # Determine immediate eligibility category and score
            immediate = zf >= rule.z_entry_hard
            eligible = immediate or (pos_strikes.get(key, 0) >= rule.soft_strikes)
            if eligible:
                candidates.append((key, zf, immediate))

        # Prefer immediate candidates first, sorted by z, then other eligibles by z
        candidates.sort(key=lambda t: (not t[2], -t[1]))

        # Fill up to target_n
        for name, zf, immediate in candidates:
            if len(holdings) >= rule.target_n:
                break
            if name not in holdings:
                holdings.add(name)
                entries.append(name)
                if immediate:
                    entry_reasons[name] = (
                        f"hard_entry_z>={rule.z_entry_hard:.1f} (z={zf:.2f})"
                    )
                else:
                    entry_reasons[name] = (
                        f"soft_entry_{rule.soft_strikes}x z>={rule.z_entry_soft:.1f}"
                    )

        # Record z-summary for this period for interpretability
        z_series = pd.Series(z)
        zsum_rows.append(
            {
                "period": lbl,
                "mean_z": float(z_series.mean(skipna=True)),
                "std_z": float(z_series.std(skipna=True, ddof=0)),
                "min_z": float(z_series.min(skipna=True)),
                "max_z": float(z_series.max(skipna=True)),
                "count_z<=-1.0": int((z_series <= -1.0).sum()),
                "count_z>=+1.0": int((z_series >= +1.0).sum()),
                "bottom_names": ",".join(
                    z_series.sort_values().head(3).index.astype(str).tolist()
                ),
                "top_names": ",".join(
                    z_series.sort_values(ascending=False)
                    .head(3)
                    .index.astype(str)
                    .tolist()
                ),
            }
        )

        # Equal weights for current holdings (implicit; not exported here)

        churn_rows.append(
            {
                "period": lbl,
                "holdings": ",".join(sorted(holdings)),
                "entries": ",".join(sorted(entries)),
                "exits": ",".join(sorted(exits)),
                "exit_reasons": ";".join(f"{k}:{v}" for k, v in exit_reasons.items()),
                "entry_reasons": ";".join(f"{k}:{v}" for k, v in entry_reasons.items()),
            }
        )

    out_dir = Path("demo/exports/threshold_churn")
    out_dir.mkdir(parents=True, exist_ok=True)
    pd.DataFrame(churn_rows).to_csv(out_dir / "churn_schedule.csv", index=False)
    pd.DataFrame(zsum_rows).to_csv(out_dir / "z_summary.csv", index=False)

    msg = (
        f"Wrote {len(churn_rows)} periods to {out_dir}/churn_schedule.csv "
        "and z_summary.csv"
    )
    print(msg)
    return 0


if __name__ == "__main__":
    raise SystemExit(main())<|MERGE_RESOLUTION|>--- conflicted
+++ resolved
@@ -60,13 +60,7 @@
 
 
 def main() -> int:
-<<<<<<< HEAD
-    log_path = setup_logging(app_name="run_threshold_churn_demo")
-    logging.getLogger(__name__).info("Log file initialised at %s", log_path)
-
-=======
     setup_script_logging(app_name="threshold-demo", module_file=__file__)
->>>>>>> b3dac76e
     # Load base demo config and tweak multi-period start for ~8 years OS
     cfg = load("config/demo.yml")
     cfg_dict = cfg.model_dump()
