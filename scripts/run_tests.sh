--- conflicted
+++ resolved
@@ -19,12 +19,9 @@
 export PYTHONHASHSEED=0
 
 pip install --upgrade pip
-<<<<<<< HEAD
-=======
 if [[ -z "${TREND_MODEL_SITE_CUSTOMIZE:-}" ]]; then
   export TREND_MODEL_SITE_CUSTOMIZE=1
 fi
->>>>>>> 382cf021
 pip install uv
 uv pip sync requirements.lock
 pip install --no-deps -e ".[dev]"
