#!/bin/bash
# Run tests after ensuring dependencies are installed.
# Sets PYTHONHASHSEED for reproducible test results.

set -euo pipefail

# Set hash seed before Python starts for reproducible results
export PYTHONHASHSEED=0

# Requires pytest and coverage installed in the environment

# Select coverage profile (defaults to "core" if not provided)
PROFILE="${COVERAGE_PROFILE:-core}"

# Validate coverage profile file exists
if [[ ! -f ".coveragerc.${PROFILE}" ]]; then
  echo "Invalid coverage profile: ${PROFILE}. File .coveragerc.${PROFILE} not found."
  exit 1
fi
# Run pytest under coverage and capture exit code so we can handle the "no tests" case
set +e
<<<<<<< HEAD
PYTHONPATH="./src" coverage run --branch --rcfile ".coveragerc.${PROFILE}" -m pytest --maxfail=1 --disable-warnings "$@"
=======
PYTHONPATH="./src" coverage run --rcfile ".coveragerc.${PROFILE}" --source=src/trend_analysis -m pytest --maxfail=1 --disable-warnings "$@"
>>>>>>> 2fab8336
status=$?
set -e

if [[ "$status" -eq 5 ]]; then
  echo "No tests were collected or ran. This may be due to test filters or missing/misnamed tests."
  exit 1
fi

coverage report -m

exit "$status"<|MERGE_RESOLUTION|>--- conflicted
+++ resolved
@@ -19,11 +19,7 @@
 fi
 # Run pytest under coverage and capture exit code so we can handle the "no tests" case
 set +e
-<<<<<<< HEAD
 PYTHONPATH="./src" coverage run --branch --rcfile ".coveragerc.${PROFILE}" -m pytest --maxfail=1 --disable-warnings "$@"
-=======
-PYTHONPATH="./src" coverage run --rcfile ".coveragerc.${PROFILE}" --source=src/trend_analysis -m pytest --maxfail=1 --disable-warnings "$@"
->>>>>>> 2fab8336
 status=$?
 set -e
 
