--- conflicted
+++ resolved
@@ -7,12 +7,8 @@
 # Set hash seed before Python starts for reproducible results
 export PYTHONHASHSEED=0
 
-<<<<<<< HEAD
 # Install required test dependencies
 pip install -r requirements.txt pytest coverage
-=======
-# Requires pytest and coverage installed in the environment
->>>>>>> 2fab8336
 
 # Select coverage profile (defaults to "core" if not provided)
 PROFILE="${COVERAGE_PROFILE:-core}"
