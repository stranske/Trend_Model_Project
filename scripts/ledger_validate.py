#!/usr/bin/env python3
"""Validate Codex ledger files for durable progress tracking.

This script scans `.agents/issue-*-ledger.yml` files and verifies that they
conform to the expected minimal schema.  CI runs it to catch schema drift and
invalid status transitions.
"""

from __future__ import annotations

import argparse
import datetime as _dt
import json
import re
import sys
import subprocess
from pathlib import Path
from typing import Any, Dict, Iterable, List, Optional

try:
    import yaml  # type: ignore
except ModuleNotFoundError as exc:  # pragma: no cover - handled via error exit
    print("ledger_validate: missing dependency 'PyYAML'.", file=sys.stderr)
    raise SystemExit(2) from exc


VALID_STATUSES = {"todo", "doing", "done"}
HEX_RE = re.compile(r"^[0-9a-f]{7,40}$")
ISO8601_RE = re.compile(r"^\d{4}-\d{2}-\d{2}T\d{2}:\d{2}:\d{2}Z$")


class LedgerError(Exception):
    """Collect validation errors for reporting."""

    def __init__(self, message: str, *, context: Optional[str] = None) -> None:
        super().__init__(message)
        self.context = context


def _load_yaml(path: Path) -> Any:
    try:
        with path.open("r", encoding="utf-8") as handle:
            return yaml.safe_load(handle)
    except yaml.YAMLError as exc:
        raise LedgerError(f"invalid YAML: {exc}", context=str(path)) from exc


def _ensure_type(value: Any, expected: type, *, allow_none: bool = False) -> bool:
    if value is None and allow_none:
        return True
    return isinstance(value, expected)


def _validate_timestamp(value: Any, *, field: str, path: str) -> List[str]:
    errors: List[str] = []
    if value is None:
        return errors
    if not isinstance(value, str):
        errors.append(f"{path}.{field} must be a string or null")
        return errors
    if not ISO8601_RE.match(value):
        errors.append(
            f"{path}.{field} must be an ISO-8601 UTC timestamp (YYYY-MM-DDTHH:MM:SSZ)"
        )
        return errors
    try:
        _dt.datetime.strptime(value, "%Y-%m-%dT%H:%M:%SZ")
    except ValueError as exc:
        errors.append(f"{path}.{field} is not a valid timestamp: {exc}")
    return errors


<<<<<<< HEAD
def _commit_files(commit: str) -> List[str]:
    try:
        output = subprocess.check_output(
            ["git", "show", "--pretty=format:", "--name-only", commit],
            text=True,
        )
    except subprocess.CalledProcessError as exc:
        raise LedgerError(f"unknown commit {commit}") from exc

    files = [line.strip() for line in output.splitlines() if line.strip()]
    return files


def _validate_task(
    task: Dict[str, Any], *, index: int, seen_ids: set[str], ledger_path: Path
=======
def _validate_task(
    task: Dict[str, Any], *, index: int, seen_ids: set[str]
>>>>>>> 0f68b4f9
) -> List[str]:
    errors: List[str] = []
    context = f"tasks[{index}]"

    task_id = task.get("id")
    if not isinstance(task_id, str) or not task_id.strip():
        errors.append(f"{context}.id must be a non-empty string")
    elif task_id in seen_ids:
        errors.append(f"duplicate task id: {task_id}")
    else:
        seen_ids.add(task_id)

    title = task.get("title")
    if not isinstance(title, str) or not title.strip():
        errors.append(f"{context}.title must be a non-empty string")

    status = task.get("status")
    if status not in VALID_STATUSES:
        errors.append(f"{context}.status must be one of {sorted(VALID_STATUSES)}")

    notes = task.get("notes", [])
    if notes is None:
        notes = []
        task["notes"] = notes
    if not isinstance(notes, list) or not all(isinstance(item, str) for item in notes):
        errors.append(f"{context}.notes must be a list of strings")

    errors.extend(
        _validate_timestamp(task.get("started_at"), field="started_at", path=context)
    )
    errors.extend(
        _validate_timestamp(task.get("finished_at"), field="finished_at", path=context)
    )

    commit = task.get("commit", "")
    if commit is None:
        commit = ""
        task["commit"] = commit
    if not isinstance(commit, str):
        errors.append(f"{context}.commit must be a string")
    else:
        if status == "done":
            if not commit:
                errors.append(f"{context}.commit is required when status is done")
            elif not HEX_RE.match(commit.lower()):
<<<<<<< HEAD
                errors.append(f"{context}.commit must be a Git SHA (7-40 hex characters)")
            else:
                try:
                    files = _commit_files(commit)
                except LedgerError as exc:
                    errors.append(f"{ledger_path}: {context}.commit {commit} not found in repository")
                else:
                    if not files:
                        errors.append(
                            f"{ledger_path}: {context}.commit {commit} has no changed files"
                        )
                    elif all(name.startswith(".agents/") for name in files):
                        errors.append(
                            f"{ledger_path}: {context}.commit {commit} must include non-ledger changes"
                        )
=======
                errors.append(
                    f"{context}.commit must be a Git SHA (7-40 hex characters)"
                )
>>>>>>> 0f68b4f9
        else:
            if commit and not HEX_RE.match(commit.lower()):
                errors.append(f"{context}.commit must be empty or a Git SHA")

    if status != "done" and task.get("finished_at"):
        errors.append(f"{context}.finished_at must be null unless status is done")
    if status == "todo" and task.get("started_at"):
        errors.append(f"{context}.started_at must be null when status is todo")

    return errors


def validate_ledger(path: Path) -> List[str]:
    problems: List[str] = []
    data = _load_yaml(path)
    if not isinstance(data, dict):
        return [f"{path}: top-level document must be a mapping"]

    version = data.get("version")
    if version != 1:
        problems.append(f"{path}: version must be 1")

    issue = data.get("issue")
    if not isinstance(issue, int):
        problems.append(f"{path}: issue must be an integer")

    base = data.get("base")
    if not isinstance(base, str) or not base.strip():
        problems.append(f"{path}: base must be a non-empty string")

    branch = data.get("branch")
    if not isinstance(branch, str) or not branch.strip():
        problems.append(f"{path}: branch must be a non-empty string")

    tasks = data.get("tasks")
    if not isinstance(tasks, list) or not tasks:
        problems.append(f"{path}: tasks must be a non-empty list")
        return problems

    seen_ids: set[str] = set()
    doing_count = 0
    for index, task in enumerate(tasks):
        if not isinstance(task, dict):
            problems.append(f"{path}: tasks[{index}] must be a mapping")
            continue
        problems.extend(
            _validate_task(task, index=index, seen_ids=seen_ids, ledger_path=path)
        )
        if task.get("status") == "doing":
            doing_count += 1

    if doing_count > 1:
        problems.append(
            f"{path}: at most one task may have status=doing (found {doing_count})"
        )

    return problems


def find_ledgers(explicit: Iterable[str]) -> List[Path]:
    if explicit:
        return [Path(item) for item in explicit]
    root = Path.cwd()
    agents_dir = root / ".agents"
    if not agents_dir.exists():
        return []
    return sorted(agents_dir.glob("issue-*-ledger.yml"))


def main(argv: Optional[List[str]] = None) -> int:
    parser = argparse.ArgumentParser(description="Validate Codex ledger files")
    parser.add_argument(
        "paths",
        metavar="PATH",
        nargs="*",
        help="Specific ledger files to validate (defaults to .agents/issue-*-ledger.yml)",
    )
    parser.add_argument(
        "--json",
        action="store_true",
        help="Emit validation report as JSON (useful for tooling)",
    )
    args = parser.parse_args(argv)

    ledgers = find_ledgers(args.paths)
    results: Dict[str, List[str]] = {}
    for path in ledgers:
        problems = validate_ledger(path)
        if problems:
            results[str(path)] = problems

    if args.json:
        print(json.dumps(results, indent=2, sort_keys=True))
    else:
        if not ledgers:
            print("No ledger files found.")
        for path, problems in results.items():
            for problem in problems:
                print(problem, file=sys.stderr)
        if not results and ledgers:
            for path in ledgers:
                print(f"Validated {path}")

    return 1 if results else 0


if __name__ == "__main__":
    raise SystemExit(main())<|MERGE_RESOLUTION|>--- conflicted
+++ resolved
@@ -70,7 +70,6 @@
     return errors
 
 
-<<<<<<< HEAD
 def _commit_files(commit: str) -> List[str]:
     try:
         output = subprocess.check_output(
@@ -86,10 +85,6 @@
 
 def _validate_task(
     task: Dict[str, Any], *, index: int, seen_ids: set[str], ledger_path: Path
-=======
-def _validate_task(
-    task: Dict[str, Any], *, index: int, seen_ids: set[str]
->>>>>>> 0f68b4f9
 ) -> List[str]:
     errors: List[str] = []
     context = f"tasks[{index}]"
@@ -135,7 +130,6 @@
             if not commit:
                 errors.append(f"{context}.commit is required when status is done")
             elif not HEX_RE.match(commit.lower()):
-<<<<<<< HEAD
                 errors.append(f"{context}.commit must be a Git SHA (7-40 hex characters)")
             else:
                 try:
@@ -151,11 +145,6 @@
                         errors.append(
                             f"{ledger_path}: {context}.commit {commit} must include non-ledger changes"
                         )
-=======
-                errors.append(
-                    f"{context}.commit must be a Git SHA (7-40 hex characters)"
-                )
->>>>>>> 0f68b4f9
         else:
             if commit and not HEX_RE.match(commit.lower()):
                 errors.append(f"{context}.commit must be empty or a Git SHA")
