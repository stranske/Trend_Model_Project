--- conflicted
+++ resolved
@@ -1,17 +1,12 @@
 # Agent Automation & Telemetry Overview
 
-<<<<<<< HEAD
 _Last updated: 2026-02-07_
-=======
-_Last updated: 2026-02-15_
->>>>>>> 8bc2cc47
 
 This document summarizes the GitHub Actions automation that powers agent assignment, labeling, formatting autofix, Codex bootstrap PR creation, and watchdog telemetry in this repository.
 
 ## High-Level Flow
 
 ```
-<<<<<<< HEAD
 Issue labeled agent:copilot  ──▶ assign-to-agents.yml ──▶ assigns Copilot + posts trigger (if PR)
 Issue labeled agent:codex    ──▶ assign-to-agents.yml ──▶ bootstrap branch/PR via codex-bootstrap-lite
                                                         │
@@ -23,21 +18,6 @@
 PR (any)                       ──▶ autofix-consumer.yml (pull_request) → composite autofix action
                                                         │
 Failing CI / Docker / Tests    ──▶ autofix-on-failure.yml (workflow_run) → composite autofix action
-=======
-Issue Labeled agent:copilot  ──▶ assign-to-agent.yml (issues) ──▶ GraphQL suggestActors → assign copilot-swe-agent
-Issue Labeled agent:codex    ──▶ assign-to-agent.yml (issues) ──▶ sets needs_codex_bootstrap=true
-                                                       │
-                                                       ▼
-                                   codex_bootstrap job creates draft PR, assigns, labels
-                                                       │
-PR Opened/Updated               ──▶ label-agent-prs.yml (pull_request_target) → idempotent labeling
-                                                       │
-CI (success) completion         ──▶ autofix.yml (workflow_run) → small-fixes job → composite autofix action
-                                                      │
-CI (trivial failure) completion ──▶ autofix.yml (workflow_run) → fix-failing-checks job → composite autofix action
-                                                       │
-Issue / PR lacks Codex PR       ──▶ reuse-agents.yml (schedule or dispatch, watchdog enabled) → state telemetry
->>>>>>> 8bc2cc47
 ```
 
 ## Key Workflows
@@ -85,13 +65,8 @@
 - Restores/updates `autofix:clean` vs `autofix:debt` labels based on residual diagnostics.
 - Uploads summary sections so maintainers can see eligibility decisions directly from the run.
 
-<<<<<<< HEAD
 ### 6. `agent-watchdog.yml`
 Purpose: Verify that Codex issues produce a linked PR within the expected timeframe and surface actionable diagnostics when they do not.
-=======
-### 5. `reuse-agents.yml` (watchdog mode)
-Purpose: Detect issues labeled for Codex where bootstrap PR not yet created OR gather fast telemetry using the consolidated agent automation workflow.
->>>>>>> 8bc2cc47
 
 Activation: Automatically dispatched by `assign-to-agents.yml`; can also be triggered manually via `workflow_dispatch` with custom timeout/PR inputs.
 
