## Reusable Python CI Workflow

This repository provides a reusable GitHub Actions workflow that layers three progressive phases on top of a minimal test + coverage gate. All advanced features are opt‑in so existing callers remain unaffected until they enable them.

> **Note (Issue #2439):** The in-repo Gate workflow now calls `reusable-ci.yml` for Python 3.11/3.12 alongside the Docker smoke reusable. The matrix-based `reusable-90-ci-python.yml` interface described here remains available for downstream consumers and nightly self-tests.

### Overview

| Phase | Feature Set | Helper Script | Artifacts |
|-------|-------------|---------------|-----------|
| Base  | Tests + coverage minimum + optional mypy | – | `coverage.xml`, `coverage.json` (internal) |
| 1     | Metrics extraction (parse JUnit) | `scripts/ci_metrics.py` | `ci-metrics.json` |
| 2     | Failure classification + metrics history append | `scripts/ci_history.py` | `metrics-history.ndjson`, `classification.json` |
| 3     | Coverage delta vs baseline | `scripts/ci_coverage_delta.py` | `coverage-delta.json` |

### Inputs

Core:
```
python-versions              JSON list of Python versions (default ["3.11"]) 
coverage-min                 Minimum coverage percentage to pass (default 70)
run-mypy                     'true'/'false' toggle to run mypy job (default true)
```

Phase 1 – Metrics:
```
enable-metrics               Enable metrics extraction (default false)
slow-test-top                Number of slow tests to record (default 15)
slow-test-min-seconds        Minimum seconds for a test to be considered slow (default 1)
```

Phase 2 – History & Classification:
```
enable-history               Append a NDJSON history line (default false)
enable-classification        Emit classification.json with failed/error tests (default false)
history-artifact-name        NDJSON history filename (default metrics-history.ndjson)
```

Phase 3 – Coverage Delta:
```
enable-coverage-delta        Compute coverage delta vs baseline (default false)
baseline-coverage            Baseline coverage percent (default 0 -> treated as no baseline)
coverage-alert-drop          Coverage drop (pct points) for alert/fail (default 1)
fail-on-coverage-drop        Fail job if drop >= threshold (default false)
coverage-drop-label          Placeholder label name for future automation (default coverage-drop)
```

### Helper Scripts

#### `scripts/ci_metrics.py`
Parses `pytest-junit.xml` to produce `ci-metrics.json` containing aggregate counts, failure list, and slow test subset.

Environment vars:
```
JUNIT_PATH=pytest-junit.xml
OUTPUT_PATH=ci-metrics.json
TOP_N=15
MIN_SECONDS=1
```

#### `scripts/ci_history.py`
Appends one NDJSON line capturing test counts, optional metrics payload, and (if enabled) a failure classification summary.

Environment vars:
```
JUNIT_PATH=pytest-junit.xml
METRICS_PATH=ci-metrics.json
HISTORY_PATH=metrics-history.ndjson
ENABLE_CLASSIFICATION=true|false
CLASSIFICATION_OUT=classification.json
```

#### `scripts/ci_coverage_delta.py`
Reads `coverage.xml`, derives line coverage percent, compares to `BASELINE_COVERAGE`, and writes `coverage-delta.json`.

Environment vars:
```
COVERAGE_XML_PATH=coverage.xml
OUTPUT_PATH=coverage-delta.json
BASELINE_COVERAGE=75
ALERT_DROP=1
FAIL_ON_DROP=true|false
```

Output schema example:
```json
{
  "current": 78.91,
  "baseline": 80.25,
  "delta": -1.34,
  "drop": 1.34,
  "threshold": 1.0,
  "status": "alert"   // one of no-baseline | ok | alert | fail
}
```

### Artifacts Summary

| Name              | When Enabled | Contents |
|-------------------|--------------|----------|
| ci-metrics        | enable-metrics | Aggregated test metrics JSON |
| coverage-delta    | enable-coverage-delta | Coverage delta JSON report |
| metrics-history   | enable-history | NDJSON appended per run |
| classification    | enable-classification | Failed/error test detail |

### Example Invocation (Reusable Workflow)

<<<<<<< HEAD
In a caller repository `.github/workflows/ci.yml` (or similar):
=======
In a caller repository `.github/workflows/ci.yml` (legacy consumers previously used
`pr-10-ci-python.yml` before the Gate consolidation):
>>>>>>> dbda9b90
```yaml
name: Project CI
on: [push, pull_request]
jobs:
  ci:
    uses: owner-or-fork/Trend_Model_Project/.github/workflows/reusable-ci.yml@phase-2-dev
    with:
      python-versions: '["3.11", "3.12"]'
      coverage-min: '72'
      enable-metrics: 'true'
      enable-history: 'true'
      enable-classification: 'true'
      enable-coverage-delta: 'true'
      baseline-coverage: '75.5'
      coverage-alert-drop: '1.0'
      fail-on-coverage-drop: 'true'
```

### Summary Step
The workflow writes a Markdown overview (artifacts presence + coverage stats) into the GitHub Actions run summary using `GITHUB_STEP_SUMMARY`.

### Universal Job Log Table (Issue #1344)
A dedicated `logs_summary` job runs on every workflow execution (even if advanced phases are disabled) and appends a per-job log links table plus a brief success/failure explanation. This makes it easy to jump directly to failing job logs without enabling any optional features. The soft coverage gate job no longer duplicates the table.

### Coverage Soft Gate & Topology Cross-Links (Issue #1351)
For the broader CI topology (gate aggregation job, temporary wrapper, Codex kickoff lifecycle, and migration plan) see `.github/workflows/README.md` sections 1.1 and 7.2–7.6. This document intentionally avoids repeating those operational details; it focuses on the reusable workflow inputs and helper scripts. Enable the soft coverage gate in a consumer by passing `enable-soft-gate: 'true'` (documented in README section 7.3).

### Design Principles
1. Backward compatible defaults (all advanced phases off).
2. External Python helpers to prevent YAML bloat and parsing errors.
3. Small, composable artifacts; no large multi-purpose logs.
4. Fail fast only on explicit user intent (e.g. `fail-on-coverage-drop`).

### Future Enhancements (Planned / Candidates)
* Label application for coverage drops using `coverage-drop-label`.
* Regex-driven failure categorization (flaky, infra, timeout, assertion).
* Metrics trend regression detection (auto flag large variance vs trailing median).
* Slack/Teams summarizer job (out-of-repo dispatch) using artifacts.

---

### Local Style Checks Mirror

To ensure your branch will pass the CI style job (Black + Ruff with pinned versions), run:

```bash
./scripts/style_gate_local.sh
```

This script loads version pins from `.github/workflows/autofix-versions.env`, installs them in the active (or ad-hoc) environment, and performs:

- `black --check .`
- `ruff check .`
- `mypy --config-file pyproject.toml src/trend_analysis src/trend_portfolio_app`

If either fails, apply fixes:
```bash
black .
ruff check --fix .
# address any mypy findings the script surfaced
```

### Optional Pre-Push Hook

Install a git pre-push hook that blocks pushes when the CI style checks fail:

```bash
mkdir -p .git/hooks
cat > .git/hooks/pre-push <<'EOF'
#!/usr/bin/env bash
# Abort push if CI style checks fail
scripts/style_gate_local.sh || {
  echo "[pre-push] CI style checks failed; push aborted." >&2
  exit 1
}
EOF
chmod +x .git/hooks/pre-push
```

Add this to your personal workflow; we do not version-control the hook file itself to avoid surprising contributors. For team-wide enforcement, a wrapper installer can be added to `scripts/git_hooks.sh` (future enhancement).

Last updated: YYYY-MM-DD (update when modifying workflow inputs or scripts).<|MERGE_RESOLUTION|>--- conflicted
+++ resolved
@@ -105,12 +105,8 @@
 
 ### Example Invocation (Reusable Workflow)
 
-<<<<<<< HEAD
-In a caller repository `.github/workflows/ci.yml` (or similar):
-=======
 In a caller repository `.github/workflows/ci.yml` (legacy consumers previously used
 `pr-10-ci-python.yml` before the Gate consolidation):
->>>>>>> dbda9b90
 ```yaml
 name: Project CI
 on: [push, pull_request]
