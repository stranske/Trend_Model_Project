# CI Failure Tracker (Phase-2 Enhancements)

This document summarises the behaviour and configuration of the enhanced failure tracking workflow.

## Overview
`maint-33-check-failure-tracker.yml` listens to completed runs of the primary CI workflows (`CI`, `Docker`, and the manual `CI Selftest`). On failure it:

1. Enumerates failed jobs and the first failing step.
2. Optionally extracts a stack token (first exception or error line) per failed job.
3. Builds a deterministic signature: `workflow|sha256(job::step::stackToken...)[:12]`.
4. Opens or updates a single GitHub Issue per signature (labels: `ci-failure`, `workflows`, `devops`, `priority: medium`).
5. Maintains metadata header: Occurrences, Last seen, Healing threshold.
6. Appends a failure comment (rate-limited) with job + stack token tables.
7. On successful runs, scans for inactive issues and auto-closes those with no reoccurrence for the configured inactivity window.

## Configuration (Environment Variables)
| Variable | Purpose | Default |
|----------|---------|---------|
| `RATE_LIMIT_MINUTES` | Minimum minutes between new comments for same issue | 15 |
| `STACK_TOKENS_ENABLED` | Toggle stack token hashing (`true`/`false`) | true |
| `STACK_TOKEN_MAX_LEN` | Max chars retained from a stack/error line | 160 |
| `AUTO_HEAL_INACTIVITY_HOURS` | Hours of stability before success path auto-heal closes issue | 24 |
| `FAILURE_INACTIVITY_HEAL_HOURS` | (Reserved) Close during failure path if inactive for this many hours | 0 (disabled) |

## Signature Evolution
- Phase-1: job + first failing step.
- Phase-2: adds first stack/error line token (or `no-stack` / `stacks-off`).

## Rate Limiting
A run comment is suppressed if:
- The run URL already appears in an existing comment, OR
- The last comment is younger than `RATE_LIMIT_MINUTES`.

## Auto-Heal (Success Path)
On any successful monitored workflow run, open `ci-failure` issues are scanned. If `Last seen` is older than `AUTO_HEAL_INACTIVITY_HOURS`, the issue is commented on and closed.

## JSON Snapshot Artifact
Each successful run uploads `ci_failures_snapshot.json` containing an array of current open failure issues (number, occurrences, last_seen, timestamps). Use this for dashboards or external monitoring.

## Occurrence History
Each failure issue maintains an internal, capped (10 rows) occurrence history table between HTML comment markers:
```
<!-- occurrence-history-start -->
| Timestamp | Run | Sig Hash | Failed Jobs |
|---|---|---|---|
| 2025-09-23T12:34:56Z | run link | a1b2c3d4e5f6 | 2 |
<!-- occurrence-history-end -->
```
New failures prepend a row; table truncated at 10 to keep issues readable.

## Deterministic Signature Self-Test
Utility script: `tools/test_failure_signature.py`

Example:
```bash
python tools/test_failure_signature.py \
	--jobs '[{"name":"Tests","step":"pytest","stack":"ValueError: boom"}]' \
	--expected 0123456789ab
```
Integrate into local pre-flight checks to ensure signature algorithm adjustments are deliberate.

## Signature Guard Workflow
Workflow: `maint-40-ci-signature-guard.yml` runs on pushes / PRs and validates that a canonical fixture (`.github/signature-fixtures/basic_jobs.json`) hashes to the expected value stored in `basic_hash.txt`. Any intentional algorithm change should update both fixture and expected hash in the same commit.

## Manual Self-Test
You can manually validate behaviour:
1. Dispatch `CI Selftest` (will create a failing issue).
2. Rerun it but edit the `ci-selftest.yml` to succeed (or manually re-run jobs) to test auto-heal logic after adjusting `INACTIVITY_HOURS`.

## Future Extensions
- Persist aggregated metrics (failure frequency) as JSON artifact.
- Add PR comment summary for new signatures encountered in a PR context.
- Integrate stack token similarity clustering for noisy crash variants.

<<<<<<< HEAD
## Post-CI Status Summary (New Enhancement)
`maint-30-post-ci-summary.yml` replaced the standalone matrix exporter with a
single pull-request comment. The workflow listens to the `CI` and `Docker`
`workflow_run` events, rehydrates the coverage and failure tracker artifacts,
and renders the combined output via `tools/post_ci_summary.py`.

**Highlights surfaced in the comment**
- Required-check rollup for CI tests, workflow automation probes, style linting,
  and the gate aggregator.
- Job table spanning every CI and Docker job with log links; failures bubble to
  the top automatically.
- Coverage metrics (latest values plus deltas vs the previous history entry)
  and the raw coverage summary table.
- Open failure signatures sourced from `ci_failures_snapshot.json` when the
  tracker reports active issues.

**Artifacts consumed** (downloaded opportunistically; missing files are skipped)
- `coverage_summary.md` or `coverage-summary/coverage_summary.md`
- `coverage-trend.json`
- `coverage-trend-history.json`
- `ci_failures_snapshot.json`

**Preview + integrations**
- The rendered Markdown is stored in `summary_artifacts/comment_preview.md` for
  quick review in the Actions UI.
- Because the workflow now owns the PR comment directly, other tooling can read
  or parse the output without chasing multiple artifacts.

Extend the message by updating the helper functions in `tools/post_ci_summary.py`
— for example, add another section for a new artifact and then adjust the tests
under `tests/test_post_ci_summary.py` to lock the formatting down.
=======
## Post CI Status Summary Aggregation
`maint-30-post-ci-summary.yml` replaced the legacy matrix summary workflow. It
listens to both the **CI** and **Docker** workflow completions and pushes all of
the high-value signals directly into the PR comment that reviewers already use.

**Signals merged into the comment**
- CI + Docker job table with failure prioritisation.
- Required-lane rollups (tests, automation, style, gate, Docker) with badges.
- Latest coverage averages and worst-job metrics plus deltas vs the previous
  recorded run (sourced from `coverage-trend.json` and history artifacts).
- Rendered `coverage_summary.md` content for file-level hotspots whenever the
  artifact exists.

**Artifacts consumed** (downloaded opportunistically; missing files are skipped)
- `coverage-summary`
- `coverage-trend`
- `coverage-trend-history`

Extending the comment is straightforward: add an additional download step for
the new artifact, parse it in the "Derive coverage stats" (or adjacent) step,
and thread the result into the comment body builder. Keep each computation
quick (<100 ms) because the workflow runs after every CI/Docker completion.
>>>>>>> 5ae83e98

## Maintenance Checklist
- If new workflows should be monitored, add their names to the `workflows:` array under the `workflow_run` trigger.
- Keep labels consistent with project taxonomy.
- When refining stack heuristics, ensure deterministic fallback values to preserve signature stability.<|MERGE_RESOLUTION|>--- conflicted
+++ resolved
@@ -72,62 +72,6 @@
 - Add PR comment summary for new signatures encountered in a PR context.
 - Integrate stack token similarity clustering for noisy crash variants.
 
-<<<<<<< HEAD
-## Post-CI Status Summary (New Enhancement)
-`maint-30-post-ci-summary.yml` replaced the standalone matrix exporter with a
-single pull-request comment. The workflow listens to the `CI` and `Docker`
-`workflow_run` events, rehydrates the coverage and failure tracker artifacts,
-and renders the combined output via `tools/post_ci_summary.py`.
-
-**Highlights surfaced in the comment**
-- Required-check rollup for CI tests, workflow automation probes, style linting,
-  and the gate aggregator.
-- Job table spanning every CI and Docker job with log links; failures bubble to
-  the top automatically.
-- Coverage metrics (latest values plus deltas vs the previous history entry)
-  and the raw coverage summary table.
-- Open failure signatures sourced from `ci_failures_snapshot.json` when the
-  tracker reports active issues.
-
-**Artifacts consumed** (downloaded opportunistically; missing files are skipped)
-- `coverage_summary.md` or `coverage-summary/coverage_summary.md`
-- `coverage-trend.json`
-- `coverage-trend-history.json`
-- `ci_failures_snapshot.json`
-
-**Preview + integrations**
-- The rendered Markdown is stored in `summary_artifacts/comment_preview.md` for
-  quick review in the Actions UI.
-- Because the workflow now owns the PR comment directly, other tooling can read
-  or parse the output without chasing multiple artifacts.
-
-Extend the message by updating the helper functions in `tools/post_ci_summary.py`
-— for example, add another section for a new artifact and then adjust the tests
-under `tests/test_post_ci_summary.py` to lock the formatting down.
-=======
-## Post CI Status Summary Aggregation
-`maint-30-post-ci-summary.yml` replaced the legacy matrix summary workflow. It
-listens to both the **CI** and **Docker** workflow completions and pushes all of
-the high-value signals directly into the PR comment that reviewers already use.
-
-**Signals merged into the comment**
-- CI + Docker job table with failure prioritisation.
-- Required-lane rollups (tests, automation, style, gate, Docker) with badges.
-- Latest coverage averages and worst-job metrics plus deltas vs the previous
-  recorded run (sourced from `coverage-trend.json` and history artifacts).
-- Rendered `coverage_summary.md` content for file-level hotspots whenever the
-  artifact exists.
-
-**Artifacts consumed** (downloaded opportunistically; missing files are skipped)
-- `coverage-summary`
-- `coverage-trend`
-- `coverage-trend-history`
-
-Extending the comment is straightforward: add an additional download step for
-the new artifact, parse it in the "Derive coverage stats" (or adjacent) step,
-and thread the result into the comment body builder. Keep each computation
-quick (<100 ms) because the workflow runs after every CI/Docker completion.
->>>>>>> 5ae83e98
 
 ## Maintenance Checklist
 - If new workflows should be monitored, add their names to the `workflows:` array under the `workflow_run` trigger.
