# Reusable CI & Automation Workflows

Issues #2190 and #2466 consolidated the GitHub Actions surface into four
reusable composites plus a manual self-test. These building blocks underpin the
Gate workflow, maintenance jobs, and Codex automation. Treat the orchestrator as
the single entry point for agents; the numbered and legacy consumers exist only
as deprecated compatibility shims for callers that still emit a `params_json`
blob.

| Reusable Workflow | File | Purpose |
| ------------------ | ---- | ------- |
| Reusable CI | `.github/workflows/reusable-10-ci-python.yml` | Primary Python quality gate (lint, types, pytest, coverage). Used by Gate for Python 3.11/3.12. |
| Reusable Docker Smoke | `.github/workflows/reusable-12-ci-docker.yml` | Docker build + smoke test harness consumed by Gate and downstream callers. |
| Autofix | `.github/workflows/reusable-92-autofix.yml` | Formatting / lint autofix composite invoked by `autofix.yml` and `maint-30-post-ci.yml`. |
| Agents Toolkit | `.github/workflows/reusable-70-agents.yml` | Readiness, Codex bootstrap, diagnostics, verification, keepalive, and watchdog routines dispatched exclusively through the orchestrator. |
| Selftest 81 Reusable CI | `.github/workflows/selftest-81-reusable-ci.yml` | Manual matrix that exercises the reusable CI executor across documented feature toggles. |

## 1. Reusable CI (`reusable-10-ci-python.yml`)
Consumer example (excerpt from `pr-00-gate.yml`):

```yaml
jobs:
  core-tests-311:
    name: core tests (3.11)
    uses: ./.github/workflows/reusable-10-ci-python.yml
    with:
      python-version: '3.11'
      marker: "not quarantine and not slow"
```

Key inputs include the Python version and optional pytest marker expression. The
reusable job installs dependencies, runs Ruff, Mypy, and pytest with coverage,
then uploads artifacts under the `coverage-<python>` naming convention.

## 2. Reusable Docker Smoke (`reusable-12-ci-docker.yml`)
Gate calls this composite to build the Docker image and run the smoke-test
command. Downstream repositories can reuse it directly:

```yaml
jobs:
  docker-smoke:
    uses: stranske/Trend_Model_Project/.github/workflows/reusable-12-ci-docker.yml@phase-2-dev
```

No inputs are required; extend by forking the workflow and layering additional
steps if your project needs extra smoke assertions.

## 3. Autofix (`reusable-92-autofix.yml`)
Used by `autofix.yml` and `maint-30-post-ci.yml` to apply hygiene fixes once CI
succeeds. Inputs gate behaviour behind opt-in labels and allow custom commit
prefixes. The composite enforces size/path heuristics before pushing changes
with `SERVICE_BOT_PAT`.

## 4. Agents Toolkit (`reusable-70-agents.yml`)
Exposes the agent automation stack as a reusable component. All top-level
automation calls flow through **Agents 70 Orchestrator**, which normalises the
inputs and forwards them here. Dispatch the orchestrator either via the Actions
UI or programmatically using the `params_json` example in
[docs/ci/WORKFLOWS.md](ci/WORKFLOWS.md#manual-orchestrator-dispatch) to map JSON
keys onto the orchestrator inputs.

Example orchestrator snippet:

```yaml
jobs:
  orchestrate:
    uses: ./.github/workflows/reusable-70-agents.yml
    with:
<<<<<<< HEAD
      enable_readiness: ${{ inputs.enable_readiness || 'false' }}
      readiness_agents: ${{ inputs.readiness_agents || 'copilot,codex' }}
      enable_preflight: ${{ inputs.enable_preflight || 'false' }}
      enable_bootstrap: ${{ inputs.enable_bootstrap || 'false' }}
      bootstrap_issues_label: ${{ fromJson(inputs.options_json || '{}').bootstrap_issues_label || 'agent:codex' }}
      options_json: ${{ inputs.options_json || '{}' }}
```

Timeouts live inside the reusable workflow so the orchestrator avoids invalid
syntax. Each automation path has a bound sized to its typical runtime plus
headroom (readiness/preflight: 15 minutes, diagnostics: 20 minutes, bootstrap:
30 minutes, keepalive: 25 minutes).
=======
      enable_readiness: 'true'
      readiness_agents: 'copilot,codex'
      require_all: 'true'
      enable_preflight: 'true'
      enable_bootstrap: 'true'
      bootstrap_issues_label: 'agent:codex'
      options_json: '{"enable_keepalive":false}'
```

The caller may also pass a `params_json` payload to layer additional toggles without exceeding GitHub's input limit. Include an `options_json`
string inside the payload for nested keepalive or cleanup controls. `agents-70-orchestrator.yml`
is the only supported wrapper inside this repository; downstream consumers should call the reusable workflow directly. Deprecated manual wrappers
(`agents-62-consumer.yml`, `agents-consumer.yml`) persist solely for migration and are not part of the supported surface.

Timeouts live inside the reusable workflow so the orchestrator avoids invalid syntax. Each automation path has a bound sized to
its typical runtime plus roughly 25 percent headroom.

| Job | Timeout |
| --- | ------- |
| Readiness probe | 15 minutes |
| Codex preflight | 15 minutes |
| Diagnostic bootstrap | 20 minutes |
| Codex bootstrap orchestration | 30 minutes |
| Keepalive sweeps | 25 minutes |

To manually verify the orchestration chain after making changes, use **Actions → Agents 70 Orchestrator → Run workflow** in the
GitHub UI. This dispatches the orchestrator, which calls the reusable workflow and surfaces any YAML validation errors alongside
the bounded job runs described above.
>>>>>>> f041a787

## 5. Selftest 81 Reusable CI (`selftest-81-reusable-ci.yml`)
Runs the matrix that validates the reusable CI executor across feature
combinations (coverage delta, soft gate, metrics, history, classification). The
workflow triggers only on `workflow_dispatch`, keeping Actions history quiet
until a maintainer requests a run.

## Adoption Notes
1. Reference the files directly via `uses: stranske/Trend_Model_Project/.github/workflows/<file>@phase-2-dev` in external repos.
2. Pin versions or branch references explicitly; do not rely on floating defaults.
3. When adopting the agents toolkit, point automation at `agents-70-orchestrator.yml`. The numbered/legacy consumers exist only
   as deprecated shims for `params_json` payloads.

## Customisation Points
| Area | How to Extend | Notes |
| ---- | ------------- | ----- |
| Coverage reporting | Chain an additional job that depends on the reusable CI job to upload coverage artifacts. | Keep job IDs stable when referencing outputs. |
| Autofix heuristics | Update `autofix.yml` or `maint-30-post-ci.yml` to widen size limits or adjust glob filters. | Avoid editing the reusable composite unless behaviour must change globally. |
| Agents options | Provide extra keys inside `params_json` (and embed `options_json` when structured overrides are required) and update the reusable workflow to honour them. | Remember GitHub only supports 10 dispatch inputs; keep new flags in JSON. |

## Security & Permissions
- CI workflows default to `permissions: contents: read`; escalate only when artifacts require elevated scopes.
- Autofix pushes require `SERVICE_BOT_PAT`; keep fallback disabled unless intentionally allowing `github-actions[bot]` commits.
- Agents automation exercises repository write scopes and continues to fail fast if secrets are missing. The orchestrator honours
  PAT priority (`OWNER_PR_PAT` → `SERVICE_BOT_PAT` → `GITHUB_TOKEN`).

Keep this document aligned with the final workflow roster; update it whenever
inputs or defaults change.<|MERGE_RESOLUTION|>--- conflicted
+++ resolved
@@ -66,7 +66,6 @@
   orchestrate:
     uses: ./.github/workflows/reusable-70-agents.yml
     with:
-<<<<<<< HEAD
       enable_readiness: ${{ inputs.enable_readiness || 'false' }}
       readiness_agents: ${{ inputs.readiness_agents || 'copilot,codex' }}
       enable_preflight: ${{ inputs.enable_preflight || 'false' }}
@@ -79,36 +78,6 @@
 syntax. Each automation path has a bound sized to its typical runtime plus
 headroom (readiness/preflight: 15 minutes, diagnostics: 20 minutes, bootstrap:
 30 minutes, keepalive: 25 minutes).
-=======
-      enable_readiness: 'true'
-      readiness_agents: 'copilot,codex'
-      require_all: 'true'
-      enable_preflight: 'true'
-      enable_bootstrap: 'true'
-      bootstrap_issues_label: 'agent:codex'
-      options_json: '{"enable_keepalive":false}'
-```
-
-The caller may also pass a `params_json` payload to layer additional toggles without exceeding GitHub's input limit. Include an `options_json`
-string inside the payload for nested keepalive or cleanup controls. `agents-70-orchestrator.yml`
-is the only supported wrapper inside this repository; downstream consumers should call the reusable workflow directly. Deprecated manual wrappers
-(`agents-62-consumer.yml`, `agents-consumer.yml`) persist solely for migration and are not part of the supported surface.
-
-Timeouts live inside the reusable workflow so the orchestrator avoids invalid syntax. Each automation path has a bound sized to
-its typical runtime plus roughly 25 percent headroom.
-
-| Job | Timeout |
-| --- | ------- |
-| Readiness probe | 15 minutes |
-| Codex preflight | 15 minutes |
-| Diagnostic bootstrap | 20 minutes |
-| Codex bootstrap orchestration | 30 minutes |
-| Keepalive sweeps | 25 minutes |
-
-To manually verify the orchestration chain after making changes, use **Actions → Agents 70 Orchestrator → Run workflow** in the
-GitHub UI. This dispatches the orchestrator, which calls the reusable workflow and surfaces any YAML validation errors alongside
-the bounded job runs described above.
->>>>>>> f041a787
 
 ## 5. Selftest 81 Reusable CI (`selftest-81-reusable-ci.yml`)
 Runs the matrix that validates the reusable CI executor across feature
