# Workflow System Overview

**Purpose.** Keep PR feedback fast and reliable, maintain repo hygiene automatically, let issues spawn agent work where appropriate, and automate the boring error checking (lint, types, cosmetic test fixes) without enterprise pageantry.

## Buckets and Canonical Workflows

### PR checks
- **Gate**: `.github/workflows/pr-00-gate.yml`
  Always runs on PRs. A lightweight `detect_doc_only` job classifies changes (Markdown anywhere, `docs/`, and `assets/` mirror the former PR‑14 filters). Docs-only or empty diffs short-circuit the heavy Python CI (`reusable-10-ci-python.yml`) and Docker smoke (`reusable-12-ci-docker.yml`) jobs; Gate posts the friendly skip notice and reports success immediately. Code changes continue to fan out to the full matrix, aggregate results, and return a single required status. The job explicitly requests `pull-requests: write` and `statuses: write` scopes so it can publish the comment and commit status with the correct fast-path message.
- **Autofix (optional)**: _Deprecated as a default runner_. `maint-46-post-ci.yml` handles small hygiene fixes post‑CI. `pr-02-autofix.yml` may be kept as **opt‑in** via the `autofix` label only.

### Maintenance & repo health
- **Post‑CI summary & hygiene**: `.github/workflows/maint-46-post-ci.yml` consolidates results, applies “small self‑contained” fixes safely, and updates the failure tracker.
- **Health checks**: actionlint (`health-42-actionlint.yml`), CI signature guard (`health-43-ci-signature-guard.yml`), and branch‑protection verifier (`health-44-gate-branch-protection.yml`).

### Agents & Issues
- **Single entry point**: `agents-70-orchestrator.yml`.
- **Issue bridge**: `agents-63-codex-issue-bridge.yml` opens branches/PRs from `agent:codex` issues.
- **Consumer note**: manual shims were removed; all automation now dispatches the orchestrator directly.

### Reusable composites
- Python CI: `reusable-10-ci-python.yml` (ruff + mypy + pytest).
- Docker CI: `reusable-12-ci-docker.yml`.
- Agents: `reusable-16-agents.yml`.
- Autofix: `reusable-18-autofix.yml`.

### Self‑tests
- `selftest-81-reusable-ci.yml` remains the reusable matrix.
- `selftest-runner.yml` is the single manual entry point. Inputs:
  - `mode`: `summary`, `comment`, or `dual-runtime` (controls reporting surface and Python matrix).
  - `post_to`: `pr-number` or `none` (comment target when `mode == comment`).
  - `enable_history`: `true` or `false` (download the verification artifact for local inspection).
  - Optional niceties for comment/summary titles plus the dispatch reason.

## Policy

- **Required check**: Gate is the only required PR check. It must always produce a status, including docs‑only PRs (fast no‑op).
- **Doc‑only rule**: Doc‑only detection lives inside Gate. No separate docs‑only workflow.
- **Autofix**: Centralized under `maint-46-post-ci.yml`. For forks, upload patch artifacts and post links instead of pushing. Any pre‑CI autofix (`pr-02-autofix.yml`) must be label-gated and cancel duplicate runs in flight.
- **Branch protection**: Default branch must require Gate. Health job enforces and/or verifies.
- **Types**: Run mypy where the config is pinned. If types are pinned to a specific version, run mypy in that leg only (to avoid stdlib stub drift across Python versions).
- **Labels used by automation**:  
  `workflows`, `ci`, `devops`, `docs`, `refactor`, `enhancement`, `autofix`, `priority: high|medium|low`, `risk:low`, `status: ready|in-progress`, `agents`, `agent:codex`.

## Final topology (keep vs retire)

<<<<<<< HEAD
- **Keep**: `pr-00-gate.yml`, `maint-46-post-ci.yml`, health 42/43/44, agents 70/63, reusable 10/12/16/18, `selftest-81-reusable-ci.yml`, `selftest-runner.yml`.
- **Retire**: `pr-14-docs-only.yml`, `maint-47-check-failure-tracker.yml`, agents 61/62, and the legacy `selftest-*` wrappers replaced by `selftest-runner.yml`.
=======
- **Keep**: `pr-00-gate.yml`, `maint-46-post-ci.yml`, health 42/43/44, agents 70/63, reusable 10/12/16/18, `selftest-81-reusable-ci.yml`.
- **Retired**: `pr-14-docs-only.yml` and legacy self-test wrappers (see `ARCHIVE_WORKFLOWS.md` for historical topology).
>>>>>>> f4be95f8

## Verification checklist
- Gate runs and passes on a docs‑only PR and is visible as the required check.
- Health‑44 confirms branch protection requires Gate on the default branch.
- Maint‑46 posts a single consolidated summary; autofix artifacts or commits are attached where allowed.<|MERGE_RESOLUTION|>--- conflicted
+++ resolved
@@ -44,13 +44,8 @@
 
 ## Final topology (keep vs retire)
 
-<<<<<<< HEAD
 - **Keep**: `pr-00-gate.yml`, `maint-46-post-ci.yml`, health 42/43/44, agents 70/63, reusable 10/12/16/18, `selftest-81-reusable-ci.yml`, `selftest-runner.yml`.
 - **Retire**: `pr-14-docs-only.yml`, `maint-47-check-failure-tracker.yml`, agents 61/62, and the legacy `selftest-*` wrappers replaced by `selftest-runner.yml`.
-=======
-- **Keep**: `pr-00-gate.yml`, `maint-46-post-ci.yml`, health 42/43/44, agents 70/63, reusable 10/12/16/18, `selftest-81-reusable-ci.yml`.
-- **Retired**: `pr-14-docs-only.yml` and legacy self-test wrappers (see `ARCHIVE_WORKFLOWS.md` for historical topology).
->>>>>>> f4be95f8
 
 ## Verification checklist
 - Gate runs and passes on a docs‑only PR and is visible as the required check.
