--- conflicted
+++ resolved
@@ -31,13 +31,7 @@
 
 - **Required check**: Gate is the only required PR check. It must always produce a status, including docs‑only PRs (fast no‑op).
 - **Doc‑only rule**: Doc‑only detection lives inside Gate. No separate docs‑only workflow.
-<<<<<<< HEAD
-- **Autofix**: Centralized under `maint-46-post-ci.yml`. For forks, the workflow uploads a `.patch` artifact and links it in the
-  status comment instead of attempting to push. `pr-02-autofix.yml` survives only as an opt-in runner behind the `autofix` label
-  with its own concurrency guard.
-=======
 - **Autofix**: Centralized under `maint-46-post-ci.yml`. For forks, upload patch artifacts and post links instead of pushing. Any pre‑CI autofix (`pr-02-autofix.yml`) must be label-gated and cancel duplicate runs in flight.
->>>>>>> bdcaa036
 - **Branch protection**: Default branch must require Gate. Health job enforces and/or verifies.
 - **Types**: Run mypy where the config is pinned. If types are pinned to a specific version, run mypy in that leg only (to avoid stdlib stub drift across Python versions).
 - **Labels used by automation**:  
