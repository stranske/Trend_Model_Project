--- conflicted
+++ resolved
@@ -5,15 +5,9 @@
 ## Buckets and Canonical Workflows
 
 ### PR checks
-<<<<<<< HEAD
-- **Gate**: `.github/workflows/pr-00-gate.yml`  
-  Always runs on PRs. Detects doc-only changes and fast‑passes. Fans out to Python CI (`reusable-10-ci-python.yml`) and Docker smoke (`reusable-12-ci-docker.yml`), aggregates results, and returns a single required status.
-- **Autofix (optional)**: _Deprecated as a default runner_. `maint-46-post-ci.yml` handles small hygiene fixes post‑CI. `pr-02-autofix.yml` remains but is **opt‑in** via the `autofix` label and shares the `pr-autofix-${pull_number}` concurrency guard to avoid duplicate runs.
-=======
 - **Gate**: `.github/workflows/pr-00-gate.yml`
   Always runs on PRs. A lightweight `detect_doc_only` job classifies changes (Markdown anywhere, `docs/`, and `assets/` mirror the former PR‑14 filters). Docs-only or empty diffs short-circuit the heavy Python CI (`reusable-10-ci-python.yml`) and Docker smoke (`reusable-12-ci-docker.yml`) jobs; Gate posts the friendly skip notice and reports success immediately. Code changes continue to fan out to the full matrix, aggregate results, and return a single required status. The job explicitly requests `pull-requests: write` and `statuses: write` scopes so it can publish the comment and commit status with the correct fast-path message.
 - **Autofix (optional)**: _Deprecated as a default runner_. `maint-46-post-ci.yml` handles small hygiene fixes post‑CI. `pr-02-autofix.yml` may be kept as **opt‑in** via the `autofix` label only.
->>>>>>> a9fa2fcb
 
 ### Maintenance & repo health
 - **Post‑CI summary & hygiene**: `.github/workflows/maint-46-post-ci.yml` consolidates results, applies “small self‑contained” fixes safely, and updates the failure tracker.
