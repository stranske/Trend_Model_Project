--- conflicted
+++ resolved
@@ -16,11 +16,7 @@
 ### Agents & Issues
 - **Single entry point**: `agents-70-orchestrator.yml`.
 - **Issue bridge**: `agents-63-codex-issue-bridge.yml` opens branches/PRs from `agent:codex` issues.
-<<<<<<< HEAD
 - **Legacy consumers**: `agents-61-consumer-compat.yml` and `agents-62-consumer.yml` have been retired; update any remaining callers to dispatch the orchestrator directly.
-=======
-- **Consumer note**: manual shims were removed; all automation now dispatches the orchestrator directly.
->>>>>>> 2129d5e0
 
 ### Reusable composites
 - Python CI: `reusable-10-ci-python.yml` (ruff + mypy + pytest).
@@ -48,13 +44,8 @@
 
 ## Final topology (keep vs retire)
 
-<<<<<<< HEAD
-- **Keep**: `pr-00-gate.yml`, `maint-46-post-ci.yml`, health 42/43/44, agents 70/63, reusable 10/12/16/18, `selftest-81-reusable-ci.yml`.
-- **Retired**: `pr-14-docs-only.yml`, `maint-47-check-failure-tracker.yml`, agents 61/62, and all `selftest-*` wrappers except 81.
-=======
 - **Keep**: `pr-00-gate.yml`, `maint-46-post-ci.yml`, health 42/43/44, agents 70/63, reusable 10/12/16/18, `selftest-81-reusable-ci.yml`, `selftest-runner.yml`.
 - **Retire**: `pr-14-docs-only.yml`, `maint-47-check-failure-tracker.yml`, agents 61/62, and the legacy `selftest-*` wrappers replaced by `selftest-runner.yml`.
->>>>>>> 2129d5e0
 
 ## Verification checklist
 - Gate runs and passes on a docs‑only PR and is visible as the required check.
