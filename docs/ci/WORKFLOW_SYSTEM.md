# Workflow System Overview

**Purpose.** Document what runs where, why each workflow exists, and how the
pieces interlock so contributors can land changes without tripping the
guardrails. Automation shows up in four canonical buckets that mirror what a
contributor experiences on a pull request or on the maintenance calendar:

1. **PR checks** – gatekeeping for every pull request (Gate, PR 02 Autofix).
2. **Maintenance & repo health** – scheduled and follow-up automation that keeps
   the repository clean (Maint 46 Post CI, Maint 45, recurring health checks).
3. **Issue / agents automation** – orchestrated agent work and issue
   synchronisation (Agents 70 orchestrator plus Agents 63/64 companions).
4. **Error checking, linting, and testing topology** – reusable workflows that
   fan out lint, type, test, and container verification across the matrix.

Each bucket below calls out the canonical workflows, the YAML entry point, and
the policy guardrails that keep the surface safe. Keep this mental map handy:

```
PR checks ──► Reusable CI matrix
    │              │
    │              └──► Error checking, linting, testing topology
    ▼
Maintenance & repo health ──► Issue / agents automation
```

Gate opens the door, reusable CI fans out the heavy lifting, maintenance keeps
the surface polished, and the agents stack orchestrates follow-up work.

<<<<<<< HEAD
=======
> 📌 **Where this document fits.** The `README.md` “CI automation orientation”
> call-out and the opening section of `CONTRIBUTING.md` both point here as the
> canonical map of what runs where. Keep this guide side by side with
> [AGENTS_POLICY.md](./AGENTS_POLICY.md) whenever you are evaluating workflow
> edits—the policy spells out the guardrails, while this page traces the
> topology those guardrails protect.

> 🧾 **One-minute orientation.**
> - Glance at [Topology at a glance](#topology-at-a-glance) to map the four
>   automation buckets to their YAML entry points and understand why each
>   surface exists.
> - Use the [Bucket quick reference](#bucket-quick-reference) or
>   [Workflow summary table](#workflow-summary-table) when you need the
>   trigger/purpose/required matrix for a review or incident response.
> - Keep [How to change a workflow safely](#how-to-change-a-workflow-safely)
>   open next to [AGENTS_POLICY.md](./AGENTS_POLICY.md) before editing any
>   workflow so you never bypass the guardrails.

> 🧭 **Use this map to stay oriented.**
> - Start with the [quick orientation](#quick-orientation-for-new-contributors)
>   checklist when you are new or returning so you know which buckets will
>   react to your work.
> - Reference the [workflow summary table](#workflow-summary-table) for
>   triggers, required signals, and log links before you brief a reviewer or
>   rerun a check manually.
> - Follow [How to change a workflow safely](#how-to-change-a-workflow-safely)
>   alongside [AGENTS_POLICY.md](./AGENTS_POLICY.md) whenever you update
>   `.github/workflows/` so you never bypass the guardrails.

### Contents

- [Quick orientation for new contributors](#quick-orientation-for-new-contributors)
- [Onboarding checklist (save for future you)](#onboarding-checklist-save-for-future-you)
- [Scenario cheat sheet](#scenario-cheat-sheet)
- [Bucket quick reference](#bucket-quick-reference)
- [Bucket guardrails at a glance](#bucket-guardrails-at-a-glance)
- [Observability surfaces by bucket](#observability-surfaces-by-bucket)
- [Topology at a glance](#topology-at-a-glance)
- [Buckets and canonical workflows](#buckets-and-canonical-workflows)
- [Lifecycle example: from pull request to follow-up automation](#lifecycle-example-from-pull-request-to-follow-up-automation)
- [Workflow summary table](#workflow-summary-table)
- [Policy](#policy)
- [Final topology (keep vs retire)](#final-topology-keep-vs-retire)
- [How to change a workflow safely](#how-to-change-a-workflow-safely)
- [Verification checklist](#verification-checklist)
- [Branch protection playbook](#branch-protection-playbook)

>>>>>>> eb3e99c2
### How the buckets interact in practice

- **Gate and PR 02 Autofix** are the first responders on every pull request.
  Gate decides whether to fan out into the reusable CI topology, while Autofix
  runs the optional clean-up sweep when the label is applied.
- **Maint 46 Post CI** wakes up after a successful Gate run and aggregates the
  results, while the remaining maintenance workflows keep the default branch
  protected on a schedule or by manual dispatch.
- **Agents automation** consumes labelled issues and protected workflow edits,
  using the orchestrator to coordinate downstream jobs and guards such as the
  Agents Critical Guard.
- **Reusable lint/test/topology workflows** execute only when called; they
  provide the shared matrix for Gate, Maint 46, and manual reruns so contributors
  see the same results regardless of entry point.

### Quick orientation for new contributors

When you first land on the project:

1. **Skim the [Topology at a glance](#topology-at-a-glance) table and the bucket
   summaries below** to understand which workflows will react to your pull
   request or scheduled automation.
2. **Use the workflow summary table** as the canonical source for triggers,
   required status, and log links when you need to confirm behaviour or share a
<<<<<<< HEAD
   run with reviewers.
=======
   run with reviewers. Pair it with the
   [observability surfaces](#observability-surfaces-by-bucket) section to grab
   the exact permalink or artifact bundle you need for status updates. If you
   need to know which rules you must follow before editing a YAML file, jump
   straight to [Bucket guardrails at a glance](#bucket-guardrails-at-a-glance)
   for the enforcement summary, then finish the deep dive in
   [How to change a workflow safely](#how-to-change-a-workflow-safely).
>>>>>>> eb3e99c2
3. **Review [How to change a workflow safely](#how-to-change-a-workflow-safely)**
   before editing any YAML. It enumerates the guardrails, labels, and approval
   steps you must follow.
4. **Cross-reference the [Workflow Catalog](WORKFLOWS.md)** for deeper YAML
   specifics (inputs, permissions, job layout) once you know which surface you
   are touching.

### Onboarding checklist (save for future you)

Run through this sequence when you are new to the automation surface or when you
return after a break:

1. **Bookmark the [Agents Workflow Protection Policy](./AGENTS_POLICY.md)** so
   you can confirm label and review requirements before touching protected
   workflows. The checklist below assumes you have read that policy once.
2. **Open the latest [Gate run](https://github.com/stranske/Trend_Model_Project/actions/workflows/pr-00-gate.yml)** and skim the
   Summary tab. It shows which reusable jobs fire for typical PRs and highlights
   the docs-only path so you know what to expect for lightweight changes.
3. **Review the most recent [Maint 46 Post CI run](https://github.com/stranske/Trend_Model_Project/actions/workflows/maint-46-post-ci.yml)**
   to see how post-merge hygiene is reported. Treat that summary comment as the
   canonical “state of CI” dashboard after every merge.
4. **Practice finding the agents guardrails** by visiting the
   [Agents Critical Guard history](https://github.com/stranske/Trend_Model_Project/actions/workflows/agents-critical-guard.yml)
   and reading a recent run summary. It confirms how the label and review gates
   manifest in CI when protected files change.
5. **Walk through a dry-run change**: open this document, the Workflow Catalog,
   and the policy side by side. Trace how you would update a workflow safely and
   which checks would block an unsafe edit. Doing this once keeps the guardrails
   fresh when you work on the real issue queue.

### Scenario cheat sheet

The table below is the canonical source of truth, but these quick scenarios
highlight the most common entry points:

- **Opening or updating a feature PR?** Expect the [PR checks bucket](#pr-checks-gate--autofix)
  (Gate + optional Autofix) to run automatically and to fan out into the
  reusable CI topology.
<<<<<<< HEAD
- **Investigating a nightly or weekend regression?** Start with the
  [Maintenance & repo health](#maintenance--repo-health) workflows—they collect
  the scheduled hygiene runs and post-merge follow-ups.
=======
- **Gate is red on your PR?** Expand the Gate summary comment to spot the
  failing lane, then open the linked workflow run. The reusable jobs expose a
  dedicated "Reusable CI" job section; download the attached artifact when
  Gate mentions one so you can compare the logs locally before re-running the
  check.
- **Investigating a nightly or weekend regression?** Start with the
  [Maintenance & repo health](#maintenance--repo-health) workflows—they collect
  the scheduled hygiene runs and post-merge follow-ups.
- **Maint 46 Post CI flagged drift?** Follow the summary comment back to the
  workflow run, review the uploaded artifact bundle, and check the linked
  follow-up issue before you retry. Maint 46 only exits green when both the
  reusable CI fan-out and the hygiene sweep succeed.
>>>>>>> eb3e99c2
- **Working on labelled agent issues or Codex escalations?** Review the
  [Issue / agents automation](#issue--agents-automation) guardrails so you know
  which workflows dispatch work and which checks must stay green.
- **Editing YAML under `.github/workflows/`?** Read [How to change a workflow
  safely](#how-to-change-a-workflow-safely) before committing; it lists the
  approvals, labels, and verification steps Gate will enforce.
<<<<<<< HEAD
=======
- **Need to run lint, type checking, or container tests by hand?** Use the
  [Error checking, linting, and testing topology](#error-checking-linting-and-testing-topology)
  section to find the reusable entry points and confirm which callers already
  exercise the matrix.

### Lifecycle example: from pull request to follow-up automation

This happy-path walk-through shows how the four buckets hand work to one another
and where to watch the result:

1. **Developer opens or updates a pull request.** Gate (`pr-00-gate.yml`) runs
   immediately, detects whether the diff is docs-only, and—when code changed—
   calls the reusable lint/test topology. You can watch progress in the
   [Gate workflow history](https://github.com/stranske/Trend_Model_Project/actions/workflows/pr-00-gate.yml)
   and follow the linked reusable job logs from the Checks tab.
2. **Autofix (optional).** If reviewers add the `autofix` label, the PR 02
   Autofix workflow runs fixers via the reusable autofix entry point. Its logs
   show up under the same pull request for easy comparison with Gate.
3. **Merge lands on the default branch.** Maint 46 Post CI triggers from the
   Gate success signal, aggregates artifacts, and applies any low-risk cleanup.
   Scheduled maintenance jobs (Maint 45 and Health 40–45) continue to run on
   their cadence even when no one is watching, keeping the repo healthy.
4. **Issue and agents automation picks up queued work.** Labelled issues flow
   through the Agents 63 bridges into the Agents 70 orchestrator, which may in
   turn call the reusable agents topology or kick additional verification jobs
   such as the Agents Critical Guard.
5. **Manual investigations reuse the topology.** When contributors need to
   rerun linting, typing, or container checks locally, they can dispatch the
   `selftest-runner.yml` workflow or call the reusable CI entries directly,
   guaranteeing they exercise the same matrix Gate and Maint 46 rely on.

Revisit this sequence whenever you need to explain the automation lifecycle to
new contributors or track down where a particular check originated.
>>>>>>> eb3e99c2

### Bucket quick reference

Use this cheat sheet when you need the quickest possible answer about “what
fires where” without diving into the full tables:

- **PR checks (Gate + PR 02 Autofix)**
  - **Primary workflows.** `pr-00-gate.yml`, `pr-02-autofix.yml` under
    `.github/workflows/`.
  - **Triggers.** `pull_request`, with Gate also running in
    `pull_request_target` for fork visibility. Autofix is label-gated.
  - **Purpose.** Guard every PR, detect docs-only diffs, and offer an optional
    autofix sweep before reviewers spend time on hygiene nits.
  - **Where to inspect logs.** Gate: [workflow history](https://github.com/stranske/Trend_Model_Project/actions/workflows/pr-00-gate.yml).
    Autofix: [workflow history](https://github.com/stranske/Trend_Model_Project/actions/workflows/pr-02-autofix.yml).
- **Maintenance & repo health**
  - **Primary workflows.** `maint-46-post-ci.yml`, `maint-45-cosmetic-repair.yml`,
    and the health guardrails (`health-40` through `health-45`).
  - **Triggers.** Combination of `workflow_run` (Maint 46 watching Gate),
    recurring schedules, and manual dispatch for Maint 45.
  - **Purpose.** Keep the default branch stable after merges, surface drift, and
    enforce branch-protection expectations without waiting for the next PR.
  - **Where to inspect logs.** Maint 46: [workflow history](https://github.com/stranske/Trend_Model_Project/actions/workflows/maint-46-post-ci.yml).
    Maint 45: [workflow history](https://github.com/stranske/Trend_Model_Project/actions/workflows/maint-45-cosmetic-repair.yml).
    Health guardrails: the [Health 40–45 dashboards](https://github.com/stranske/Trend_Model_Project/actions?query=workflow%3AHealth+40+repo+OR+workflow%3AHealth+41+repo+OR+workflow%3AHealth+42+Actionlint+OR+workflow%3AHealth+43+CI+Signature+Guard+OR+workflow%3AHealth+44+Gate+Branch+Protection+OR+workflow%3AHealth+45+Agents+Guard).
- **Issue / agents automation**
  - **Primary workflows.** `agents-70-orchestrator.yml`, the paired
    `agents-63-*.yml` issue bridges, `agents-64-verify-agent-assignment.yml`, and
    `agents-critical-guard.yml`.
  - **Triggers.** A mix of orchestrator `workflow_call` hand-offs, labelled
    issues, schedules, and guarded pull requests when protected YAML changes.
  - **Purpose.** Convert tracked issues into automation tasks while preserving
    the immutable agents surface behind Code Owners, labels, and guard checks.
  - **Where to inspect logs.** Orchestrator:
    [workflow history](https://github.com/stranske/Trend_Model_Project/actions/workflows/agents-70-orchestrator.yml).
    Agents 63 bridge:
    [workflow history](https://github.com/stranske/Trend_Model_Project/actions/workflows/agents-63-codex-issue-bridge.yml).
    Agents Critical Guard:
    [workflow history](https://github.com/stranske/Trend_Model_Project/actions/workflows/agents-critical-guard.yml).
- **Error checking, linting, and testing topology**
  - **Primary workflows.** `reusable-10-ci-python.yml`, `reusable-12-ci-docker.yml`,
    `reusable-16-agents.yml`, `reusable-18-autofix.yml`, and `selftest-runner.yml`.
  - **Triggers.** Invoked via `workflow_call` by Gate, Maint 46, and manual
    reruns. `selftest-runner.yml` exposes `workflow_dispatch` for on-demand
    verification.
  - **Purpose.** Provide a consistent lint/type/test/container matrix so every
    caller sees identical results.
  - **Where to inspect logs.** Reusable Python CI:
    [workflow history](https://github.com/stranske/Trend_Model_Project/actions/workflows/reusable-10-ci-python.yml).
    Docker CI:
    [workflow history](https://github.com/stranske/Trend_Model_Project/actions/workflows/reusable-12-ci-docker.yml).
    Self-test runner:
    [workflow history](https://github.com/stranske/Trend_Model_Project/actions/workflows/selftest-runner.yml).

<<<<<<< HEAD
=======
### Bucket guardrails at a glance

Use this table when you need a snapshot of the non-negotiable rules that govern
each automation surface. Every line links back to the policy or workflow that
enforces the guardrail so you know where to confirm compliance:

| Bucket | Guardrails you must respect | Where it is enforced |
| --- | --- | --- |
| PR checks | Gate is required on every PR; docs-only detection happens inside Gate; Autofix is label-gated and cancels duplicates so it never races Maint 46. | Gate workflow protection + [branch protection](#branch-protection-playbook) keep the check mandatory. |
| Maintenance & repo health | Maint 46 only runs after Gate succeeds; Health 40–45 must stay enabled so the default branch keeps its heartbeat; Maint 45 is manual and should only be dispatched by maintainers. | Maint 46 summary comment, Health dashboard history, and Maint 45 run permissions. |
| Issue / agents automation | `agents:allow-change` label, Code Owner review, and Agents Critical Guard are mandatory before protected YAML merges; orchestrator dispatch only accepts labelled issues. | [Agents Workflow Protection Policy](./AGENTS_POLICY.md), Agents Critical Guard, and repository label configuration. |
| Error checking, linting, and testing topology | Reusable workflows run with signed references; callers must not fork or bypass them; self-test runner is manual and should mirror Gate’s matrix. | Health 42 Actionlint, Health 43 signature guard, and the reusable workflow permissions matrix. |

### Observability surfaces by bucket

Think of these run histories, dashboards, and artifacts as the canonical places
to verify that automation worked—or to capture a permalink for post-mortems and
status updates:

- **PR checks**
  - *Gate summary comment.* Appears automatically on every pull request and is
    the first line of evidence when a contributor wants to share status.
  - *Gate workflow run.* The Checks tab links to
    [pr-00-gate.yml history](https://github.com/stranske/Trend_Model_Project/actions/workflows/pr-00-gate.yml),
    which exposes reusable job logs and uploaded artifacts for failing runs.
  - *Autofix artifacts.* When the `autofix` label is applied, the workflow
    uploads the formatted patch or commit diff for reviewers to inspect before
    merging.
- **Maintenance & repo health**
  - *Maint 46 comment and artifact bundle.* Each run posts a consolidated
    summary with links to artifacts, making it easy to confirm that post-merge
    hygiene completed.
  - *Health 40–45 dashboards.* The Actions list filtered by `workflow:Health`
    serves as the heartbeat for scheduled enforcement jobs. Failures here are a
    red flag that branch protection or guardrails drifted.
- **Issue / agents automation**
  - *Agents 70 orchestrator timeline.* The orchestrator’s
    [workflow history](https://github.com/stranske/Trend_Model_Project/actions/workflows/agents-70-orchestrator.yml)
    reveals downstream dispatch history and the inputs supplied by labelled
    issues.
  - *Agents Critical Guard status.* Inspect
    [agents-critical-guard.yml](https://github.com/stranske/Trend_Model_Project/actions/workflows/agents-critical-guard.yml)
    whenever a protected YAML edit lands; it should be green before merge.
  - *Agents 63 bridge logs.* These runs attach trace logs showing which issues
    were synced or bootstrapped, invaluable when debugging missed escalations.
- **Error checking, linting, and testing topology**
  - *Reusable job logs.* Because the reusable workflows emit job-level logs for
    each caller, you can open the workflow run from Gate or Maint 46 and expand
    the “Reusable CI” job to see the full lint/test output.
  - *Self-test runner summary artifact.* Manual dispatch uploads an artifact
    containing the combined test report so local reproductions can be compared
    against CI output.

>>>>>>> eb3e99c2
## Topology at a glance

| Bucket | Where it runs | YAML entry points | Why it exists |
| --- | --- | --- | --- |
| PR checks | Every pull request event (including `pull_request_target` for fork visibility) | `pr-00-gate.yml`, `pr-02-autofix.yml` | Keep the default branch green by running the gating matrix, autofix sweep, and docs-only short circuit before reviewers waste time. |
| Maintenance & repo health | Daily/weekly schedules plus manual dispatch | `maint-46-post-ci.yml`, `maint-45-cosmetic-repair.yml`, `health-4x-*.yml` | Scrub lingering CI debt, enforce branch protection, and surface drift before it breaks contributor workflows. |
| Issue / agents automation | Orchestrator dispatch (`workflow_dispatch`, `workflow_call`, `issues`) | `agents-70-orchestrator.yml`, `agents-63-*.yml`, `agents-64-verify-agent-assignment.yml`, `agents-critical-guard.yml` | Translate labelled issues into automated work while keeping the protected agents surface locked behind guardrails. |
| Error checking, linting, and testing topology | Reusable fan-out invoked by Gate, Maint 46, and manual triggers | `reusable-10-ci-python.yml`, `reusable-12-ci-docker.yml`, `reusable-16-agents.yml`, `reusable-18-autofix.yml`, `selftest-runner.yml` | Provide a single source of truth for lint/type/test/container jobs so every caller runs the same matrix with consistent tooling. |

Keep this table handy when you are triaging automation: it confirms which workflows wake up on which events, the YAML files to inspect, and the safety purpose each bucket serves.

## Buckets and canonical workflows

### PR checks (Gate + Autofix)
- **Gate** – `.github/workflows/pr-00-gate.yml`
  - Required on every pull request. Detects docs-only diffs (Markdown anywhere,
    the entire `docs/` tree, and `assets/`) and skips the heavier Python and
    Docker matrices when nothing executable changed. Gate owns the short skip
    comment (`<!-- gate-docs-only -->`) and publishes the final combined status.
  - Requests `pull-requests: write` and `statuses: write` scopes so the comment
    and status appear with the correct phrasing.
- **PR 02 Autofix** – `.github/workflows/pr-02-autofix.yml`
  - Opt-in via the `autofix` label only. Runs the same formatters and light
    hygiene steps that Gate would otherwise leave to contributors.
  - When enabled, it must cancel duplicates to avoid fighting with Maint 46.

### Maintenance & repo health
- **Maint 46 Post CI** – `.github/workflows/maint-46-post-ci.yml` consolidates
  CI results, uploads artifacts, and applies small, low-risk fixes (for example,
  syncing generated docs or updating the failure tracker).
- **Maint 45 Cosmetic Repair** – `.github/workflows/maint-45-cosmetic-repair.yml`
  is a manual workflow. It runs pytest and the guardrail fixers, then opens a
  labelled PR if changes are needed.
- **Health checks** – recurring workflows that keep the repo honest:
  - `health-40-repo-selfcheck.yml` (daily pulse),
  - `health-41-repo-health.yml` (weekly sweep),
  - `health-42-actionlint.yml` (actionlint enforcement),
  - `health-43-ci-signature-guard.yml` (signature verification),
  - `health-44-gate-branch-protection.yml` (required check enforcement), and
  - `health-45-agents-guard.yml` (immutable agents surface guardrail).

### Issue / agents automation
- **Agents 70 Orchestrator** – `.github/workflows/agents-70-orchestrator.yml`
  remains the single dispatch surface for every consumer workflow. Agents 61/62
  shims stay retired.
- **Agents 63 Codex Issue Bridge** – `.github/workflows/agents-63-codex-issue-bridge.yml`
  turns labelled issues into branches and bootstrap PRs.
- **Agents 63 ChatGPT Issue Sync** – `.github/workflows/agents-63-chatgpt-issue-sync.yml`
  keeps curated topic files (for example `Issues.txt`) aligned with tracked
  issues.
- **Agents 64 Assignment Verifier** – `.github/workflows/agents-64-verify-agent-assignment.yml`
  audits that orchestrated work is assigned correctly and feeds the orchestrator.
- **Guardrail** – The orchestrator and both `agents-63-*` workflows are locked
  down by CODEOWNERS, branch protection, the Agents Critical Guard check, and a
  repository ruleset. See [Agents Workflow Protection Policy](./AGENTS_POLICY.md)
  for the change allowlist and override procedure.

### Error checking, linting, and testing topology
- **Reusable Python CI** – `reusable-10-ci-python.yml` fans out ruff, mypy, and
  pytest across the interpreter matrix. It reads `python_version = "3.11"` from
  `pyproject.toml` and pins the mypy leg accordingly.
- **Reusable Docker CI** – `reusable-12-ci-docker.yml` builds the container
  image and exercises the smoke tests Gate otherwise short-circuits for
  docs-only changes.
- **Reusable Agents** – `reusable-16-agents.yml` powers orchestrated dispatch.
- **Reusable Autofix** – `reusable-18-autofix.yml` centralizes fixers for PR 02
  Autofix and Maint 46.
- **Self-test Runner** – `selftest-runner.yml` is the consolidated manual entry
  point. Inputs:
  - `mode`: `summary`, `comment`, or `dual-runtime` (controls reporting surface
    and Python matrix).
  - `post_to`: `pr-number` or `none` (comment target when `mode == comment`).
  - `enable_history`: `true` or `false` (download the verification artifact for
    local inspection).
  - Optional niceties include `pull_request_number`,
    `summary_title`/`comment_title`, `reason`, and `python_versions` (JSON array
    to override the default matrix).

## Workflow summary table

<<<<<<< HEAD
=======
**Legend.** `✅` means the workflow must succeed before the associated change can merge; `⚪` covers opt-in, scheduled, or manual automation that supplements the required guardrails.

>>>>>>> eb3e99c2
| Workflow | Trigger | Purpose | Required? | Artifacts / logs |
| --- | --- | --- | --- | --- |
| **Gate** (`pr-00-gate.yml`, PR checks bucket) | `pull_request`, `pull_request_target` | Detect docs-only diffs, orchestrate CI fan-out, and publish the combined status. | ✅ Always | [Gate workflow history](https://github.com/stranske/Trend_Model_Project/actions/workflows/pr-00-gate.yml) |
| **PR 02 Autofix** (`pr-02-autofix.yml`, PR checks bucket) | `pull_request` (label gated) | Run optional fixers when the `autofix` label is present. | ⚪ Optional | [Autofix runs & artifacts](https://github.com/stranske/Trend_Model_Project/actions/workflows/pr-02-autofix.yml) |
| **Maint 46 Post CI** (`maint-46-post-ci.yml`, maintenance bucket) | `workflow_run` (Gate success) | Consolidate CI output, apply small hygiene fixes, and update failure-tracker state. | ⚪ Optional (auto) | [Maint 46 run log](https://github.com/stranske/Trend_Model_Project/actions/workflows/maint-46-post-ci.yml) |
| **Maint 45 Cosmetic Repair** (`maint-45-cosmetic-repair.yml`, maintenance bucket) | `workflow_dispatch` | Run pytest + fixers manually and open a labelled PR when changes are required. | ⚪ Manual | [Maint 45 manual entry](https://github.com/stranske/Trend_Model_Project/actions/workflows/maint-45-cosmetic-repair.yml) |
| **Health 40 Repo Selfcheck** (`health-40-repo-selfcheck.yml`, maintenance bucket) | `schedule` (daily) | Capture repository pulse metrics. | ⚪ Scheduled | [Health 40 summary](https://github.com/stranske/Trend_Model_Project/actions/workflows/health-40-repo-selfcheck.yml) |
| **Health 41 Repo Health** (`health-41-repo-health.yml`, maintenance bucket) | `schedule` (weekly) | Perform weekly dependency and repo hygiene sweep. | ⚪ Scheduled | [Health 41 dashboard](https://github.com/stranske/Trend_Model_Project/actions/workflows/health-41-repo-health.yml) |
| **Health 42 Actionlint** (`health-42-actionlint.yml`, maintenance bucket) | `schedule` (daily) | Enforce actionlint across workflows. | ⚪ Scheduled | [Health 42 logs](https://github.com/stranske/Trend_Model_Project/actions/workflows/health-42-actionlint.yml) |
| **Health 43 CI Signature Guard** (`health-43-ci-signature-guard.yml`, maintenance bucket) | `schedule` (daily) | Verify reusable workflow signature pins. | ⚪ Scheduled | [Health 43 verification](https://github.com/stranske/Trend_Model_Project/actions/workflows/health-43-ci-signature-guard.yml) |
| **Health 44 Gate Branch Protection** (`health-44-gate-branch-protection.yml`, maintenance bucket) | `schedule`, `workflow_dispatch` | Ensure Gate and Agents Guard stay required on the default branch. | ⚪ Scheduled (fails if misconfigured) | [Health 44 enforcement logs](https://github.com/stranske/Trend_Model_Project/actions/workflows/health-44-gate-branch-protection.yml) |
| **Health 45 Agents Guard** (`health-45-agents-guard.yml`, maintenance bucket) | `pull_request`, `workflow_dispatch`, `schedule` | Block unauthorized changes to protected agents workflows. | ✅ Required when `agents-*.yml` changes | [Agents Guard run history](https://github.com/stranske/Trend_Model_Project/actions/workflows/health-45-agents-guard.yml) |
| **Agents 70 Orchestrator** (`agents-70-orchestrator.yml`, agents bucket) | `workflow_call`, `workflow_dispatch` | Fan out consumer automation and dispatch work. | ✅ Critical surface | [Orchestrator runs](https://github.com/stranske/Trend_Model_Project/actions/workflows/agents-70-orchestrator.yml) |
| **Agents 63 Codex Issue Bridge** (`agents-63-codex-issue-bridge.yml`, agents bucket) | `issues`, `workflow_dispatch` | Bootstrap branches and PRs from labelled issues. | ✅ Critical surface | [Agents 63 bridge logs](https://github.com/stranske/Trend_Model_Project/actions/workflows/agents-63-codex-issue-bridge.yml) |
| **Agents 63 ChatGPT Issue Sync** (`agents-63-chatgpt-issue-sync.yml`, agents bucket) | `workflow_dispatch` | Keep curated topic files in sync with issues. | ✅ Critical surface | [Agents 63 sync runs](https://github.com/stranske/Trend_Model_Project/actions/workflows/agents-63-chatgpt-issue-sync.yml) |
| **Agents 64 Verify Agent Assignment** (`agents-64-verify-agent-assignment.yml`, agents bucket) | `schedule`, `workflow_dispatch` | Audit orchestrated assignments and alert on drift. | ⚪ Scheduled | [Agents 64 audit history](https://github.com/stranske/Trend_Model_Project/actions/workflows/agents-64-verify-agent-assignment.yml) |
| **Agents Critical Guard** (`agents-critical-guard.yml`, agents bucket) | `pull_request` | Block deletion or renaming of protected agents workflows before maintainer review. | ✅ Required when PR touches protected files | [Agents Critical Guard runs](https://github.com/stranske/Trend_Model_Project/actions/workflows/agents-critical-guard.yml) |
| **Reusable Python CI** (`reusable-10-ci-python.yml`, error-checking bucket) | `workflow_call` | Provide shared lint/type/test matrix for Gate and manual callers. | ✅ When invoked | [Reusable Python CI runs](https://github.com/stranske/Trend_Model_Project/actions/workflows/reusable-10-ci-python.yml) |
| **Reusable Docker CI** (`reusable-12-ci-docker.yml`, error-checking bucket) | `workflow_call` | Build and smoke-test container images. | ✅ When invoked | [Reusable Docker runs](https://github.com/stranske/Trend_Model_Project/actions/workflows/reusable-12-ci-docker.yml) |
| **Reusable Agents** (`reusable-16-agents.yml`, error-checking bucket) | `workflow_call` | Power orchestrated dispatch. | ✅ When invoked | [Reusable Agents history](https://github.com/stranske/Trend_Model_Project/actions/workflows/reusable-16-agents.yml) |
| **Reusable Autofix** (`reusable-18-autofix.yml`, error-checking bucket) | `workflow_call` | Centralise formatter + fixer execution. | ✅ When invoked | [Reusable Autofix runs](https://github.com/stranske/Trend_Model_Project/actions/workflows/reusable-18-autofix.yml) |
| **Self-test Runner** (`selftest-runner.yml`, error-checking bucket) | `workflow_dispatch` | Run manual verification matrix across interpreters. | ⚪ Manual | [Self-test runner history](https://github.com/stranske/Trend_Model_Project/actions/workflows/selftest-runner.yml) |

## Policy

- **Required checks.** Gate is mandatory on every PR. Health 45 Agents Guard
  becomes required whenever a change touches the `agents-*.yml` surface. Both
  checks must appear in branch protection.
- **Docs-only detection.** Lives exclusively inside Gate—there is no separate
  docs-only workflow.
- **Autofix.** Maint 46 centralizes automated follow-up fixes. Forks upload
  patch artifacts instead of pushing. Pre-CI autofix (`pr-02-autofix.yml`) must
  stay label-gated and cancel duplicates while Gate runs.
- **Branch protection.** The default branch must require Gate and Health 45. The
  Health 44 workflow resolves the current default branch via the REST API and
  either enforces or verifies the rule (requires a `BRANCH_PROTECTION_TOKEN`
  secret with admin scope for enforcement).
- **Code Owner reviews.** Enable **Require review from Code Owners** so changes
  to `agents-63-chatgpt-issue-sync.yml`, `agents-63-codex-issue-bridge.yml`, and
  `agents-70-orchestrator.yml` stay maintainer gated on top of the immutable
  guardrails.
- **Types.** When mypy is pinned, run it in the pinned interpreter only to avoid
  stdlib stub drift. `reusable-10-ci-python.yml` reads the desired version from
  `pyproject.toml` and guards the mypy step with
  `matrix.python-version == steps.mypy-pin.outputs.python-version`. Ruff and
  pytest still execute across the full matrix.
- **Automation labels.** Keep the labels used by automation available:
  `workflows`, `ci`, `devops`, `docs`, `refactor`, `enhancement`, `autofix`,
  `priority: high|medium|low`, `risk:low`, `status: ready|in-progress`,
  `agents`, and `agent:codex`.

## Final topology (keep vs retire)

- **Keep.** `pr-00-gate.yml`, `pr-02-autofix.yml`, `maint-45-cosmetic-repair.yml`,
  `maint-46-post-ci.yml`, health 40/41/42/43/44/45, agents 70/63, `agents-critical-guard.yml`,
  reusable 10/12/16/18, and `selftest-runner.yml`.
- **Retire.** `pr-14-docs-only.yml`, `maint-47-check-failure-tracker.yml`, the
  removed Agents 61/62 consumer workflows, and the legacy `selftest-*` wrappers
  superseded by `selftest-runner.yml`.

## How to change a workflow safely

1. Start with the [Agents Workflow Protection Policy](./AGENTS_POLICY.md) to
   confirm the change fits the allowlist and review the guardrails.
2. File or link the incident/maintenance issue describing the need for the
   change. Capture the risk assessment and expected blast radius in that issue.
3. Secure the required `agents:allow-change` label (maintainers only) before
   pushing edits to protected workflows. Gate or the orchestrator will block the
   PR without it.
4. Keep Code Owner review enabled so the protected files land only with explicit
   maintainer approval. At least one owning maintainer must approve before
   merging.
5. After merge, remove the label, confirm Maint 46 processed the follow-up
   hygiene, and verify both Agents Critical Guard and Health 45 report green.
6. Reflect the new state in this document and the [Workflow Catalog](WORKFLOWS.md)
   so future contributors inherit an accurate topology and guardrail map. Update
   cross-links in `README.md` / `CONTRIBUTING.md` if the landing surfaces move.

## Verification checklist

- Gate badge in `README.md` and branch protection both show as required for the default branch.
- Health 45 Agents Guard appears as a required check whenever protected workflows change and reports ✅ in the latest run.
- Maintainers can point to the most recent [Workflow System Overview](../ci/WORKFLOW_SYSTEM.md) update in pull-request history, demonstrating that contributors can discover the guardrails without escalation.
- Gate runs and passes on docs-only PRs and appears as a required check.
- Health 45 blocks unauthorized agents workflow edits and reports as the required check whenever `agents-*.yml` files change.
- Health 44 confirms branch protection requires Gate and Agents Guard on the default branch.
- Maint 46 posts a single consolidated summary; autofix artifacts or commits are attached where allowed.

## Branch protection playbook

1. **Confirm the default branch.**
   - Health 44 resolves the branch name automatically through `repos.get`. No
     manual input is required for scheduled runs.
   - For ad-hoc verification, run `gh api repos/<owner>/<repo> --jq .default_branch`
     or read the repository settings (currently `phase-2-dev`).
2. **Verify enforcement credentials.**
   - Create a fine-grained personal access token with
     `Administration: Read and write` on the repository.
   - Store it as the `BRANCH_PROTECTION_TOKEN` secret. With the token present,
     Health 44 applies the branch protection before verifying. Without it the
     workflow performs a read-only check, uploads an observer-mode summary, and
     still fails if Gate is not required.
3. **Run the enforcement script locally when needed.**
   - `python tools/enforce_gate_branch_protection.py --repo <owner>/<repo> --branch <default-branch> --check`
     reports the current status.
   - Add `--require-strict` to fail if the workflow token cannot confirm
     “Require branches to be up to date” (needs admin scope).
   - Add `--apply` to enforce the rule locally (requires admin token in
     `GITHUB_TOKEN`/`GH_TOKEN`). Use `--snapshot path.json` to capture
     before/after state for change control.
4. **Audit the result.**
   - Health 44 uploads JSON snapshots (`enforcement.json`, `verification.json`)
     mirroring the script output and writes a step summary when it runs in
     observer mode.
   - In GitHub settings, confirm that **Gate** and **Health 45 Agents Guard**
     appear under required status checks and that “Require branches to be up to
     date before merging” is enabled.
5. **Trigger Health 44 on demand.**
   - Kick a manual run with `gh workflow run "Health 44 Gate Branch Protection" --ref <default-branch>`
     whenever you change branch-protection settings.
   - Scheduled executions run daily at 06:00 UTC; a manual dispatch confirms the
     fix immediately after you apply it.
6. **Verify with a test PR.**
   - Open a throwaway PR against the default branch and confirm that the Checks
     tab shows **Gate / gate** under “Required checks.” When you modify
     `agents-*.yml`, also confirm **Health 45 Agents Guard / Enforce agents
     workflow protections** is listed as required.
   - Close the PR after verification to avoid polluting history.

### Recovery scenarios

- **Health 44 fails because a required check is missing.**
  1. Confirm you have access to an admin-scoped token (see step 2 above) and
     re-run the workflow with the token configured.
  2. If the failure persists, run `python tools/enforce_gate_branch_protection.py --check`
     locally to inspect the status and `--apply` to restore both required
     contexts.
  3. Re-dispatch Health 44 to record the remediation snapshots and attach them to
     the incident report.
- **Required check accidentally removed during testing.**
  1. Restore the branch-protection snapshot from the most recent successful
     Health 44 run (download from the workflow artifact, then feed into
     `--apply --snapshot` to replay).
  2. Notify the on-call in `#trend-ci` so they can watch the next scheduled job
     for regressions.
  3. Open a short-lived PR targeting the default branch to confirm that Gate and
     Agents Guard return as required before declaring recovery complete.<|MERGE_RESOLUTION|>--- conflicted
+++ resolved
@@ -27,8 +27,6 @@
 Gate opens the door, reusable CI fans out the heavy lifting, maintenance keeps
 the surface polished, and the agents stack orchestrates follow-up work.
 
-<<<<<<< HEAD
-=======
 > 📌 **Where this document fits.** The `README.md` “CI automation orientation”
 > call-out and the opening section of `CONTRIBUTING.md` both point here as the
 > canonical map of what runs where. Keep this guide side by side with
@@ -76,7 +74,6 @@
 - [Verification checklist](#verification-checklist)
 - [Branch protection playbook](#branch-protection-playbook)
 
->>>>>>> eb3e99c2
 ### How the buckets interact in practice
 
 - **Gate and PR 02 Autofix** are the first responders on every pull request.
@@ -101,9 +98,6 @@
    request or scheduled automation.
 2. **Use the workflow summary table** as the canonical source for triggers,
    required status, and log links when you need to confirm behaviour or share a
-<<<<<<< HEAD
-   run with reviewers.
-=======
    run with reviewers. Pair it with the
    [observability surfaces](#observability-surfaces-by-bucket) section to grab
    the exact permalink or artifact bundle you need for status updates. If you
@@ -111,7 +105,6 @@
    straight to [Bucket guardrails at a glance](#bucket-guardrails-at-a-glance)
    for the enforcement summary, then finish the deep dive in
    [How to change a workflow safely](#how-to-change-a-workflow-safely).
->>>>>>> eb3e99c2
 3. **Review [How to change a workflow safely](#how-to-change-a-workflow-safely)**
    before editing any YAML. It enumerates the guardrails, labels, and approval
    steps you must follow.
@@ -150,11 +143,6 @@
 - **Opening or updating a feature PR?** Expect the [PR checks bucket](#pr-checks-gate--autofix)
   (Gate + optional Autofix) to run automatically and to fan out into the
   reusable CI topology.
-<<<<<<< HEAD
-- **Investigating a nightly or weekend regression?** Start with the
-  [Maintenance & repo health](#maintenance--repo-health) workflows—they collect
-  the scheduled hygiene runs and post-merge follow-ups.
-=======
 - **Gate is red on your PR?** Expand the Gate summary comment to spot the
   failing lane, then open the linked workflow run. The reusable jobs expose a
   dedicated "Reusable CI" job section; download the attached artifact when
@@ -167,15 +155,12 @@
   workflow run, review the uploaded artifact bundle, and check the linked
   follow-up issue before you retry. Maint 46 only exits green when both the
   reusable CI fan-out and the hygiene sweep succeed.
->>>>>>> eb3e99c2
 - **Working on labelled agent issues or Codex escalations?** Review the
   [Issue / agents automation](#issue--agents-automation) guardrails so you know
   which workflows dispatch work and which checks must stay green.
 - **Editing YAML under `.github/workflows/`?** Read [How to change a workflow
   safely](#how-to-change-a-workflow-safely) before committing; it lists the
   approvals, labels, and verification steps Gate will enforce.
-<<<<<<< HEAD
-=======
 - **Need to run lint, type checking, or container tests by hand?** Use the
   [Error checking, linting, and testing topology](#error-checking-linting-and-testing-topology)
   section to find the reusable entry points and confirm which callers already
@@ -209,7 +194,6 @@
 
 Revisit this sequence whenever you need to explain the automation lifecycle to
 new contributors or track down where a particular check originated.
->>>>>>> eb3e99c2
 
 ### Bucket quick reference
 
@@ -264,8 +248,6 @@
     Self-test runner:
     [workflow history](https://github.com/stranske/Trend_Model_Project/actions/workflows/selftest-runner.yml).
 
-<<<<<<< HEAD
-=======
 ### Bucket guardrails at a glance
 
 Use this table when you need a snapshot of the non-negotiable rules that govern
@@ -319,7 +301,6 @@
     containing the combined test report so local reproductions can be compared
     against CI output.
 
->>>>>>> eb3e99c2
 ## Topology at a glance
 
 | Bucket | Where it runs | YAML entry points | Why it exists |
@@ -400,11 +381,8 @@
 
 ## Workflow summary table
 
-<<<<<<< HEAD
-=======
 **Legend.** `✅` means the workflow must succeed before the associated change can merge; `⚪` covers opt-in, scheduled, or manual automation that supplements the required guardrails.
 
->>>>>>> eb3e99c2
 | Workflow | Trigger | Purpose | Required? | Artifacts / logs |
 | --- | --- | --- | --- | --- |
 | **Gate** (`pr-00-gate.yml`, PR checks bucket) | `pull_request`, `pull_request_target` | Detect docs-only diffs, orchestrate CI fan-out, and publish the combined status. | ✅ Always | [Gate workflow history](https://github.com/stranske/Trend_Model_Project/actions/workflows/pr-00-gate.yml) |
