--- conflicted
+++ resolved
@@ -252,11 +252,7 @@
     [workflow history](https://github.com/stranske/Trend_Model_Project/actions/workflows/reusable-10-ci-python.yml).
     Docker CI:
     [workflow history](https://github.com/stranske/Trend_Model_Project/actions/workflows/reusable-12-ci-docker.yml).
-<<<<<<< HEAD
-    Self-test runner:
-=======
     Self-test workflow:
->>>>>>> 1ab396a3
     [workflow history](https://github.com/stranske/Trend_Model_Project/actions/workflows/selftest-reusable-ci.yml).
 
 ### Bucket guardrails at a glance
@@ -385,11 +381,7 @@
 - **Reusable Agents** – `reusable-16-agents.yml` powers orchestrated dispatch.
 - **Reusable Autofix** – `reusable-18-autofix.yml` centralizes fixers for PR 02
   Autofix and Maint 46.
-<<<<<<< HEAD
-- **Self-test: Reusables** – `selftest-reusable-ci.yml` is the consolidated entry
-=======
 - **Selftest: Reusables** – `selftest-reusable-ci.yml` is the consolidated entry
->>>>>>> 1ab396a3
   point. It runs nightly via cron (06:30 UTC) to rehearse the reusable matrix
   and accepts manual dispatches for summary/comment publication. Inputs:
   - `mode`: `summary`, `comment`, or `dual-runtime` (controls reporting surface
@@ -431,11 +423,7 @@
 | **Reusable Docker CI** (`reusable-12-ci-docker.yml`, error-checking bucket) | `workflow_call` | Build and smoke-test container images. | ✅ When invoked | [Reusable Docker runs](https://github.com/stranske/Trend_Model_Project/actions/workflows/reusable-12-ci-docker.yml) |
 | **Reusable Agents** (`reusable-16-agents.yml`, error-checking bucket) | `workflow_call` | Power orchestrated dispatch. | ✅ When invoked | [Reusable Agents history](https://github.com/stranske/Trend_Model_Project/actions/workflows/reusable-16-agents.yml) |
 | **Reusable Autofix** (`reusable-18-autofix.yml`, error-checking bucket) | `workflow_call` | Centralise formatter + fixer execution. | ✅ When invoked | [Reusable Autofix runs](https://github.com/stranske/Trend_Model_Project/actions/workflows/reusable-18-autofix.yml) |
-<<<<<<< HEAD
-| **Self-test: Reusables** (`selftest-reusable-ci.yml`, error-checking bucket) | `schedule` (06:30 UTC), `workflow_dispatch` | Rehearse the reusable CI scenarios nightly and publish manual summaries or PR comments on demand. | ⚪ Scheduled/manual | [Self-test runner history](https://github.com/stranske/Trend_Model_Project/actions/workflows/selftest-reusable-ci.yml) |
-=======
 | **Selftest: Reusables** (`selftest-reusable-ci.yml`, error-checking bucket) | `schedule` (06:30 UTC), `workflow_dispatch` | Rehearse the reusable CI scenarios nightly and publish manual summaries or PR comments on demand. | ⚪ Scheduled/manual | [Self-test workflow history](https://github.com/stranske/Trend_Model_Project/actions/workflows/selftest-reusable-ci.yml) |
->>>>>>> 1ab396a3
 
 ## Policy
 
