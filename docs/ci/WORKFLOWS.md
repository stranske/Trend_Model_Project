# Workflow Catalog & Contributor Quick Start

Use this page as the canonical reference for CI workflow naming, inventory, and
local guardrails. It consolidates the requirements from Issues #2190, #2202, and
#2466. The Gate workflow remains the required merge check for every pull
request, and **Agents 70 Orchestrator** is now the **only** entry point for
agent automation (readiness sweeps, Codex bootstrap, diagnostics).

## CI & agents quick catalog

Use the matrix below as the authoritative roster of active workflows. Each row captures the canonical triggers, permission scopes, and whether the workflow blocks merges (`Required?`). Reusable composites appear at the end because they expose only `workflow_call` entry points.

| Workflow | File | Trigger(s) | Permissions | Required? | Purpose |
| --- | --- | --- | --- | --- | --- |
<<<<<<< HEAD
| **Gate** | `.github/workflows/pr-00-gate.yml` | Fan-out orchestrator that reuses the Python CI matrix and Docker smoke reusable workflows, then enforces all downstream results. | `pull_request` (non-doc paths) and `workflow_dispatch`. | Default `GITHUB_TOKEN` (`contents: read`) for all jobs; delegated reusable workflows do not request additional scopes when called from Gate. | <ul><li>**Status checks:** `core tests (3.11)`, `core tests (3.12)`, `docker smoke`, aggregate `gate`.</li><li>**Labels:** _none_.</li></ul> |
| **Autofix** | `.github/workflows/autofix.yml` | Lightweight formatting/type hygiene runner that auto-commits fixes for same-repo PRs or uploads a patch for forks. | `pull_request` (including label changes). | `contents: write`, `pull-requests: write`; inherits repository secrets but does not require extra PATs. | <ul><li>**Status checks:** top-level `apply` job delegating to the `autofix` composite.</li><li>**Labels:** `autofix`, `autofix:applied`/`autofix:patch`, mutually exclusive `autofix:clean` vs `autofix:debt`.</li></ul> |
| **Repo Health (Maint 02)** | `.github/workflows/maint-02-repo-health.yml` | Weekly sweep that summarises stale branches and unassigned issues in the run summary. | Monday cron (`15 7 * * 1`) plus `workflow_dispatch`. | `contents: read`, `issues: read`; no secrets required. | <ul><li>**Status checks:** `Weekly repository health sweep`.</li><li>**Labels:** _none_.</li></ul> |
| **Maint 35 Repo Health Self Check** | `.github/workflows/maint-35-repo-health-self-check.yml` | Read-only repository health probe that reports label coverage and branch-protection visibility via the step summary. | Weekly cron (`20 6 * * 1`) and `workflow_dispatch`. | `contents: read`, `issues: read`, `pull-requests: read`, `actions: read`. | <ul><li>**Status checks:** none – informational summary only.</li><li>**Labels:** _none_.</li></ul> |
| **Gate Branch Protection Enforcement** | `.github/workflows/enforce-gate-branch-protection.yml` | Ensures the default branch retains required protection rules using `tools/enforce_gate_branch_protection.py`; exits early when the enforcement PAT is absent. | Hourly cron (`0 * * * *`) and `workflow_dispatch`. | Requires `BRANCH_PROTECTION_TOKEN` (fine-grained PAT with branch-protection admin scope). | <ul><li>**Status checks:** `Enforce Gate Branch Protection`.</li><li>**Labels:** _none_.</li></ul> |
| **Agents Consumer** | `.github/workflows/agents-62-consumer.yml` | Legacy dispatcher that runs readiness/watchdog sweeps directly, optionally layering Codex preflight and bootstrap jobs. | Manual (`workflow_dispatch`) only; hourly cron retired. | `contents`, `pull-requests`, `issues`: `write`; optional `service_bot_pat` forwarded to downstream jobs. | <ul><li>**Status checks:** `Resolve Parameters`, `Dispatch Agents Toolkit` plus any delegated runs (e.g., readiness, watchdog, preflight, bootstrap).</li><li>**Labels:** Bootstrap runs add `agent:codex` to spawned PRs.</li></ul> |
| **Agents 70 Orchestrator** | `.github/workflows/agents-70-orchestrator.yml` | Scheduled/manual dispatcher that forwards agent automation requests (readiness, bootstrap, watchdog, keepalive) to the reusable toolkit. | 20-minute cron (`*/20 * * * *`) and `workflow_dispatch`. | `contents`, `pull-requests`, `issues`: `write`; optional `service_bot_pat` forwarded to downstream jobs. | <ul><li>**Status checks:** `Dispatch Agents Toolkit` plus any delegated runs (e.g., `Agent Readiness Probe`, `Codex Preflight`, `Bootstrap Codex PRs`, `Codex Keepalive Sweep`, `Agent Watchdog`).</li><li>**Labels:** Bootstrap runs add `agent:codex` to spawned PRs.</li></ul> |
| **Reuse Agents** | `.github/workflows/reuse-agents.yml` | Workflow-call wrapper so other repositories or orchestrators can invoke the agents toolkit with consistent inputs. | `workflow_call` only. | Same as Agents Consumer (`contents`, `pull-requests`, `issues`: `write`) and can accept a `service_bot_pat` secret for Codex bootstrap. | <ul><li>**Status checks:** Top-level `call` job plus the same delegated checks from `Reusable 70 Agents` (readiness, preflight, bootstrap, watchdog, keepalive) when requested.</li><li>**Labels:** Mirrors `codex-bootstrap-lite` (e.g., `agent:codex` for created PRs).</li></ul> |
=======
| **Gate** | `.github/workflows/pr-gate.yml` | `pull_request` (non-doc paths), `workflow_dispatch` | Defaults (`contents: read`) via `GITHUB_TOKEN`; delegated jobs reuse the caller token. | **Yes** – aggregate `gate` status must pass. | Fan-out orchestrator chaining the reusable Python CI and Docker smoke jobs; enforces downstream results. |
| **PR 14 Docs Only** | `.github/workflows/pr-14-docs-only.yml` | `pull_request` (doc-only diffs) | `contents: read` | **Conditional** – posts skip notice and exits success. | Detects doc-only PRs and short-circuits heavier CI. |
| **Autofix** | `.github/workflows/autofix.yml` | `pull_request` (including label updates) | `contents: write`, `pull-requests: write` | **Yes** – `apply` job must succeed. | Runs the reusable autofix composite to apply/offer safe formatting fixes. |
| **Maint Post CI** | `.github/workflows/maint-post-ci.yml` | `workflow_run` (Gate), `workflow_dispatch` | `contents: write`, `pull-requests: write`, `issues: write` | No | Consolidated follower that posts Gate summaries, repeats autofix, and updates the `ci-failure` rollup issue. |
| **Maint 02 Repo Health** | `.github/workflows/maint-02-repo-health.yml` | Monday cron (`15 7 * * 1`), `workflow_dispatch` | `contents: read`, `issues: read` | No | Weekly stale-branch and unassigned-issue sweep. |
| **Maint 33 Check Failure Tracker** | `.github/workflows/maint-33-check-failure-tracker.yml` | `workflow_run` (Gate) | `contents: read` | No | Compatibility shell documenting delegation to Maint Post CI. |
| **Maint 35 Repo Health Self Check** | `.github/workflows/maint-35-repo-health-self-check.yml` | Weekly cron (`20 6 * * 1`), `workflow_dispatch` | `contents: read`, `issues: read`, `pull-requests: read`, `actions: read` | No | Read-only probe that reports label coverage and branch-protection visibility. |
| **Maint 36 Actionlint** | `.github/workflows/maint-36-actionlint.yml` | `pull_request`, weekly cron, `workflow_dispatch` | `contents: read` | No | Workflow-lint gate using `actionlint` via reviewdog. |
| **Maint 40 CI Signature Guard** | `.github/workflows/maint-40-ci-signature-guard.yml` | `push`/`pull_request` targeting `phase-2-dev` | `contents: read` | No | Validates the signed job manifest for Gate. |
| **Maint 41 ChatGPT Issue Sync** | `.github/workflows/maint-41-chatgpt-issue-sync.yml` | `workflow_dispatch` | `contents: write`, `issues: write` | No | Manual sync that turns curated lists into labelled GitHub issues. |
| **Maint 45 Cosmetic Repair** | `.github/workflows/maint-45-cosmetic-repair.yml` | `workflow_dispatch` | `contents: write`, `pull-requests: write` | No | Manual pytest + guardrail fixer that opens a labelled PR when drift is detected. |
| **Agents 43 Codex Issue Bridge** | `.github/workflows/agents-43-codex-issue-bridge.yml` | `issues`, `workflow_dispatch` | `contents: write`, `pull-requests: write`, `issues: write`; optional `service_bot_pat` | No | Label-driven helper that prepares Codex bootstrap issues/PRs and optionally comments `@codex start`. |
| **Agents 70 Orchestrator** | `.github/workflows/agents-70-orchestrator.yml` | Cron (`*/20 * * * *`), `workflow_dispatch` | `contents: write`, `pull-requests: write`, `issues: write`; optional `service_bot_pat` | No | Sole automation entry point dispatching readiness, bootstrap, diagnostics, and keepalive routines. |
| **Agents 44 Verify Agent Assignment** | `.github/workflows/agents-44-verify-agent-assignment.yml` | `workflow_call`, `workflow_dispatch` | `issues: read` | No | Reusable issue-verification helper used by the orchestrator and available for ad-hoc checks. |
| **Reuse Agents** | `.github/workflows/reuse-agents.yml` | `workflow_call` | `contents: write`, `pull-requests: write`, `issues: write`; optional `service_bot_pat` | No | Workflow-call wrapper so external callers reuse the agents toolkit with consistent inputs. |
| **Reusable CI** | `.github/workflows/reusable-ci.yml` | `workflow_call` | Inherits caller permissions | No | Python lint/type/test reusable consumed by Gate and downstream repositories. |
| **Reusable Docker Smoke** | `.github/workflows/reusable-docker.yml` | `workflow_call` | Inherits caller permissions | No | Docker build + smoke reusable consumed by Gate and external callers. |
| **Reusable 92 Autofix** | `.github/workflows/reusable-92-autofix.yml` | `workflow_call` | `contents: write`, `pull-requests: write` | No | Autofix harness shared by `autofix.yml` and `maint-post-ci.yml`. |
| **Reusable 70 Agents** | `.github/workflows/reusable-70-agents.yml` | `workflow_call` | `contents: write`, `pull-requests: write`, `issues: write`; optional `service_bot_pat` | No | Implements readiness, bootstrap, diagnostics, and keepalive jobs for orchestrator callers. |
| **Reusable 99 Selftest** | `.github/workflows/reusable-99-selftest.yml` | `workflow_call` | `contents: read` | No | Scenario matrix validating the reusable CI executor. |
>>>>>>> 3fa6a602

## Naming Policy & Number Ranges

- Store workflows under `.github/workflows/` and follow the
  `<area>-<NN>-<slug>.yml` convention.
- Reserve number bands per area so future additions remain grouped:

  | Prefix | Number slots | Usage | Notes |
  |--------|--------------|-------|-------|
  | `pr-` | `10–19` | Pull-request gates | `pr-00-gate.yml` is the primary orchestrator; keep space for specialized PR jobs (docs, optional helpers).
  | `maint-` | `00–49` and `90s` | Scheduled/background maintenance | Low numbers for repo hygiene, 30s/40s for post-CI and guards, 90 for self-tests calling reusable matrices.
  | `agents-` | `70s` | Agent bootstrap/orchestration | `agents-70-orchestrator.yml` is the sole automation entry point post-Issue #2466.
  | `reusable-` | `70s` & `90s` | Composite workflows invoked by others | Keep 90s for CI executors, 70s for agent composites.

<<<<<<< HEAD
- Match the `name:` field to the filename rendered in Title Case
  (`pr-00-gate.yml` → `Gate`).
- `tests/test_workflow_naming.py` enforces this policy—rerun it after modifying
  or adding workflows.
- When introducing a new workflow choose the lowest unused slot inside the
  appropriate band, update this document, and add the workflow to the relevant
  section below.
=======
- Match the `name:` field to the filename rendered in Title Case (`pr-gate.yml` → `Gate`).
- `tests/test_workflow_naming.py` enforces this policy—rerun it after modifying or adding workflows.
>>>>>>> 3fa6a602

## Workflow Inventory

### Required PR gates (block merges by default)

| Workflow | Trigger(s) | Why it matters |
|----------|------------|----------------|
<<<<<<< HEAD
| `pr-00-gate.yml` (`Gate`) | `pull_request`, `workflow_dispatch` | Composite orchestrator that chains the reusable CI and Docker smoke jobs and enforces that every leg succeeds.
| `pr-14-docs-only.yml` (`PR 14 Docs Only`) | `pull_request` (doc paths) | Detects documentation-only diffs and posts a friendly skip notice instead of running heavier gates.
| `autofix.yml` (`Autofix`) | `pull_request` | Lightweight formatting/type-hygiene runner that auto-commits safe fixes or publishes a patch artifact for forked PRs.
=======
| `pr-gate.yml` (`Gate`) | `pull_request`, `workflow_dispatch` | Composite orchestrator that chains the reusable CI and Docker smoke jobs and enforces that every leg succeeds. |
| `pr-14-docs-only.yml` (`PR 14 Docs Only`) | `pull_request` (doc paths) | Detects documentation-only diffs and posts a friendly skip notice instead of running heavier gates. |
| `autofix.yml` (`Autofix`) | `pull_request` | Lightweight formatting/type-hygiene runner that auto-commits safe fixes or publishes a patch artifact for forked PRs. |
>>>>>>> 3fa6a602

**Operational details**
- **Gate** – Permissions: defaults (read scope). Secrets: relies on `GITHUB_TOKEN` only. Status outputs: `core tests (3.11)`, `core tests (3.12)`, `docker smoke`, and the aggregator job `gate`, which fails if any dependency fails.
- **Autofix** – Permissions: `contents: write`, `pull-requests: write`. Secrets: inherits `GITHUB_TOKEN` (sufficient for label + comment updates). Status outputs: `apply` job; labels applied include `autofix`, `autofix:applied`/`autofix:patch`, and cleanliness toggles (`autofix:clean`/`autofix:debt`).

These jobs must stay green for PRs to merge. The post-CI maintenance jobs below listen to their `workflow_run` events and post summaries whenever the Gate aggregator fails.

### Maintenance & observability (scheduled/optional reruns)

| Workflow | Trigger(s) | Purpose |
|----------|------------|---------|
<<<<<<< HEAD
| `maint-02-repo-health.yml` (`Maint 02 Repo Health`) | Weekly cron, manual | Reports stale branches & unassigned issues.
| `maint-30-post-ci.yml` (`Maint Post CI`) | `workflow_run` (Gate) | Consolidated follower that posts Gate summaries, applies low-risk autofix commits, and owns CI failure-tracker updates.
| `maint-33-check-failure-tracker.yml` (`Maint 33 Check Failure Tracker`) | `workflow_run` (Gate) | Lightweight compatibility shell that documents the delegation to `maint-30-post-ci.yml`.
| `maint-35-repo-health-self-check.yml` (`Maint 35 Repo Health Self Check`) | Weekly cron, manual | Read-only repo health pulse that surfaces missing labels or branch-protection visibility gaps in the step summary.
| `enforce-gate-branch-protection.yml` (`Enforce Gate Branch Protection`) | Hourly cron, manual | Applies branch-protection policy checks using `tools/enforce_gate_branch_protection.py`; skips gracefully when the PAT is not configured.
| `maint-36-actionlint.yml` (`Maint 36 Actionlint`) | `pull_request`, weekly cron, manual | Sole workflow-lint gate (actionlint via reviewdog).
| `maint-40-ci-signature-guard.yml` (`Maint 40 CI Signature Guard`) | `push`/`pull_request` targeting `phase-2-dev` | Validates the signed job manifest for `pr-00-gate.yml`.
| `maint-41-chatgpt-issue-sync.yml` (`Maint 41 ChatGPT Issue Sync`) | `workflow_dispatch` (manual) | Fans out curated topic lists (e.g. `Issues.txt`) into labeled GitHub issues. ⚠️ Repository policy: do not remove without a functionally equivalent replacement. |
| `maint-45-cosmetic-repair.yml` (`Maint 45 Cosmetic Repair`) | `workflow_dispatch` | Manual pytest + guardrail fixer that applies tolerance/snapshot updates and opens a labelled PR when drift is detected. |
=======
| `maint-02-repo-health.yml` (`Maint 02 Repo Health`) | Weekly cron, manual | Reports stale branches & unassigned issues in a run-summary table. |
| `maint-post-ci.yml` (`Maint Post CI`) | `workflow_run` (Gate) | Consolidated follower that posts Gate summaries, applies low-risk autofix commits, and owns CI failure-tracker updates (single rolling `ci-failure` issue). |
| `maint-33-check-failure-tracker.yml` (`Maint 33 Check Failure Tracker`) | `workflow_run` (Gate) | Lightweight compatibility shell that documents the delegation to `maint-post-ci.yml`. |
| `maint-35-repo-health-self-check.yml` (`Maint 35 Repo Health Self Check`) | Weekly cron, manual | Read-only repo health pulse that surfaces missing labels or branch-protection visibility gaps in the step summary. |
| `maint-36-actionlint.yml` (`Maint 36 Actionlint`) | `pull_request`, weekly cron, manual | Sole workflow-lint gate (actionlint via reviewdog). |
| `maint-40-ci-signature-guard.yml` (`Maint 40 CI Signature Guard`) | `push`/`pull_request` targeting `phase-2-dev` | Validates the signed job manifest for `pr-gate.yml`. |
| `maint-41-chatgpt-issue-sync.yml` (`Maint 41 ChatGPT Issue Sync`) | `workflow_dispatch` | Manual sync that turns curated lists into labelled GitHub issues. |
| `maint-45-cosmetic-repair.yml` (`Maint 45 Cosmetic Repair`) | `workflow_dispatch` | Manual pytest + guardrail fixer that opens a labelled PR when drift is detected. |
>>>>>>> 3fa6a602

### CI failure rollup issue

`Maint Post CI` maintains **one** open issue labelled `ci-failure` that aggregates "CI failures in the last 24 h". The failure-tracker job updates the table in place with each Gate failure, links the offending workflow run, and closes the issue automatically once the inactivity threshold elapses. The issue carries labels `ci`, `devops`, and `priority: medium`; escalations add `priority: high` when the same signature trips three times. Use this issue for a quick dashboard of outstanding CI problems instead of scanning individual PR timelines.

### Agent automation entry points

<<<<<<< HEAD
| Workflow | Trigger(s) | Purpose |
|----------|------------|---------|
| `agents-62-consumer.yml` (`Agents Consumer`) | Manual only | Legacy dispatcher that runs readiness and watchdog sweeps directly while optionally invoking preflight/bootstrap helpers.
| `agents-70-orchestrator.yml` (`Agents 70 Orchestrator`) | 20-minute cron, manual | Unified agents toolkit (readiness probes, Codex bootstrap, watchdogs) delegating to `reusable-70-agents.yml`.
| `agents-43-codex-issue-bridge.yml` (`Agents 43 Codex Issue Bridge`) | `issues`, manual | Prepares Codex-ready branches/PRs when an `agent:codex` label is applied.
| `agents-44-verify-agent-assignment.yml` (`Agents 44 Verify Agent Assignment`) | `workflow_call`, manual | Checks that `agent:codex` issues remain assigned to an approved automation account before downstream workflows act.

**Operational details**
- **Agents Consumer** – Permissions: `contents: write`, `pull-requests: write`, `issues: write`. Secrets: inherits `GITHUB_TOKEN` and forwards `secrets.SERVICE_BOT_PAT` when available so downstream automation may push branches/comments. Output: emits `Resolve Parameters` summary and a `Dispatch Agents Toolkit` reusable call that surfaces Codex readiness/watchdog diagnostics. Concurrency guard: `agents-62-consumer-${{ github.ref }}` with cancel-in-progress to prevent back-to-back manual dispatch collisions.
- **Agents 70 Orchestrator** – Uses `options_json` to layer advanced toggles without adding dispatch inputs; set `enable_bootstrap: true` (and optionally `bootstrap_issues_label`) to fan bootstrap jobs through the reusable workflow during manual runs.
- The standalone `.github/workflows/agent-watchdog.yml` workflow has been removed; run watchdog checks by dispatching the orchestrator with `enable_watchdog: true` (default) or via the Agents Consumer/Reuse wrappers.
=======
`agents-70-orchestrator.yml` (`Agents 70 Orchestrator`) is the **sole** entry point for automation. Hourly cron and manual dispatch both call the reusable agents toolkit to perform readiness probes, Codex bootstrap, diagnostics, and keepalive sweeps. The Codex Issue Bridge remains only as a label-driven helper for seeding bootstrap PRs, and `agents-44-verify-agent-assignment.yml` exposes the verification logic as a reusable workflow-call entry point.

**Operational details**
- Provide required write scopes via the default `GITHUB_TOKEN`. Supply `service_bot_pat` when bootstrap jobs must push branches or leave comments.
- Use the `options_json` input to enable bootstrap (`{"enable_bootstrap": true}`) or pass extra labels such as `{"bootstrap_issues_label": "agent:codex"}` when dispatching manually. The orchestrator parses the JSON via `fromJson()` and forwards toggles to `reusable-70-agents.yml`.
- Readiness, preflight, bootstrap, and keepalive diagnostics appear in the job summary. Failures bubble up through the single `orchestrate` job; Maint Post CI will echo the failing run link in the CI failure-tracker issue when the Gate is affected.

### Manual Orchestrator Dispatch

1. Navigate to **Actions → Agents 70 Orchestrator → Run workflow**.
2. Provide inputs:
   - **Branch**: default (`phase-2-dev`) unless testing a feature branch.
   - **Enable bootstrap**: set to `true` when seeding Codex PRs.
   - **Bootstrap issues label**: usually `agent:codex`.
   - **Options JSON**: example payload
     ```json
     {
       "enable_bootstrap": true,
       "bootstrap_issues_label": "agent:codex",
       "enable_readiness": true,
       "require_all": true
     }
     ```
3. Click **Run workflow**. The orchestrator calls `reusable-70-agents.yml`; job summaries include readiness tables, bootstrap status, and links to spawned PRs.

### Agent troubleshooting: bootstrap & readiness signals

| Symptom | Likely cause | Where to look | Remedy |
| ------- | ------------ | ------------- | ------ |
| Readiness probe fails immediately | Missing PAT or permissions | `orchestrate` job summary → “Authentication” step | Provide `SERVICE_BOT_PAT` secret or rerun with reduced scope. |
| Bootstrap skipped despite `enable_bootstrap` | No matching labelled issues | Job summary → “Bootstrap Planner” table | Add `agent:codex` label (or configured label) to target issues, rerun. |
| Bootstrap run exits with “Repository dirty” | Prior automation left branches open | Job log → `cleanup` step | Manually close stale branches or enable cleanup via `options_json` toggle before rerun. |
| Readiness succeeds but Codex PR creation fails | Repository protections blocking pushes | Job log → `Create bootstrap branch` step | Ensure branch protection rules allow the automation account or supply a PAT with required scopes. |

Escalate persistent failures by linking the failing run URL in the CI failure-tracker issue managed by Maint Post CI.

### Gate pipeline overview

| Stage | Job ID (Gate) | Failure visibility |
|-------|---------------|--------------------|
| Python quality (3.11) | `core tests (3.11)` | Surfaces Ruff, mypy, pytest failures in the job log and step summary with direct links to offending tests. |
| Python quality (3.12) | `core tests (3.12)` | Mirrors the 3.11 leg; investigate parity regressions here first. |
| Docker smoke | `docker smoke` | Logs Docker build output and runtime smoke tests; summary links point to failing commands. |
| Aggregator | `gate` | Fails if any upstream job fails and posts a consolidated summary link. Maint Post CI consumes this status to update the CI failure-tracker issue. |
>>>>>>> 3fa6a602

**Post-change monitoring.** When agent workflows change:

- Tag the source issue with `ci-failure` so it stays visible during the observation window.
<<<<<<< HEAD
- Coordinate a 48-hour watch to confirm no scheduled or issue-triggered `agents-62-consumer` runs fire (manual dispatch is the only allowed path).
=======
- Coordinate a 48-hour watch to confirm no scheduled or issue-triggered legacy consumer runs fire (manual dispatch is the only allowed path).
>>>>>>> 3fa6a602
- Capture a brief note or screenshot of the clean Actions history before removing the tag and closing the issue.

Manual-only status means maintainers should review the Actions list during that window to ensure the retired cron trigger stays inactive.

### Reusable composites

| Workflow | Consumed by | Notes |
|----------|-------------|-------|
| `reuse-agents.yml` (`Reuse Agents`) | `agents-70-orchestrator.yml`, downstream repositories | Bridges dispatch inputs to the reusable toolkit while preserving defaults.
<<<<<<< HEAD
| `reusable-70-agents.yml` (`Reusable 70 Agents`) | `agents-70-orchestrator.yml`, `reuse-agents.yml` | Implements readiness, bootstrap, diagnostics, and watchdog jobs.
| `reusable-92-autofix.yml` (`Reusable 92 Autofix`) | `maint-30-post-ci.yml`, `autofix.yml` | Autofix harness used both by the PR-time autofix workflow and the post-CI maintenance listener.
=======
| `reusable-70-agents.yml` (`Reusable 70 Agents`) | `agents-70-orchestrator.yml`, `reuse-agents.yml` | Implements readiness, bootstrap, diagnostics, and keepalive jobs.
| `reusable-92-autofix.yml` (`Reusable 92 Autofix`) | `maint-post-ci.yml`, `autofix.yml` | Autofix harness used both by the PR-time autofix workflow and the post-CI maintenance listener.
>>>>>>> 3fa6a602
| `reusable-99-selftest.yml` (`Reusable 99 Selftest`) | `maint-` self-test orchestration | Scenario matrix that validates the reusable CI executor and artifact inventory.
| `reusable-10-ci-python.yml` (`Reusable CI`) | Gate, downstream repositories | Single source for Python lint/type/test coverage runs.
| `reusable-12-ci-docker.yml` (`Reusable Docker Smoke`) | Gate, downstream repositories | Docker build + smoke reusable consumed by Gate and external callers.

**Operational details**
- **Reuse Agents** – Permissions: `contents: write`, `pull-requests: write`, `issues: write`. Secrets: optional `service_bot_pat` (forwarded to `reusable-70-agents`) plus `GITHUB_TOKEN`. Outputs: single `call` job exposes reusable outputs such as `triggered` keepalive lists and orchestrator diagnostics for upstream callers.

### Archived self-test workflows

`Old/workflows/maint-90-selftest.yml` remains available as the historical wrapper that previously scheduled the self-test cron. The retired PR comment and maintenance wrappers listed below stay removed; consult git history if you need their YAML for archaeology:

<<<<<<< HEAD
- `selftest-83-pr-comment.yml` – deleted; previously posted PR comments summarising self-test matrices.
- `selftest-84-reusable-ci.yml` – deleted reusable-integration cron (matrix coverage moved to the
  main CI jobs).
- `selftest-88-reusable-ci.yml` – deleted; short-lived variant of the reusable matrix exerciser.
- `selftest-82-pr-comment.yml` – deleted; PR-triggered comment bot that duplicated the maintenance
  wrapper.
=======
- `maint-43-selftest-pr-comment.yml` – deleted; previously posted PR comments summarising self-test matrices.
- `maint-44-selftest-reusable-ci.yml` – deleted reusable-integration cron (matrix coverage moved to the main CI jobs).
- `maint-48-selftest-reusable-ci.yml` – deleted; short-lived variant of the reusable matrix exerciser.
- `pr-20-selftest-pr-comment.yml` – deleted; PR-triggered comment bot that duplicated the maintenance wrapper.
>>>>>>> 3fa6a602

See [ARCHIVE_WORKFLOWS.md](../../ARCHIVE_WORKFLOWS.md) for the full ledger of retired workflows and rationale, including notes on the removed files.

## Contributor Quick Start

Follow this sequence before pushing workflow changes or large code edits:

1. **Install tooling** – run `./scripts/setup_env.sh` once to create a virtual environment with repository requirements.
2. **Mirror the CI style gate locally** – execute:

   ```bash
   ./scripts/style_gate_local.sh
   ```

   The script sources `.github/workflows/autofix-versions.env`, installs the pinned formatter/type versions, runs Ruff/Black, and finishes with a mypy pass over `src/trend_analysis` and `src/trend_portfolio_app`. Fix any reported issues to keep the Gate workflow green.
3. **Targeted tests** – add `pytest tests/test_workflow_naming.py` after editing workflow files to ensure naming conventions hold. For agents changes, also run `pytest tests/test_automation_workflows.py -k agents`.
4. **Optional smoke** – `gh workflow list --limit 20` validates that only the documented workflows surface in the Actions tab.

## Adding or Renumbering Workflows

1. Pick the correct prefix/number band (see Naming Policy) and choose the lowest unused slot.
   - Treat the `NN` portion as a zero-padded two-digit identifier within the band (`pr-10`, `maint-36`, etc.). Check the tables above before reusing a number so future contributors can infer gaps at a glance.
2. Place the workflow in `.github/workflows/` with the matching Title Case `name:`.
3. Update any trigger dependencies (`workflow_run` consumers) so maintenance jobs continue to listen to the correct producers.
4. Document the change in this file (inventory tables + bands) and in `docs/WORKFLOW_GUIDE.md` if the topology shifts.
5. Run the validation commands listed above before opening a PR.

## Formatter & Type Checker Pins

<<<<<<< HEAD
- `.github/workflows/autofix-versions.env` is the single source of truth for
  formatter/type tooling versions (Ruff, Black, isort, docformatter, mypy).
- `reusable-10-ci-python.yml`, `reusable-12-ci-docker.yml`, and the autofix composite
  action all load and validate this env file before installing tools; they fail
  fast if the file is missing or incomplete.
- Local mirrors (`scripts/style_gate_local.sh`, `scripts/dev_check.sh`,
  `scripts/validate_fast.sh`) source the same env file so contributors run the
  identical versions before pushing.
- When bumping any formatter, update the env file first, rerun
  `./scripts/style_gate_local.sh`, and let CI confirm the new version to keep
  automation and local flows aligned.
=======
- `.github/workflows/autofix-versions.env` is the single source of truth for formatter/type tooling versions (Ruff, Black, isort, docformatter, mypy).
- `reusable-ci.yml`, `reusable-docker.yml`, and the autofix composite action all load and validate this env file before installing tools; they fail fast if the file is missing or incomplete.
- Local mirrors (`scripts/style_gate_local.sh`, `scripts/dev_check.sh`, `scripts/validate_fast.sh`) source the same env file so contributors run the identical versions before pushing.
- When bumping any formatter, update the env file first, rerun `./scripts/style_gate_local.sh`, and let CI confirm the new version to keep automation and local flows aligned.
>>>>>>> 3fa6a602

## CI Signature Guard Fixtures

`maint-40-ci-signature-guard.yml` enforces a manifest signature for the Gate workflow by comparing two fixture files stored in `.github/signature-fixtures/`:

<<<<<<< HEAD
- `basic_jobs.json` – canonical list of jobs (name, concurrency label, metadata)
  that must exist in `pr-00-gate.yml`.
- `basic_hash.txt` – precomputed hash of the JSON payload used by
  `.github/actions/signature-verify` to detect unauthorized job changes.
=======
- `basic_jobs.json` – canonical list of jobs (name, concurrency label, metadata) that must exist in `pr-gate.yml`.
- `basic_hash.txt` – precomputed hash of the JSON payload used by `.github/actions/signature-verify` to detect unauthorized job changes.
>>>>>>> 3fa6a602

When intentionally editing CI jobs, regenerate `basic_jobs.json`, compute the new hash, and update both files in the same commit. Use `tools/test_failure_signature.py` locally to recompute and verify the hash before pushing. The guard only runs on pushes/PRs targeting `phase-2-dev` and publishes a step summary linking back here.

## Agents `options_json` Schema

`agents-70-orchestrator.yml` accepts the standard dispatch inputs shown in the workflow plus an extensible JSON payload routed through `options_json`. The JSON is parsed with `fromJson()` and handed to the reusable agents workflow.

```jsonc
{
  "diagnostic_mode": "off" | "dry-run" | "full",
  "readiness_custom_logins": "login-a,login-b",
  "codex_command_phrase": "@codex start"
}
```

- **`diagnostic_mode`** — `off` (default) disables diagnostics, `dry-run` keeps bootstrap logic read-only, `full` allows branch creation and sets `draft_pr: false` when Codex is seeded.
- **`readiness_custom_logins`** — comma-separated list for additional readiness probes.
- **`codex_command_phrase`** — phrase used when the orchestrator comments on issues or PRs to summon Codex.

Keep this schema backward compatible; add new keys sparingly and document them in the table above when introduced.<|MERGE_RESOLUTION|>--- conflicted
+++ resolved
@@ -12,7 +12,6 @@
 
 | Workflow | File | Trigger(s) | Permissions | Required? | Purpose |
 | --- | --- | --- | --- | --- | --- |
-<<<<<<< HEAD
 | **Gate** | `.github/workflows/pr-00-gate.yml` | Fan-out orchestrator that reuses the Python CI matrix and Docker smoke reusable workflows, then enforces all downstream results. | `pull_request` (non-doc paths) and `workflow_dispatch`. | Default `GITHUB_TOKEN` (`contents: read`) for all jobs; delegated reusable workflows do not request additional scopes when called from Gate. | <ul><li>**Status checks:** `core tests (3.11)`, `core tests (3.12)`, `docker smoke`, aggregate `gate`.</li><li>**Labels:** _none_.</li></ul> |
 | **Autofix** | `.github/workflows/autofix.yml` | Lightweight formatting/type hygiene runner that auto-commits fixes for same-repo PRs or uploads a patch for forks. | `pull_request` (including label changes). | `contents: write`, `pull-requests: write`; inherits repository secrets but does not require extra PATs. | <ul><li>**Status checks:** top-level `apply` job delegating to the `autofix` composite.</li><li>**Labels:** `autofix`, `autofix:applied`/`autofix:patch`, mutually exclusive `autofix:clean` vs `autofix:debt`.</li></ul> |
 | **Repo Health (Maint 02)** | `.github/workflows/maint-02-repo-health.yml` | Weekly sweep that summarises stale branches and unassigned issues in the run summary. | Monday cron (`15 7 * * 1`) plus `workflow_dispatch`. | `contents: read`, `issues: read`; no secrets required. | <ul><li>**Status checks:** `Weekly repository health sweep`.</li><li>**Labels:** _none_.</li></ul> |
@@ -21,28 +20,6 @@
 | **Agents Consumer** | `.github/workflows/agents-62-consumer.yml` | Legacy dispatcher that runs readiness/watchdog sweeps directly, optionally layering Codex preflight and bootstrap jobs. | Manual (`workflow_dispatch`) only; hourly cron retired. | `contents`, `pull-requests`, `issues`: `write`; optional `service_bot_pat` forwarded to downstream jobs. | <ul><li>**Status checks:** `Resolve Parameters`, `Dispatch Agents Toolkit` plus any delegated runs (e.g., readiness, watchdog, preflight, bootstrap).</li><li>**Labels:** Bootstrap runs add `agent:codex` to spawned PRs.</li></ul> |
 | **Agents 70 Orchestrator** | `.github/workflows/agents-70-orchestrator.yml` | Scheduled/manual dispatcher that forwards agent automation requests (readiness, bootstrap, watchdog, keepalive) to the reusable toolkit. | 20-minute cron (`*/20 * * * *`) and `workflow_dispatch`. | `contents`, `pull-requests`, `issues`: `write`; optional `service_bot_pat` forwarded to downstream jobs. | <ul><li>**Status checks:** `Dispatch Agents Toolkit` plus any delegated runs (e.g., `Agent Readiness Probe`, `Codex Preflight`, `Bootstrap Codex PRs`, `Codex Keepalive Sweep`, `Agent Watchdog`).</li><li>**Labels:** Bootstrap runs add `agent:codex` to spawned PRs.</li></ul> |
 | **Reuse Agents** | `.github/workflows/reuse-agents.yml` | Workflow-call wrapper so other repositories or orchestrators can invoke the agents toolkit with consistent inputs. | `workflow_call` only. | Same as Agents Consumer (`contents`, `pull-requests`, `issues`: `write`) and can accept a `service_bot_pat` secret for Codex bootstrap. | <ul><li>**Status checks:** Top-level `call` job plus the same delegated checks from `Reusable 70 Agents` (readiness, preflight, bootstrap, watchdog, keepalive) when requested.</li><li>**Labels:** Mirrors `codex-bootstrap-lite` (e.g., `agent:codex` for created PRs).</li></ul> |
-=======
-| **Gate** | `.github/workflows/pr-gate.yml` | `pull_request` (non-doc paths), `workflow_dispatch` | Defaults (`contents: read`) via `GITHUB_TOKEN`; delegated jobs reuse the caller token. | **Yes** – aggregate `gate` status must pass. | Fan-out orchestrator chaining the reusable Python CI and Docker smoke jobs; enforces downstream results. |
-| **PR 14 Docs Only** | `.github/workflows/pr-14-docs-only.yml` | `pull_request` (doc-only diffs) | `contents: read` | **Conditional** – posts skip notice and exits success. | Detects doc-only PRs and short-circuits heavier CI. |
-| **Autofix** | `.github/workflows/autofix.yml` | `pull_request` (including label updates) | `contents: write`, `pull-requests: write` | **Yes** – `apply` job must succeed. | Runs the reusable autofix composite to apply/offer safe formatting fixes. |
-| **Maint Post CI** | `.github/workflows/maint-post-ci.yml` | `workflow_run` (Gate), `workflow_dispatch` | `contents: write`, `pull-requests: write`, `issues: write` | No | Consolidated follower that posts Gate summaries, repeats autofix, and updates the `ci-failure` rollup issue. |
-| **Maint 02 Repo Health** | `.github/workflows/maint-02-repo-health.yml` | Monday cron (`15 7 * * 1`), `workflow_dispatch` | `contents: read`, `issues: read` | No | Weekly stale-branch and unassigned-issue sweep. |
-| **Maint 33 Check Failure Tracker** | `.github/workflows/maint-33-check-failure-tracker.yml` | `workflow_run` (Gate) | `contents: read` | No | Compatibility shell documenting delegation to Maint Post CI. |
-| **Maint 35 Repo Health Self Check** | `.github/workflows/maint-35-repo-health-self-check.yml` | Weekly cron (`20 6 * * 1`), `workflow_dispatch` | `contents: read`, `issues: read`, `pull-requests: read`, `actions: read` | No | Read-only probe that reports label coverage and branch-protection visibility. |
-| **Maint 36 Actionlint** | `.github/workflows/maint-36-actionlint.yml` | `pull_request`, weekly cron, `workflow_dispatch` | `contents: read` | No | Workflow-lint gate using `actionlint` via reviewdog. |
-| **Maint 40 CI Signature Guard** | `.github/workflows/maint-40-ci-signature-guard.yml` | `push`/`pull_request` targeting `phase-2-dev` | `contents: read` | No | Validates the signed job manifest for Gate. |
-| **Maint 41 ChatGPT Issue Sync** | `.github/workflows/maint-41-chatgpt-issue-sync.yml` | `workflow_dispatch` | `contents: write`, `issues: write` | No | Manual sync that turns curated lists into labelled GitHub issues. |
-| **Maint 45 Cosmetic Repair** | `.github/workflows/maint-45-cosmetic-repair.yml` | `workflow_dispatch` | `contents: write`, `pull-requests: write` | No | Manual pytest + guardrail fixer that opens a labelled PR when drift is detected. |
-| **Agents 43 Codex Issue Bridge** | `.github/workflows/agents-43-codex-issue-bridge.yml` | `issues`, `workflow_dispatch` | `contents: write`, `pull-requests: write`, `issues: write`; optional `service_bot_pat` | No | Label-driven helper that prepares Codex bootstrap issues/PRs and optionally comments `@codex start`. |
-| **Agents 70 Orchestrator** | `.github/workflows/agents-70-orchestrator.yml` | Cron (`*/20 * * * *`), `workflow_dispatch` | `contents: write`, `pull-requests: write`, `issues: write`; optional `service_bot_pat` | No | Sole automation entry point dispatching readiness, bootstrap, diagnostics, and keepalive routines. |
-| **Agents 44 Verify Agent Assignment** | `.github/workflows/agents-44-verify-agent-assignment.yml` | `workflow_call`, `workflow_dispatch` | `issues: read` | No | Reusable issue-verification helper used by the orchestrator and available for ad-hoc checks. |
-| **Reuse Agents** | `.github/workflows/reuse-agents.yml` | `workflow_call` | `contents: write`, `pull-requests: write`, `issues: write`; optional `service_bot_pat` | No | Workflow-call wrapper so external callers reuse the agents toolkit with consistent inputs. |
-| **Reusable CI** | `.github/workflows/reusable-ci.yml` | `workflow_call` | Inherits caller permissions | No | Python lint/type/test reusable consumed by Gate and downstream repositories. |
-| **Reusable Docker Smoke** | `.github/workflows/reusable-docker.yml` | `workflow_call` | Inherits caller permissions | No | Docker build + smoke reusable consumed by Gate and external callers. |
-| **Reusable 92 Autofix** | `.github/workflows/reusable-92-autofix.yml` | `workflow_call` | `contents: write`, `pull-requests: write` | No | Autofix harness shared by `autofix.yml` and `maint-post-ci.yml`. |
-| **Reusable 70 Agents** | `.github/workflows/reusable-70-agents.yml` | `workflow_call` | `contents: write`, `pull-requests: write`, `issues: write`; optional `service_bot_pat` | No | Implements readiness, bootstrap, diagnostics, and keepalive jobs for orchestrator callers. |
-| **Reusable 99 Selftest** | `.github/workflows/reusable-99-selftest.yml` | `workflow_call` | `contents: read` | No | Scenario matrix validating the reusable CI executor. |
->>>>>>> 3fa6a602
 
 ## Naming Policy & Number Ranges
 
@@ -57,7 +34,6 @@
   | `agents-` | `70s` | Agent bootstrap/orchestration | `agents-70-orchestrator.yml` is the sole automation entry point post-Issue #2466.
   | `reusable-` | `70s` & `90s` | Composite workflows invoked by others | Keep 90s for CI executors, 70s for agent composites.
 
-<<<<<<< HEAD
 - Match the `name:` field to the filename rendered in Title Case
   (`pr-00-gate.yml` → `Gate`).
 - `tests/test_workflow_naming.py` enforces this policy—rerun it after modifying
@@ -65,10 +41,6 @@
 - When introducing a new workflow choose the lowest unused slot inside the
   appropriate band, update this document, and add the workflow to the relevant
   section below.
-=======
-- Match the `name:` field to the filename rendered in Title Case (`pr-gate.yml` → `Gate`).
-- `tests/test_workflow_naming.py` enforces this policy—rerun it after modifying or adding workflows.
->>>>>>> 3fa6a602
 
 ## Workflow Inventory
 
@@ -76,15 +48,9 @@
 
 | Workflow | Trigger(s) | Why it matters |
 |----------|------------|----------------|
-<<<<<<< HEAD
 | `pr-00-gate.yml` (`Gate`) | `pull_request`, `workflow_dispatch` | Composite orchestrator that chains the reusable CI and Docker smoke jobs and enforces that every leg succeeds.
 | `pr-14-docs-only.yml` (`PR 14 Docs Only`) | `pull_request` (doc paths) | Detects documentation-only diffs and posts a friendly skip notice instead of running heavier gates.
 | `autofix.yml` (`Autofix`) | `pull_request` | Lightweight formatting/type-hygiene runner that auto-commits safe fixes or publishes a patch artifact for forked PRs.
-=======
-| `pr-gate.yml` (`Gate`) | `pull_request`, `workflow_dispatch` | Composite orchestrator that chains the reusable CI and Docker smoke jobs and enforces that every leg succeeds. |
-| `pr-14-docs-only.yml` (`PR 14 Docs Only`) | `pull_request` (doc paths) | Detects documentation-only diffs and posts a friendly skip notice instead of running heavier gates. |
-| `autofix.yml` (`Autofix`) | `pull_request` | Lightweight formatting/type-hygiene runner that auto-commits safe fixes or publishes a patch artifact for forked PRs. |
->>>>>>> 3fa6a602
 
 **Operational details**
 - **Gate** – Permissions: defaults (read scope). Secrets: relies on `GITHUB_TOKEN` only. Status outputs: `core tests (3.11)`, `core tests (3.12)`, `docker smoke`, and the aggregator job `gate`, which fails if any dependency fails.
@@ -96,7 +62,6 @@
 
 | Workflow | Trigger(s) | Purpose |
 |----------|------------|---------|
-<<<<<<< HEAD
 | `maint-02-repo-health.yml` (`Maint 02 Repo Health`) | Weekly cron, manual | Reports stale branches & unassigned issues.
 | `maint-30-post-ci.yml` (`Maint Post CI`) | `workflow_run` (Gate) | Consolidated follower that posts Gate summaries, applies low-risk autofix commits, and owns CI failure-tracker updates.
 | `maint-33-check-failure-tracker.yml` (`Maint 33 Check Failure Tracker`) | `workflow_run` (Gate) | Lightweight compatibility shell that documents the delegation to `maint-30-post-ci.yml`.
@@ -106,16 +71,6 @@
 | `maint-40-ci-signature-guard.yml` (`Maint 40 CI Signature Guard`) | `push`/`pull_request` targeting `phase-2-dev` | Validates the signed job manifest for `pr-00-gate.yml`.
 | `maint-41-chatgpt-issue-sync.yml` (`Maint 41 ChatGPT Issue Sync`) | `workflow_dispatch` (manual) | Fans out curated topic lists (e.g. `Issues.txt`) into labeled GitHub issues. ⚠️ Repository policy: do not remove without a functionally equivalent replacement. |
 | `maint-45-cosmetic-repair.yml` (`Maint 45 Cosmetic Repair`) | `workflow_dispatch` | Manual pytest + guardrail fixer that applies tolerance/snapshot updates and opens a labelled PR when drift is detected. |
-=======
-| `maint-02-repo-health.yml` (`Maint 02 Repo Health`) | Weekly cron, manual | Reports stale branches & unassigned issues in a run-summary table. |
-| `maint-post-ci.yml` (`Maint Post CI`) | `workflow_run` (Gate) | Consolidated follower that posts Gate summaries, applies low-risk autofix commits, and owns CI failure-tracker updates (single rolling `ci-failure` issue). |
-| `maint-33-check-failure-tracker.yml` (`Maint 33 Check Failure Tracker`) | `workflow_run` (Gate) | Lightweight compatibility shell that documents the delegation to `maint-post-ci.yml`. |
-| `maint-35-repo-health-self-check.yml` (`Maint 35 Repo Health Self Check`) | Weekly cron, manual | Read-only repo health pulse that surfaces missing labels or branch-protection visibility gaps in the step summary. |
-| `maint-36-actionlint.yml` (`Maint 36 Actionlint`) | `pull_request`, weekly cron, manual | Sole workflow-lint gate (actionlint via reviewdog). |
-| `maint-40-ci-signature-guard.yml` (`Maint 40 CI Signature Guard`) | `push`/`pull_request` targeting `phase-2-dev` | Validates the signed job manifest for `pr-gate.yml`. |
-| `maint-41-chatgpt-issue-sync.yml` (`Maint 41 ChatGPT Issue Sync`) | `workflow_dispatch` | Manual sync that turns curated lists into labelled GitHub issues. |
-| `maint-45-cosmetic-repair.yml` (`Maint 45 Cosmetic Repair`) | `workflow_dispatch` | Manual pytest + guardrail fixer that opens a labelled PR when drift is detected. |
->>>>>>> 3fa6a602
 
 ### CI failure rollup issue
 
@@ -123,7 +78,6 @@
 
 ### Agent automation entry points
 
-<<<<<<< HEAD
 | Workflow | Trigger(s) | Purpose |
 |----------|------------|---------|
 | `agents-62-consumer.yml` (`Agents Consumer`) | Manual only | Legacy dispatcher that runs readiness and watchdog sweeps directly while optionally invoking preflight/bootstrap helpers.
@@ -135,61 +89,11 @@
 - **Agents Consumer** – Permissions: `contents: write`, `pull-requests: write`, `issues: write`. Secrets: inherits `GITHUB_TOKEN` and forwards `secrets.SERVICE_BOT_PAT` when available so downstream automation may push branches/comments. Output: emits `Resolve Parameters` summary and a `Dispatch Agents Toolkit` reusable call that surfaces Codex readiness/watchdog diagnostics. Concurrency guard: `agents-62-consumer-${{ github.ref }}` with cancel-in-progress to prevent back-to-back manual dispatch collisions.
 - **Agents 70 Orchestrator** – Uses `options_json` to layer advanced toggles without adding dispatch inputs; set `enable_bootstrap: true` (and optionally `bootstrap_issues_label`) to fan bootstrap jobs through the reusable workflow during manual runs.
 - The standalone `.github/workflows/agent-watchdog.yml` workflow has been removed; run watchdog checks by dispatching the orchestrator with `enable_watchdog: true` (default) or via the Agents Consumer/Reuse wrappers.
-=======
-`agents-70-orchestrator.yml` (`Agents 70 Orchestrator`) is the **sole** entry point for automation. Hourly cron and manual dispatch both call the reusable agents toolkit to perform readiness probes, Codex bootstrap, diagnostics, and keepalive sweeps. The Codex Issue Bridge remains only as a label-driven helper for seeding bootstrap PRs, and `agents-44-verify-agent-assignment.yml` exposes the verification logic as a reusable workflow-call entry point.
-
-**Operational details**
-- Provide required write scopes via the default `GITHUB_TOKEN`. Supply `service_bot_pat` when bootstrap jobs must push branches or leave comments.
-- Use the `options_json` input to enable bootstrap (`{"enable_bootstrap": true}`) or pass extra labels such as `{"bootstrap_issues_label": "agent:codex"}` when dispatching manually. The orchestrator parses the JSON via `fromJson()` and forwards toggles to `reusable-70-agents.yml`.
-- Readiness, preflight, bootstrap, and keepalive diagnostics appear in the job summary. Failures bubble up through the single `orchestrate` job; Maint Post CI will echo the failing run link in the CI failure-tracker issue when the Gate is affected.
-
-### Manual Orchestrator Dispatch
-
-1. Navigate to **Actions → Agents 70 Orchestrator → Run workflow**.
-2. Provide inputs:
-   - **Branch**: default (`phase-2-dev`) unless testing a feature branch.
-   - **Enable bootstrap**: set to `true` when seeding Codex PRs.
-   - **Bootstrap issues label**: usually `agent:codex`.
-   - **Options JSON**: example payload
-     ```json
-     {
-       "enable_bootstrap": true,
-       "bootstrap_issues_label": "agent:codex",
-       "enable_readiness": true,
-       "require_all": true
-     }
-     ```
-3. Click **Run workflow**. The orchestrator calls `reusable-70-agents.yml`; job summaries include readiness tables, bootstrap status, and links to spawned PRs.
-
-### Agent troubleshooting: bootstrap & readiness signals
-
-| Symptom | Likely cause | Where to look | Remedy |
-| ------- | ------------ | ------------- | ------ |
-| Readiness probe fails immediately | Missing PAT or permissions | `orchestrate` job summary → “Authentication” step | Provide `SERVICE_BOT_PAT` secret or rerun with reduced scope. |
-| Bootstrap skipped despite `enable_bootstrap` | No matching labelled issues | Job summary → “Bootstrap Planner” table | Add `agent:codex` label (or configured label) to target issues, rerun. |
-| Bootstrap run exits with “Repository dirty” | Prior automation left branches open | Job log → `cleanup` step | Manually close stale branches or enable cleanup via `options_json` toggle before rerun. |
-| Readiness succeeds but Codex PR creation fails | Repository protections blocking pushes | Job log → `Create bootstrap branch` step | Ensure branch protection rules allow the automation account or supply a PAT with required scopes. |
-
-Escalate persistent failures by linking the failing run URL in the CI failure-tracker issue managed by Maint Post CI.
-
-### Gate pipeline overview
-
-| Stage | Job ID (Gate) | Failure visibility |
-|-------|---------------|--------------------|
-| Python quality (3.11) | `core tests (3.11)` | Surfaces Ruff, mypy, pytest failures in the job log and step summary with direct links to offending tests. |
-| Python quality (3.12) | `core tests (3.12)` | Mirrors the 3.11 leg; investigate parity regressions here first. |
-| Docker smoke | `docker smoke` | Logs Docker build output and runtime smoke tests; summary links point to failing commands. |
-| Aggregator | `gate` | Fails if any upstream job fails and posts a consolidated summary link. Maint Post CI consumes this status to update the CI failure-tracker issue. |
->>>>>>> 3fa6a602
 
 **Post-change monitoring.** When agent workflows change:
 
 - Tag the source issue with `ci-failure` so it stays visible during the observation window.
-<<<<<<< HEAD
 - Coordinate a 48-hour watch to confirm no scheduled or issue-triggered `agents-62-consumer` runs fire (manual dispatch is the only allowed path).
-=======
-- Coordinate a 48-hour watch to confirm no scheduled or issue-triggered legacy consumer runs fire (manual dispatch is the only allowed path).
->>>>>>> 3fa6a602
 - Capture a brief note or screenshot of the clean Actions history before removing the tag and closing the issue.
 
 Manual-only status means maintainers should review the Actions list during that window to ensure the retired cron trigger stays inactive.
@@ -199,13 +103,8 @@
 | Workflow | Consumed by | Notes |
 |----------|-------------|-------|
 | `reuse-agents.yml` (`Reuse Agents`) | `agents-70-orchestrator.yml`, downstream repositories | Bridges dispatch inputs to the reusable toolkit while preserving defaults.
-<<<<<<< HEAD
 | `reusable-70-agents.yml` (`Reusable 70 Agents`) | `agents-70-orchestrator.yml`, `reuse-agents.yml` | Implements readiness, bootstrap, diagnostics, and watchdog jobs.
 | `reusable-92-autofix.yml` (`Reusable 92 Autofix`) | `maint-30-post-ci.yml`, `autofix.yml` | Autofix harness used both by the PR-time autofix workflow and the post-CI maintenance listener.
-=======
-| `reusable-70-agents.yml` (`Reusable 70 Agents`) | `agents-70-orchestrator.yml`, `reuse-agents.yml` | Implements readiness, bootstrap, diagnostics, and keepalive jobs.
-| `reusable-92-autofix.yml` (`Reusable 92 Autofix`) | `maint-post-ci.yml`, `autofix.yml` | Autofix harness used both by the PR-time autofix workflow and the post-CI maintenance listener.
->>>>>>> 3fa6a602
 | `reusable-99-selftest.yml` (`Reusable 99 Selftest`) | `maint-` self-test orchestration | Scenario matrix that validates the reusable CI executor and artifact inventory.
 | `reusable-10-ci-python.yml` (`Reusable CI`) | Gate, downstream repositories | Single source for Python lint/type/test coverage runs.
 | `reusable-12-ci-docker.yml` (`Reusable Docker Smoke`) | Gate, downstream repositories | Docker build + smoke reusable consumed by Gate and external callers.
@@ -217,19 +116,12 @@
 
 `Old/workflows/maint-90-selftest.yml` remains available as the historical wrapper that previously scheduled the self-test cron. The retired PR comment and maintenance wrappers listed below stay removed; consult git history if you need their YAML for archaeology:
 
-<<<<<<< HEAD
 - `selftest-83-pr-comment.yml` – deleted; previously posted PR comments summarising self-test matrices.
 - `selftest-84-reusable-ci.yml` – deleted reusable-integration cron (matrix coverage moved to the
   main CI jobs).
 - `selftest-88-reusable-ci.yml` – deleted; short-lived variant of the reusable matrix exerciser.
 - `selftest-82-pr-comment.yml` – deleted; PR-triggered comment bot that duplicated the maintenance
   wrapper.
-=======
-- `maint-43-selftest-pr-comment.yml` – deleted; previously posted PR comments summarising self-test matrices.
-- `maint-44-selftest-reusable-ci.yml` – deleted reusable-integration cron (matrix coverage moved to the main CI jobs).
-- `maint-48-selftest-reusable-ci.yml` – deleted; short-lived variant of the reusable matrix exerciser.
-- `pr-20-selftest-pr-comment.yml` – deleted; PR-triggered comment bot that duplicated the maintenance wrapper.
->>>>>>> 3fa6a602
 
 See [ARCHIVE_WORKFLOWS.md](../../ARCHIVE_WORKFLOWS.md) for the full ledger of retired workflows and rationale, including notes on the removed files.
 
@@ -259,7 +151,6 @@
 
 ## Formatter & Type Checker Pins
 
-<<<<<<< HEAD
 - `.github/workflows/autofix-versions.env` is the single source of truth for
   formatter/type tooling versions (Ruff, Black, isort, docformatter, mypy).
 - `reusable-10-ci-python.yml`, `reusable-12-ci-docker.yml`, and the autofix composite
@@ -271,26 +162,15 @@
 - When bumping any formatter, update the env file first, rerun
   `./scripts/style_gate_local.sh`, and let CI confirm the new version to keep
   automation and local flows aligned.
-=======
-- `.github/workflows/autofix-versions.env` is the single source of truth for formatter/type tooling versions (Ruff, Black, isort, docformatter, mypy).
-- `reusable-ci.yml`, `reusable-docker.yml`, and the autofix composite action all load and validate this env file before installing tools; they fail fast if the file is missing or incomplete.
-- Local mirrors (`scripts/style_gate_local.sh`, `scripts/dev_check.sh`, `scripts/validate_fast.sh`) source the same env file so contributors run the identical versions before pushing.
-- When bumping any formatter, update the env file first, rerun `./scripts/style_gate_local.sh`, and let CI confirm the new version to keep automation and local flows aligned.
->>>>>>> 3fa6a602
 
 ## CI Signature Guard Fixtures
 
 `maint-40-ci-signature-guard.yml` enforces a manifest signature for the Gate workflow by comparing two fixture files stored in `.github/signature-fixtures/`:
 
-<<<<<<< HEAD
 - `basic_jobs.json` – canonical list of jobs (name, concurrency label, metadata)
   that must exist in `pr-00-gate.yml`.
 - `basic_hash.txt` – precomputed hash of the JSON payload used by
   `.github/actions/signature-verify` to detect unauthorized job changes.
-=======
-- `basic_jobs.json` – canonical list of jobs (name, concurrency label, metadata) that must exist in `pr-gate.yml`.
-- `basic_hash.txt` – precomputed hash of the JSON payload used by `.github/actions/signature-verify` to detect unauthorized job changes.
->>>>>>> 3fa6a602
 
 When intentionally editing CI jobs, regenerate `basic_jobs.json`, compute the new hash, and update both files in the same commit. Use `tools/test_failure_signature.py` locally to recompute and verify the hash before pushing. The guard only runs on pushes/PRs targeting `phase-2-dev` and publishes a step summary linking back here.
 
