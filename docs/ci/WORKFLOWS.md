--- conflicted
+++ resolved
@@ -13,7 +13,6 @@
 
 | Workflow | File | Trigger(s) | Permissions | Required? | Purpose |
 | --- | --- | --- | --- | --- | --- |
-<<<<<<< HEAD
 | **Gate** | `.github/workflows/pr-gate.yml` | `pull_request` (non-doc paths), `workflow_dispatch` | Defaults (`contents: read`) via `GITHUB_TOKEN`; delegated jobs reuse the caller token. | **Yes** – aggregate `gate` status must pass. | Fan-out orchestrator chaining the reusable Python CI and Docker smoke jobs; enforces downstream results. |
 | **PR 14 Docs Only** | `.github/workflows/pr-14-docs-only.yml` | `pull_request` (doc-only diffs) | `contents: read` | **Conditional** – posts skip notice and exits success. | Detects doc-only PRs and short-circuits heavier CI. |
 | **Autofix** | `.github/workflows/autofix.yml` | `pull_request` (including label updates) | `contents: write`, `pull-requests: write` | **Yes** – `apply` job must succeed. | Runs the reusable autofix composite to apply/offer safe formatting fixes. |
@@ -36,16 +35,6 @@
 | **Reusable 92 Autofix** | `.github/workflows/reusable-92-autofix.yml` | `workflow_call` | `contents: write`, `pull-requests: write` | No | Autofix harness shared by `autofix.yml` and `maint-post-ci.yml`. |
 | **Reusable 70 Agents** | `.github/workflows/reusable-70-agents.yml` | `workflow_call` | `contents: write`, `pull-requests: write`, `issues: write`; optional `service_bot_pat` | No | Implements readiness, bootstrap, diagnostics, and keepalive jobs for orchestrator callers. |
 | **Reusable 99 Selftest** | `.github/workflows/reusable-99-selftest.yml` | `workflow_call` | `contents: read` | No | Scenario matrix validating the reusable CI executor. |
-=======
-| **Gate** | `.github/workflows/pr-00-gate.yml` | Fan-out orchestrator that reuses the Python CI matrix and Docker smoke reusable workflows, then enforces all downstream results. | `pull_request` (non-doc paths) and `workflow_dispatch`. | Default `GITHUB_TOKEN` (`contents: read`) for all jobs; delegated reusable workflows do not request additional scopes when called from Gate. | <ul><li>**Status checks:** `core tests (3.11)`, `core tests (3.12)`, `docker smoke`, aggregate `gate`.</li><li>**Labels:** _none_.</li></ul> |
-| **Autofix** | `.github/workflows/autofix.yml` | Lightweight formatting/type hygiene runner that auto-commits fixes for same-repo PRs or uploads a patch for forks. | `pull_request` (including label changes). | `contents: write`, `pull-requests: write`; inherits repository secrets but does not require extra PATs. | <ul><li>**Status checks:** top-level `apply` job delegating to the `autofix` composite.</li><li>**Labels:** `autofix`, `autofix:applied`/`autofix:patch`, mutually exclusive `autofix:clean` vs `autofix:debt`.</li></ul> |
-| **Repo Health (Maint 02)** | `.github/workflows/health-41-repo-health.yml` | Weekly sweep that summarises stale branches and unassigned issues in the run summary. | Monday cron (`15 7 * * 1`) plus `workflow_dispatch`. | `contents: read`, `issues: read`; no secrets required. | <ul><li>**Status checks:** `Weekly repository health sweep`.</li><li>**Labels:** _none_.</li></ul> |
-| **Maint 35 Repo Health Self Check** | `.github/workflows/health-40-repo-selfcheck.yml` | Read-only repository health probe that reports label coverage and branch-protection visibility via the step summary. | Weekly cron (`20 6 * * 1`) and `workflow_dispatch`. | `contents: read`, `issues: read`, `pull-requests: read`, `actions: read`. | <ul><li>**Status checks:** none – informational summary only.</li><li>**Labels:** _none_.</li></ul> |
-| **Gate Branch Protection Enforcement** | `.github/workflows/health-44-gate-branch-protection.yml` | Ensures the default branch retains required protection rules using `tools/enforce_gate_branch_protection.py`; exits early when the enforcement PAT is absent. | Hourly cron (`0 * * * *`) and `workflow_dispatch`. | Requires `BRANCH_PROTECTION_TOKEN` (fine-grained PAT with branch-protection admin scope). | <ul><li>**Status checks:** `Enforce Gate Branch Protection`.</li><li>**Labels:** _none_.</li></ul> |
-| **Agents Consumer** | `.github/workflows/agents-62-consumer.yml` | Legacy dispatcher that runs readiness/watchdog sweeps directly, optionally layering Codex preflight and bootstrap jobs. | Manual (`workflow_dispatch`) only; hourly cron retired. | `contents`, `pull-requests`, `issues`: `write`; optional `service_bot_pat` forwarded to downstream jobs. | <ul><li>**Status checks:** `Resolve Parameters`, `Dispatch Agents Toolkit` plus any delegated runs (e.g., readiness, watchdog, preflight, bootstrap).</li><li>**Labels:** Bootstrap runs add `agent:codex` to spawned PRs.</li></ul> |
-| **Agents 70 Orchestrator** | `.github/workflows/agents-70-orchestrator.yml` | Scheduled/manual dispatcher that forwards agent automation requests (readiness, bootstrap, watchdog, keepalive) to the reusable toolkit. | 20-minute cron (`*/20 * * * *`) and `workflow_dispatch`. | `contents`, `pull-requests`, `issues`: `write`; optional `service_bot_pat` forwarded to downstream jobs. | <ul><li>**Status checks:** `Dispatch Agents Toolkit` plus any delegated runs (e.g., `Agent Readiness Probe`, `Codex Preflight`, `Bootstrap Codex PRs`, `Codex Keepalive Sweep`, `Agent Watchdog`).</li><li>**Labels:** Bootstrap runs add `agent:codex` to spawned PRs.</li></ul> |
-| **Reuse Agents** | `.github/workflows/reusable-71-agents-dispatch.yml` | Workflow-call wrapper so other repositories or orchestrators can invoke the agents toolkit with consistent inputs. | `workflow_call` only. | Same as Agents Consumer (`contents`, `pull-requests`, `issues`: `write`) and can accept a `service_bot_pat` secret for Codex bootstrap. | <ul><li>**Status checks:** Top-level `call` job plus the same delegated checks from `Reusable 70 Agents` (readiness, preflight, bootstrap, watchdog, keepalive) when requested.</li><li>**Labels:** Mirrors `codex-bootstrap-lite` (e.g., `agent:codex` for created PRs).</li></ul> |
->>>>>>> a1701ac1
 
 ## Naming Policy & Number Ranges
 
@@ -104,7 +93,6 @@
 
 ### Agent automation entry points
 
-<<<<<<< HEAD
 `agents-70-orchestrator.yml` (`Agents 70 Orchestrator`) remains the scheduled automation entry point. Hourly cron and manual dispatch both call the reusable agents toolkit to perform readiness probes, Codex bootstrap, diagnostics, and keepalive sweeps. `.github/workflows/agents-consumer.yml` surfaces the same toolkit for manual-only dispatch with a concurrency guard. The Codex Issue Bridge remains only as a label-driven helper for seeding bootstrap PRs, and `agents-44-verify-agent-assignment.yml` exposes the verification logic as a reusable workflow-call entry point.
 
 **Operational details**
@@ -166,19 +154,6 @@
 | Python quality (3.12) | `core tests (3.12)` | Mirrors the 3.11 leg; investigate parity regressions here first. |
 | Docker smoke | `docker smoke` | Logs Docker build output and runtime smoke tests; summary links point to failing commands. |
 | Aggregator | `gate` | Fails if any upstream job fails and posts a consolidated summary link. Maint Post CI consumes this status to update the CI failure-tracker issue. |
-=======
-| Workflow | Trigger(s) | Purpose |
-|----------|------------|---------|
-| `agents-62-consumer.yml` (`Agents Consumer`) | Manual only | Legacy dispatcher that runs readiness and watchdog sweeps directly while optionally invoking preflight/bootstrap helpers.
-| `agents-70-orchestrator.yml` (`Agents 70 Orchestrator`) | 20-minute cron, manual | Unified agents toolkit (readiness probes, Codex bootstrap, watchdogs) delegating to `reusable-70-agents.yml`.
-| `agents-43-codex-issue-bridge.yml` (`Agents 43 Codex Issue Bridge`) | `issues`, manual | Prepares Codex-ready branches/PRs when an `agent:codex` label is applied.
-| `agents-64-verify-agent-assignment.yml` (`Agents 44 Verify Agent Assignment`) | `workflow_call`, manual | Checks that `agent:codex` issues remain assigned to an approved automation account before downstream workflows act.
-
-**Operational details**
-- **Agents Consumer** – Permissions: `contents: write`, `pull-requests: write`, `issues: write`. Secrets: inherits `GITHUB_TOKEN` and forwards `secrets.SERVICE_BOT_PAT` when available so downstream automation may push branches/comments. Output: emits `Resolve Parameters` summary and a `Dispatch Agents Toolkit` reusable call that surfaces Codex readiness/watchdog diagnostics. Concurrency guard: `agents-62-consumer-${{ github.ref }}` with cancel-in-progress to prevent back-to-back manual dispatch collisions.
-- **Agents 70 Orchestrator** – Uses `options_json` to layer advanced toggles without adding dispatch inputs; set `enable_bootstrap: true` (and optionally `bootstrap_issues_label`) to fan bootstrap jobs through the reusable workflow during manual runs.
-- The standalone `.github/workflows/agent-watchdog.yml` workflow has been removed; run watchdog checks by dispatching the orchestrator with `enable_watchdog: true` (default) or via the Agents Consumer/Reuse wrappers.
->>>>>>> a1701ac1
 
 **Post-change monitoring.** When agent workflows change:
 
