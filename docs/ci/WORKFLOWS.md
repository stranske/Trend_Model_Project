--- conflicted
+++ resolved
@@ -34,10 +34,6 @@
 |----------|------------|----------------|
 | `pr-10-ci-python.yml` (`PR 10 CI Python`) | `pull_request`, `push`, `workflow_call`, `workflow_dispatch` | Wrapper around `reusable-96-ci-lite.yml` providing the unified style/type/test gate with coverage reporting.
 | `pr-12-docker-smoke.yml` (`PR 12 Docker Smoke`) | `workflow_call`, `workflow_dispatch` | Deterministic Docker build followed by image smoke tests.
-<<<<<<< HEAD
-=======
-| `pr-gate.yml` (`Gate`) | `workflow_call` | Composite orchestrator that chains the reusable CI and Docker smoke jobs for downstream repositories.
->>>>>>> ec0a9d70
 
 These jobs must stay green for PRs to merge. The post-CI maintenance jobs below
 listen to their `workflow_run` events.
@@ -74,12 +70,6 @@
 | `reusable-94-legacy-ci-python.yml` (`Reusable 94 Legacy CI Python`) | Downstream consumers | Compatibility shim for repositories that still need the old matrix layout.
 | `reusable-96-ci-lite.yml` (`Reusable 96 CI Lite`) | `pr-10-ci-python.yml`, future gate orchestrators | Single-job Ruff → mypy → pytest runner with coverage enforcement and artifact uploads.
 | `reusable-97-docker-smoke.yml` (`Reusable 97 Docker Smoke`) | Gate workflows | Exposes the Docker smoke test pipeline via `workflow_call` inputs.
-<<<<<<< HEAD
-=======
-| `reusable-99-selftest.yml` (`Reusable 99 Selftest`) | `maint-` self-test orchestration | Scenario matrix that validates the reusable CI executor and artifact inventory.
-| `reusable-ci.yml` (`Reusable CI`) | External repositories | General-purpose CI composite (lint, type-check, pytest, coverage) with minimal configuration.
-| `reusable-docker.yml` (`Reusable Docker Smoke`) | External repositories | Standalone Docker SMOKE composite combining build + health check.
->>>>>>> ec0a9d70
 
 ### Archived self-test workflows
 
