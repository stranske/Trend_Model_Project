# Workflow Catalog & Contributor Quick Start

Use this page as the canonical reference for CI workflow naming, inventory, and
local guardrails. It consolidates the requirements from Issues #2190, #2202, and
#2466. The Gate workflow remains the required merge check for every pull
request, and **Agents 70 Orchestrator** is now the **only** entry point for
agent automation (readiness sweeps, Codex bootstrap, diagnostics).

## CI & agents quick catalog

| Workflow | File | What it does | When it runs | Permissions | Required status checks |
| --- | --- | --- | --- | --- | --- |
<<<<<<< HEAD
| **Gate** | `.github/workflows/pr-gate.yml` | Fan-out orchestrator that reuses the Python CI matrix and Docker smoke reusable workflows, then enforces all downstream results. | `pull_request` (non-doc paths) and `workflow_dispatch`. | Defaults (`contents: read`). Delegated jobs inherit the same token scopes. | `core tests (3.11)`, `core tests (3.12)`, `docker smoke`, aggregate `gate`. |
| **PR Docs Only** | `.github/workflows/pr-14-docs-only.yml` | Short-circuits the Gate for documentation-only diffs and posts a skip notice. | `pull_request` (docs paths). | `contents: read`. | `docs-only` (optional informational). |
| **Autofix** | `.github/workflows/autofix.yml` | Formatting/type hygiene runner that auto-commits fixes for same-repo PRs or uploads a patch for forks. | `pull_request` (including label changes). | `contents: write`, `pull-requests: write`; inherits repository secrets, no PAT required. | `apply` job (optional — informative only). |
| **Maint 02 Repo Health** | `.github/workflows/maint-02-repo-health.yml` | Weekly sweep that summarises stale branches and unassigned issues. | Monday cron (`15 7 * * 1`) plus `workflow_dispatch`. | `contents: read`, `issues: read`. | None (step summary only). |
| **Maint Post CI** | `.github/workflows/maint-post-ci.yml` | Consolidated follower that reacts to Gate `workflow_run` events to publish summaries, apply safe autofix commits, and maintain the CI failure tracker. | `workflow_run` (Gate) and `workflow_dispatch`. | `contents: write`, `issues: write`, `pull-requests: write`. | None (reports via summary/comment). |
| **Maint 33 Check Failure Tracker** | `.github/workflows/maint-33-check-failure-tracker.yml` | Compatibility shell that documents the delegation to `maint-post-ci.yml`. | `workflow_run` (Gate). | `contents: read`. | None. |
| **Maint 35 Repo Health Self Check** | `.github/workflows/maint-35-repo-health-self-check.yml` | Read-only repository health probe surfacing label coverage and branch-protection visibility. | Weekly cron (`20 6 * * 1`) and `workflow_dispatch`. | `contents: read`, `issues: read`, `pull-requests: read`, `actions: read`. | None. |
| **Maint 36 Actionlint** | `.github/workflows/maint-36-actionlint.yml` | Workflow lint gate (actionlint via reviewdog). | `pull_request`, weekly cron, `workflow_dispatch`. | `contents: read`, `pull-requests: write` (for reviewdog annotations). | `actionlint` (optional but recommended). |
| **Maint 40 CI Signature Guard** | `.github/workflows/maint-40-ci-signature-guard.yml` | Validates the signed job manifest for `pr-gate.yml`. | `push`/`pull_request` targeting `phase-2-dev`. | `contents: read`. | `ci-signature-guard` (optional). |
| **Maint 41 ChatGPT Issue Sync** | `.github/workflows/maint-41-chatgpt-issue-sync.yml` | Fans out curated topic lists (e.g., `Issues.txt`) into labelled GitHub issues. | `workflow_dispatch`. | `contents: write`, `issues: write`. | None. |
| **Maint 45 Cosmetic Repair** | `.github/workflows/maint-45-cosmetic-repair.yml` | Manual pytest + guardrail fixer that opens a labelled PR when drift is detected. | `workflow_dispatch`. | `contents: write`, `pull-requests: write`. | None. |
| **Agents 70 Orchestrator** | `.github/workflows/agents-70-orchestrator.yml` | Unified agents toolkit for readiness probes, Codex bootstrap, diagnostics, and keepalive sweeps. No other agent entry points remain. | 20-minute cron and `workflow_dispatch`. | `contents: write`, `issues: write`, `pull-requests: write`; optional `service_bot_pat` forwarded to reusable jobs. | `orchestrate` job (optional; failures block automation, not PR merges). |
=======
| **Gate** | `.github/workflows/pr-gate.yml` | Fan-out orchestrator that reuses the Python CI matrix and Docker smoke reusable workflows, then enforces all downstream results. | `pull_request` (non-doc paths) and `workflow_dispatch`. | Default `GITHUB_TOKEN` (`contents: read`) for all jobs; delegated reusable workflows do not request additional scopes when called from Gate. | <ul><li>**Status checks:** `core tests (3.11)`, `core tests (3.12)`, `docker smoke`, aggregate `gate`.</li><li>**Labels:** _none_.</li></ul> |
| **Autofix** | `.github/workflows/autofix.yml` | Lightweight formatting/type hygiene runner that auto-commits fixes for same-repo PRs or uploads a patch for forks. | `pull_request` (including label changes). | `contents: write`, `pull-requests: write`; inherits repository secrets but does not require extra PATs. | <ul><li>**Status checks:** top-level `apply` job delegating to the `autofix` composite.</li><li>**Labels:** `autofix`, `autofix:applied`/`autofix:patch`, mutually exclusive `autofix:clean` vs `autofix:debt`.</li></ul> |
| **Repo Health (Maint 02)** | `.github/workflows/maint-02-repo-health.yml` | Weekly sweep that summarises stale branches and unassigned issues in the run summary. | Monday cron (`15 7 * * 1`) plus `workflow_dispatch`. | `contents: read`, `issues: read`; no secrets required. | <ul><li>**Status checks:** `Weekly repository health sweep`.</li><li>**Labels:** _none_.</li></ul> |
| **Maint 35 Repo Health Self Check** | `.github/workflows/maint-35-repo-health-self-check.yml` | Read-only repository health probe that reports label coverage and branch-protection visibility via the step summary. | Weekly cron (`20 6 * * 1`) and `workflow_dispatch`. | `contents: read`, `issues: read`, `pull-requests: read`, `actions: read`. | <ul><li>**Status checks:** none – informational summary only.</li><li>**Labels:** _none_.</li></ul> |
| **Agents Consumer** | `.github/workflows/agents-consumer.yml` | Legacy dispatcher that runs readiness/watchdog sweeps directly, optionally layering Codex preflight and bootstrap jobs. | Manual (`workflow_dispatch`) only; hourly cron retired. | `contents`, `pull-requests`, `issues`: `write`; optional `service_bot_pat` forwarded to downstream jobs. | <ul><li>**Status checks:** `Resolve Parameters`, `Dispatch Agents Toolkit` plus any delegated runs (e.g., readiness, watchdog, preflight, bootstrap).</li><li>**Labels:** Bootstrap runs add `agent:codex` to spawned PRs.</li></ul> |
| **Agents 70 Orchestrator** | `.github/workflows/agents-70-orchestrator.yml` | Scheduled/manual dispatcher that forwards agent automation requests (readiness, bootstrap, watchdog, keepalive) to the reusable toolkit. | 20-minute cron (`*/20 * * * *`) and `workflow_dispatch`. | `contents`, `pull-requests`, `issues`: `write`; optional `service_bot_pat` forwarded to downstream jobs. | <ul><li>**Status checks:** `Dispatch Agents Toolkit` plus any delegated runs (e.g., `Agent Readiness Probe`, `Codex Preflight`, `Bootstrap Codex PRs`, `Codex Keepalive Sweep`, `Agent Watchdog`).</li><li>**Labels:** Bootstrap runs add `agent:codex` to spawned PRs.</li></ul> |
| **Reuse Agents** | `.github/workflows/reuse-agents.yml` | Workflow-call wrapper so other repositories or orchestrators can invoke the agents toolkit with consistent inputs. | `workflow_call` only. | Same as Agents Consumer (`contents`, `pull-requests`, `issues`: `write`) and can accept a `service_bot_pat` secret for Codex bootstrap. | <ul><li>**Status checks:** Top-level `call` job plus the same delegated checks from `Reusable 70 Agents` (readiness, preflight, bootstrap, watchdog, keepalive) when requested.</li><li>**Labels:** Mirrors `codex-bootstrap-lite` (e.g., `agent:codex` for created PRs).</li></ul> |
>>>>>>> bc8762db

## Naming Policy & Number Ranges

- Store workflows under `.github/workflows/` and follow the
  `<area>-<NN>-<slug>.yml` convention.
- Reserve number bands per area so future additions remain grouped:

  | Prefix | Number slots | Usage | Notes |
  |--------|--------------|-------|-------|
  | `pr-` | `10–19` | Pull-request gates | `pr-gate.yml` is the primary orchestrator; keep space for specialized PR jobs (docs, optional helpers).
  | `maint-` | `00–49` and `90s` | Scheduled/background maintenance | Low numbers for repo hygiene, 30s/40s for post-CI and guards, 90 for self-tests calling reusable matrices.
  | `agents-` | `70s` | Agent bootstrap/orchestration | `agents-70-orchestrator.yml` is the sole automation entry point post-Issue #2466.
  | `reusable-` | `70s` & `90s` | Composite workflows invoked by others | Keep 90s for CI executors, 70s for agent composites.

- Match the `name:` field to the filename rendered in Title Case (`pr-gate.yml` → `Gate`).
- `tests/test_workflow_naming.py` enforces this policy—rerun it after modifying or adding workflows.

## Workflow Inventory

### Required PR gates (block merges by default)

| Workflow | Trigger(s) | Why it matters |
|----------|------------|----------------|
| `pr-gate.yml` (`Gate`) | `pull_request`, `workflow_dispatch` | Composite orchestrator that chains the reusable CI and Docker smoke jobs and enforces that every leg succeeds. |
| `pr-14-docs-only.yml` (`PR 14 Docs Only`) | `pull_request` (doc paths) | Detects documentation-only diffs and posts a friendly skip notice instead of running heavier gates. |
| `autofix.yml` (`Autofix`) | `pull_request` | Lightweight formatting/type-hygiene runner that auto-commits safe fixes or publishes a patch artifact for forked PRs. |

**Operational details**
- **Gate** – Permissions: defaults (read scope). Secrets: relies on `GITHUB_TOKEN` only. Status outputs: `core tests (3.11)`, `core tests (3.12)`, `docker smoke`, and the aggregator job `gate`, which fails if any dependency fails.
- **Autofix** – Permissions: `contents: write`, `pull-requests: write`. Secrets: inherits `GITHUB_TOKEN` (sufficient for label + comment updates). Status outputs: `apply` job; labels applied include `autofix`, `autofix:applied`/`autofix:patch`, and cleanliness toggles (`autofix:clean`/`autofix:debt`).

These jobs must stay green for PRs to merge. The post-CI maintenance jobs below listen to their `workflow_run` events and post summaries whenever the Gate aggregator fails.

### Maintenance & observability (scheduled/optional reruns)

| Workflow | Trigger(s) | Purpose |
|----------|------------|---------|
| `maint-02-repo-health.yml` (`Maint 02 Repo Health`) | Weekly cron, manual | Reports stale branches & unassigned issues in a run-summary table. |
| `maint-post-ci.yml` (`Maint Post CI`) | `workflow_run` (Gate) | Consolidated follower that posts Gate summaries, applies low-risk autofix commits, and owns CI failure-tracker updates. |
| `maint-33-check-failure-tracker.yml` (`Maint 33 Check Failure Tracker`) | `workflow_run` (Gate) | Lightweight compatibility shell that documents the delegation to `maint-post-ci.yml`. |
| `maint-35-repo-health-self-check.yml` (`Maint 35 Repo Health Self Check`) | Weekly cron, manual | Read-only repo health pulse that surfaces missing labels or branch-protection visibility gaps in the step summary. |
| `maint-36-actionlint.yml` (`Maint 36 Actionlint`) | `pull_request`, weekly cron, manual | Sole workflow-lint gate (actionlint via reviewdog). |
| `maint-40-ci-signature-guard.yml` (`Maint 40 CI Signature Guard`) | `push`/`pull_request` targeting `phase-2-dev` | Validates the signed job manifest for `pr-gate.yml`. |
| `maint-41-chatgpt-issue-sync.yml` (`Maint 41 ChatGPT Issue Sync`) | `workflow_dispatch` | Manual sync that turns curated lists into labelled GitHub issues. |
| `maint-45-cosmetic-repair.yml` (`Maint 45 Cosmetic Repair`) | `workflow_dispatch` | Manual pytest + guardrail fixer that opens a labelled PR when drift is detected. |

### Agent automation entry points

<<<<<<< HEAD
`agents-70-orchestrator.yml` (`Agents 70 Orchestrator`) is the **sole** entry point for automation. Hourly cron and manual dispatch both call the reusable agents toolkit to perform readiness probes, Codex bootstrap, diagnostics, and keepalive sweeps. Legacy wrappers (e.g., `agents-consumer.yml`, agent watchdog flows, unconstrained consumers) have been removed.

**Operational details**
- Provide required write scopes via the default `GITHUB_TOKEN`. Supply `service_bot_pat` when bootstrap jobs must push branches or leave comments.
- Use the `options_json` input to enable bootstrap (`{"enable_bootstrap": true}`) or pass extra labels such as `{"bootstrap_issues_label": "agent:codex"}` when dispatching manually. The orchestrator parses the JSON via `fromJson()` and forwards toggles to `reusable-70-agents.yml`.
- Readiness, preflight, bootstrap, and keepalive diagnostics appear in the job summary. Failures bubble up through the single `orchestrate` job; Maint Post CI will echo the failing run link in the CI failure-tracker issue when the Gate is affected.

### Manual Orchestrator Dispatch

1. Navigate to **Actions → Agents 70 Orchestrator → Run workflow**.
2. Provide inputs:
   - **Branch**: default (`phase-2-dev`) unless testing a feature branch.
   - **Enable bootstrap**: set to `true` when seeding Codex PRs.
   - **Bootstrap issues label**: usually `agent:codex`.
   - **Options JSON**: example payload
     ```json
     {
       "enable_bootstrap": true,
       "bootstrap_issues_label": "agent:codex",
       "enable_readiness": true,
       "require_all": true
     }
     ```
3. Click **Run workflow**. The orchestrator calls `reusable-70-agents.yml`; job summaries include readiness tables, bootstrap status, and links to spawned PRs.

### Agent troubleshooting: bootstrap & readiness signals

| Symptom | Likely cause | Where to look | Remedy |
| ------- | ------------ | ------------- | ------ |
| Readiness probe fails immediately | Missing PAT or permissions | `orchestrate` job summary → “Authentication” step | Provide `SERVICE_BOT_PAT` secret or rerun with reduced scope. |
| Bootstrap skipped despite `enable_bootstrap` | No matching labelled issues | Job summary → “Bootstrap Planner” table | Add `agent:codex` label (or configured label) to target issues, rerun. |
| Bootstrap run exits with “Repository dirty” | Prior automation left branches open | Job log → `cleanup` step | Manually close stale branches or enable cleanup via `options_json` toggle before rerun. |
| Readiness succeeds but Codex PR creation fails | Repository protections blocking pushes | Job log → `Create bootstrap branch` step | Ensure branch protection rules allow the automation account or supply a PAT with required scopes. |

Escalate persistent failures by linking the failing run URL in the CI failure-tracker issue managed by Maint Post CI.

### Gate pipeline overview

| Stage | Job ID (Gate) | Failure visibility |
|-------|---------------|--------------------|
| Python quality (3.11) | `core tests (3.11)` | Surfaces Ruff, mypy, pytest failures in the job log and step summary with direct links to offending tests. |
| Python quality (3.12) | `core tests (3.12)` | Mirrors the 3.11 leg; investigate parity regressions here first. |
| Docker smoke | `docker smoke` | Logs Docker build output and runtime smoke tests; summary links point to failing commands. |
| Aggregator | `gate` | Fails if any upstream job fails and posts a consolidated summary link. Maint Post CI consumes this status to update the CI failure-tracker issue. |
=======
| Workflow | Trigger(s) | Purpose |
|----------|------------|---------|
| `agents-consumer.yml` (`Agents Consumer`) | Manual only | Legacy dispatcher that runs readiness and watchdog sweeps directly while optionally invoking preflight/bootstrap helpers.
| `agents-70-orchestrator.yml` (`Agents 70 Orchestrator`) | 20-minute cron, manual | Unified agents toolkit (readiness probes, Codex bootstrap, watchdogs) delegating to `reusable-70-agents.yml`.
| `agents-43-codex-issue-bridge.yml` (`Agents 43 Codex Issue Bridge`) | `issues`, manual | Prepares Codex-ready branches/PRs when an `agent:codex` label is applied.
| `agents-44-verify-agent-assignment.yml` (`Agents 44 Verify Agent Assignment`) | `workflow_call`, manual | Checks that `agent:codex` issues remain assigned to an approved automation account before downstream workflows act.

**Operational details**
- **Agents Consumer** – Permissions: `contents: write`, `pull-requests: write`, `issues: write`. Secrets: inherits `GITHUB_TOKEN` and forwards `secrets.SERVICE_BOT_PAT` when available so downstream automation may push branches/comments. Output: emits `Resolve Parameters` summary and a `Dispatch Agents Toolkit` reusable call that surfaces Codex readiness/watchdog diagnostics. Concurrency guard: `agents-consumer-${{ github.ref }}` with cancel-in-progress to prevent back-to-back manual dispatch collisions.
- **Agents 70 Orchestrator** – Uses `options_json` to layer advanced toggles without adding dispatch inputs; set `enable_bootstrap: true` (and optionally `bootstrap_issues_label`) to fan bootstrap jobs through the reusable workflow during manual runs.
- The standalone `.github/workflows/agent-watchdog.yml` workflow has been removed; run watchdog checks by dispatching the orchestrator with `enable_watchdog: true` (default) or via the Agents Consumer/Reuse wrappers.
>>>>>>> bc8762db

**Post-change monitoring.** When agent workflows change:

- Tag the source issue with `ci-failure` so it stays visible during the observation window.
- Coordinate a 48-hour watch to confirm no scheduled or issue-triggered `agents-consumer` runs fire (manual dispatch is the only allowed path).
- Capture a brief note or screenshot of the clean Actions history before removing the tag and closing the issue.

Manual-only status means maintainers should review the Actions list during that window to ensure the retired cron trigger stays inactive.

### Reusable composites

| Workflow | Consumed by | Notes |
|----------|-------------|-------|
<<<<<<< HEAD
| `reusable-70-agents.yml` (`Reusable 70 Agents`) | `agents-70-orchestrator.yml` | Implements readiness, bootstrap, diagnostics, and keepalive jobs. |
| `reusable-92-autofix.yml` (`Reusable 92 Autofix`) | `maint-post-ci.yml`, `autofix.yml` | Autofix harness used by the PR-time autofix workflow and the post-CI maintenance follower. |
| `reusable-99-selftest.yml` (`Reusable 99 Selftest`) | `maint-90-selftest.yml` | Scenario matrix that validates the reusable CI executor and artifact inventory. |
| `reusable-ci.yml` (`Reusable CI`) | Gate, downstream repositories | Single source for Python lint/type/test coverage runs. |
| `reusable-docker.yml` (`Reusable Docker Smoke`) | Gate, downstream repositories | Docker build + smoke reusable consumed by Gate and external callers. |
=======
| `reuse-agents.yml` (`Reuse Agents`) | `agents-70-orchestrator.yml`, downstream repositories | Bridges dispatch inputs to the reusable toolkit while preserving defaults.
| `reusable-70-agents.yml` (`Reusable 70 Agents`) | `agents-70-orchestrator.yml`, `reuse-agents.yml` | Implements readiness, bootstrap, diagnostics, and watchdog jobs.
| `reusable-92-autofix.yml` (`Reusable 92 Autofix`) | `maint-post-ci.yml`, `autofix.yml` | Autofix harness used both by the PR-time autofix workflow and the post-CI maintenance listener.
| `reusable-99-selftest.yml` (`Reusable 99 Selftest`) | `maint-` self-test orchestration | Scenario matrix that validates the reusable CI executor and artifact inventory.
| `reusable-ci.yml` (`Reusable CI`) | Gate, downstream repositories | Single source for Python lint/type/test coverage runs.
| `reusable-docker.yml` (`Reusable Docker Smoke`) | Gate, downstream repositories | Docker build + smoke reusable consumed by Gate and external callers.

**Operational details**
- **Reuse Agents** – Permissions: `contents: write`, `pull-requests: write`, `issues: write`. Secrets: optional `service_bot_pat` (forwarded to `reusable-70-agents`) plus `GITHUB_TOKEN`. Outputs: single `call` job exposes reusable outputs such as `triggered` keepalive list and watchdog diagnostics for upstream orchestrators.
>>>>>>> bc8762db

### Archived self-test workflows

`Old/workflows/maint-90-selftest.yml` remains available as the historical wrapper that previously scheduled the self-test cron. The retired PR comment and maintenance wrappers listed below stay removed; consult git history if you need their YAML for archaeology:

- `maint-43-selftest-pr-comment.yml` – deleted; previously posted PR comments summarising self-test matrices.
- `maint-44-selftest-reusable-ci.yml` – deleted reusable-integration cron (matrix coverage moved to the main CI jobs).
- `maint-48-selftest-reusable-ci.yml` – deleted; short-lived variant of the reusable matrix exerciser.
- `pr-20-selftest-pr-comment.yml` – deleted; PR-triggered comment bot that duplicated the maintenance wrapper.

See [ARCHIVE_WORKFLOWS.md](../../ARCHIVE_WORKFLOWS.md) for the full ledger of retired workflows and rationale, including notes on the removed files.

## Contributor Quick Start

Follow this sequence before pushing workflow changes or large code edits:

1. **Install tooling** – run `./scripts/setup_env.sh` once to create a virtual environment with repository requirements.
2. **Mirror the CI style gate locally** – execute:

   ```bash
   ./scripts/style_gate_local.sh
   ```

   The script sources `.github/workflows/autofix-versions.env`, installs the pinned formatter/type versions, runs Ruff/Black, and finishes with a mypy pass over `src/trend_analysis` and `src/trend_portfolio_app`. Fix any reported issues to keep the Gate workflow green.
3. **Targeted tests** – add `pytest tests/test_workflow_naming.py` after editing workflow files to ensure naming conventions hold. For agents changes, also run `pytest tests/test_automation_workflows.py -k agents`.
4. **Optional smoke** – `gh workflow list --limit 20` validates that only the documented workflows surface in the Actions tab.

## Adding or Renumbering Workflows

1. Pick the correct prefix/number band (see Naming Policy) and choose the lowest unused slot.
   - Treat the `NN` portion as a zero-padded two-digit identifier within the band (`pr-10`, `maint-36`, etc.). Check the tables above before reusing a number so future contributors can infer gaps at a glance.
2. Place the workflow in `.github/workflows/` with the matching Title Case `name:`.
3. Update any trigger dependencies (`workflow_run` consumers) so maintenance jobs continue to listen to the correct producers.
4. Document the change in this file (inventory tables + bands) and in `docs/WORKFLOW_GUIDE.md` if the topology shifts.
5. Run the validation commands listed above before opening a PR.

## Formatter & Type Checker Pins

- `.github/workflows/autofix-versions.env` is the single source of truth for formatter/type tooling versions (Ruff, Black, isort, docformatter, mypy).
- `reusable-ci.yml`, `reusable-docker.yml`, and the autofix composite action all load and validate this env file before installing tools; they fail fast if the file is missing or incomplete.
- Local mirrors (`scripts/style_gate_local.sh`, `scripts/dev_check.sh`, `scripts/validate_fast.sh`) source the same env file so contributors run the identical versions before pushing.
- When bumping any formatter, update the env file first, rerun `./scripts/style_gate_local.sh`, and let CI confirm the new version to keep automation and local flows aligned.

## CI Signature Guard Fixtures

`maint-40-ci-signature-guard.yml` enforces a manifest signature for the Gate workflow by comparing two fixture files stored in `.github/signature-fixtures/`:

- `basic_jobs.json` – canonical list of jobs (name, concurrency label, metadata) that must exist in `pr-gate.yml`.
- `basic_hash.txt` – precomputed hash of the JSON payload used by `.github/actions/signature-verify` to detect unauthorized job changes.

When intentionally editing CI jobs, regenerate `basic_jobs.json`, compute the new hash, and update both files in the same commit. Use `tools/test_failure_signature.py` locally to recompute and verify the hash before pushing. The guard only runs on pushes/PRs targeting `phase-2-dev` and publishes a step summary linking back here.

## Agents `options_json` Schema

`agents-70-orchestrator.yml` accepts the standard dispatch inputs shown in the workflow plus an extensible JSON payload routed through `options_json`. The JSON is parsed with `fromJson()` and handed to the reusable agents workflow.

```jsonc
{
  "diagnostic_mode": "off" | "dry-run" | "full",
  "readiness_custom_logins": "login-a,login-b",
  "codex_command_phrase": "@codex start"
}
```

- **`diagnostic_mode`** — `off` (default) disables diagnostics, `dry-run` keeps bootstrap logic read-only, `full` allows branch creation and sets `draft_pr: false` when Codex is seeded.
- **`readiness_custom_logins`** — comma-separated list for additional readiness probes.
- **`codex_command_phrase`** — phrase used when the orchestrator comments on issues or PRs to summon Codex.

Keep this schema backward compatible; add new keys sparingly and document them in the table above when introduced.<|MERGE_RESOLUTION|>--- conflicted
+++ resolved
@@ -10,20 +10,6 @@
 
 | Workflow | File | What it does | When it runs | Permissions | Required status checks |
 | --- | --- | --- | --- | --- | --- |
-<<<<<<< HEAD
-| **Gate** | `.github/workflows/pr-gate.yml` | Fan-out orchestrator that reuses the Python CI matrix and Docker smoke reusable workflows, then enforces all downstream results. | `pull_request` (non-doc paths) and `workflow_dispatch`. | Defaults (`contents: read`). Delegated jobs inherit the same token scopes. | `core tests (3.11)`, `core tests (3.12)`, `docker smoke`, aggregate `gate`. |
-| **PR Docs Only** | `.github/workflows/pr-14-docs-only.yml` | Short-circuits the Gate for documentation-only diffs and posts a skip notice. | `pull_request` (docs paths). | `contents: read`. | `docs-only` (optional informational). |
-| **Autofix** | `.github/workflows/autofix.yml` | Formatting/type hygiene runner that auto-commits fixes for same-repo PRs or uploads a patch for forks. | `pull_request` (including label changes). | `contents: write`, `pull-requests: write`; inherits repository secrets, no PAT required. | `apply` job (optional — informative only). |
-| **Maint 02 Repo Health** | `.github/workflows/maint-02-repo-health.yml` | Weekly sweep that summarises stale branches and unassigned issues. | Monday cron (`15 7 * * 1`) plus `workflow_dispatch`. | `contents: read`, `issues: read`. | None (step summary only). |
-| **Maint Post CI** | `.github/workflows/maint-post-ci.yml` | Consolidated follower that reacts to Gate `workflow_run` events to publish summaries, apply safe autofix commits, and maintain the CI failure tracker. | `workflow_run` (Gate) and `workflow_dispatch`. | `contents: write`, `issues: write`, `pull-requests: write`. | None (reports via summary/comment). |
-| **Maint 33 Check Failure Tracker** | `.github/workflows/maint-33-check-failure-tracker.yml` | Compatibility shell that documents the delegation to `maint-post-ci.yml`. | `workflow_run` (Gate). | `contents: read`. | None. |
-| **Maint 35 Repo Health Self Check** | `.github/workflows/maint-35-repo-health-self-check.yml` | Read-only repository health probe surfacing label coverage and branch-protection visibility. | Weekly cron (`20 6 * * 1`) and `workflow_dispatch`. | `contents: read`, `issues: read`, `pull-requests: read`, `actions: read`. | None. |
-| **Maint 36 Actionlint** | `.github/workflows/maint-36-actionlint.yml` | Workflow lint gate (actionlint via reviewdog). | `pull_request`, weekly cron, `workflow_dispatch`. | `contents: read`, `pull-requests: write` (for reviewdog annotations). | `actionlint` (optional but recommended). |
-| **Maint 40 CI Signature Guard** | `.github/workflows/maint-40-ci-signature-guard.yml` | Validates the signed job manifest for `pr-gate.yml`. | `push`/`pull_request` targeting `phase-2-dev`. | `contents: read`. | `ci-signature-guard` (optional). |
-| **Maint 41 ChatGPT Issue Sync** | `.github/workflows/maint-41-chatgpt-issue-sync.yml` | Fans out curated topic lists (e.g., `Issues.txt`) into labelled GitHub issues. | `workflow_dispatch`. | `contents: write`, `issues: write`. | None. |
-| **Maint 45 Cosmetic Repair** | `.github/workflows/maint-45-cosmetic-repair.yml` | Manual pytest + guardrail fixer that opens a labelled PR when drift is detected. | `workflow_dispatch`. | `contents: write`, `pull-requests: write`. | None. |
-| **Agents 70 Orchestrator** | `.github/workflows/agents-70-orchestrator.yml` | Unified agents toolkit for readiness probes, Codex bootstrap, diagnostics, and keepalive sweeps. No other agent entry points remain. | 20-minute cron and `workflow_dispatch`. | `contents: write`, `issues: write`, `pull-requests: write`; optional `service_bot_pat` forwarded to reusable jobs. | `orchestrate` job (optional; failures block automation, not PR merges). |
-=======
 | **Gate** | `.github/workflows/pr-gate.yml` | Fan-out orchestrator that reuses the Python CI matrix and Docker smoke reusable workflows, then enforces all downstream results. | `pull_request` (non-doc paths) and `workflow_dispatch`. | Default `GITHUB_TOKEN` (`contents: read`) for all jobs; delegated reusable workflows do not request additional scopes when called from Gate. | <ul><li>**Status checks:** `core tests (3.11)`, `core tests (3.12)`, `docker smoke`, aggregate `gate`.</li><li>**Labels:** _none_.</li></ul> |
 | **Autofix** | `.github/workflows/autofix.yml` | Lightweight formatting/type hygiene runner that auto-commits fixes for same-repo PRs or uploads a patch for forks. | `pull_request` (including label changes). | `contents: write`, `pull-requests: write`; inherits repository secrets but does not require extra PATs. | <ul><li>**Status checks:** top-level `apply` job delegating to the `autofix` composite.</li><li>**Labels:** `autofix`, `autofix:applied`/`autofix:patch`, mutually exclusive `autofix:clean` vs `autofix:debt`.</li></ul> |
 | **Repo Health (Maint 02)** | `.github/workflows/maint-02-repo-health.yml` | Weekly sweep that summarises stale branches and unassigned issues in the run summary. | Monday cron (`15 7 * * 1`) plus `workflow_dispatch`. | `contents: read`, `issues: read`; no secrets required. | <ul><li>**Status checks:** `Weekly repository health sweep`.</li><li>**Labels:** _none_.</li></ul> |
@@ -31,7 +17,6 @@
 | **Agents Consumer** | `.github/workflows/agents-consumer.yml` | Legacy dispatcher that runs readiness/watchdog sweeps directly, optionally layering Codex preflight and bootstrap jobs. | Manual (`workflow_dispatch`) only; hourly cron retired. | `contents`, `pull-requests`, `issues`: `write`; optional `service_bot_pat` forwarded to downstream jobs. | <ul><li>**Status checks:** `Resolve Parameters`, `Dispatch Agents Toolkit` plus any delegated runs (e.g., readiness, watchdog, preflight, bootstrap).</li><li>**Labels:** Bootstrap runs add `agent:codex` to spawned PRs.</li></ul> |
 | **Agents 70 Orchestrator** | `.github/workflows/agents-70-orchestrator.yml` | Scheduled/manual dispatcher that forwards agent automation requests (readiness, bootstrap, watchdog, keepalive) to the reusable toolkit. | 20-minute cron (`*/20 * * * *`) and `workflow_dispatch`. | `contents`, `pull-requests`, `issues`: `write`; optional `service_bot_pat` forwarded to downstream jobs. | <ul><li>**Status checks:** `Dispatch Agents Toolkit` plus any delegated runs (e.g., `Agent Readiness Probe`, `Codex Preflight`, `Bootstrap Codex PRs`, `Codex Keepalive Sweep`, `Agent Watchdog`).</li><li>**Labels:** Bootstrap runs add `agent:codex` to spawned PRs.</li></ul> |
 | **Reuse Agents** | `.github/workflows/reuse-agents.yml` | Workflow-call wrapper so other repositories or orchestrators can invoke the agents toolkit with consistent inputs. | `workflow_call` only. | Same as Agents Consumer (`contents`, `pull-requests`, `issues`: `write`) and can accept a `service_bot_pat` secret for Codex bootstrap. | <ul><li>**Status checks:** Top-level `call` job plus the same delegated checks from `Reusable 70 Agents` (readiness, preflight, bootstrap, watchdog, keepalive) when requested.</li><li>**Labels:** Mirrors `codex-bootstrap-lite` (e.g., `agent:codex` for created PRs).</li></ul> |
->>>>>>> bc8762db
 
 ## Naming Policy & Number Ranges
 
@@ -80,7 +65,6 @@
 
 ### Agent automation entry points
 
-<<<<<<< HEAD
 `agents-70-orchestrator.yml` (`Agents 70 Orchestrator`) is the **sole** entry point for automation. Hourly cron and manual dispatch both call the reusable agents toolkit to perform readiness probes, Codex bootstrap, diagnostics, and keepalive sweeps. Legacy wrappers (e.g., `agents-consumer.yml`, agent watchdog flows, unconstrained consumers) have been removed.
 
 **Operational details**
@@ -125,19 +109,6 @@
 | Python quality (3.12) | `core tests (3.12)` | Mirrors the 3.11 leg; investigate parity regressions here first. |
 | Docker smoke | `docker smoke` | Logs Docker build output and runtime smoke tests; summary links point to failing commands. |
 | Aggregator | `gate` | Fails if any upstream job fails and posts a consolidated summary link. Maint Post CI consumes this status to update the CI failure-tracker issue. |
-=======
-| Workflow | Trigger(s) | Purpose |
-|----------|------------|---------|
-| `agents-consumer.yml` (`Agents Consumer`) | Manual only | Legacy dispatcher that runs readiness and watchdog sweeps directly while optionally invoking preflight/bootstrap helpers.
-| `agents-70-orchestrator.yml` (`Agents 70 Orchestrator`) | 20-minute cron, manual | Unified agents toolkit (readiness probes, Codex bootstrap, watchdogs) delegating to `reusable-70-agents.yml`.
-| `agents-43-codex-issue-bridge.yml` (`Agents 43 Codex Issue Bridge`) | `issues`, manual | Prepares Codex-ready branches/PRs when an `agent:codex` label is applied.
-| `agents-44-verify-agent-assignment.yml` (`Agents 44 Verify Agent Assignment`) | `workflow_call`, manual | Checks that `agent:codex` issues remain assigned to an approved automation account before downstream workflows act.
-
-**Operational details**
-- **Agents Consumer** – Permissions: `contents: write`, `pull-requests: write`, `issues: write`. Secrets: inherits `GITHUB_TOKEN` and forwards `secrets.SERVICE_BOT_PAT` when available so downstream automation may push branches/comments. Output: emits `Resolve Parameters` summary and a `Dispatch Agents Toolkit` reusable call that surfaces Codex readiness/watchdog diagnostics. Concurrency guard: `agents-consumer-${{ github.ref }}` with cancel-in-progress to prevent back-to-back manual dispatch collisions.
-- **Agents 70 Orchestrator** – Uses `options_json` to layer advanced toggles without adding dispatch inputs; set `enable_bootstrap: true` (and optionally `bootstrap_issues_label`) to fan bootstrap jobs through the reusable workflow during manual runs.
-- The standalone `.github/workflows/agent-watchdog.yml` workflow has been removed; run watchdog checks by dispatching the orchestrator with `enable_watchdog: true` (default) or via the Agents Consumer/Reuse wrappers.
->>>>>>> bc8762db
 
 **Post-change monitoring.** When agent workflows change:
 
@@ -151,13 +122,6 @@
 
 | Workflow | Consumed by | Notes |
 |----------|-------------|-------|
-<<<<<<< HEAD
-| `reusable-70-agents.yml` (`Reusable 70 Agents`) | `agents-70-orchestrator.yml` | Implements readiness, bootstrap, diagnostics, and keepalive jobs. |
-| `reusable-92-autofix.yml` (`Reusable 92 Autofix`) | `maint-post-ci.yml`, `autofix.yml` | Autofix harness used by the PR-time autofix workflow and the post-CI maintenance follower. |
-| `reusable-99-selftest.yml` (`Reusable 99 Selftest`) | `maint-90-selftest.yml` | Scenario matrix that validates the reusable CI executor and artifact inventory. |
-| `reusable-ci.yml` (`Reusable CI`) | Gate, downstream repositories | Single source for Python lint/type/test coverage runs. |
-| `reusable-docker.yml` (`Reusable Docker Smoke`) | Gate, downstream repositories | Docker build + smoke reusable consumed by Gate and external callers. |
-=======
 | `reuse-agents.yml` (`Reuse Agents`) | `agents-70-orchestrator.yml`, downstream repositories | Bridges dispatch inputs to the reusable toolkit while preserving defaults.
 | `reusable-70-agents.yml` (`Reusable 70 Agents`) | `agents-70-orchestrator.yml`, `reuse-agents.yml` | Implements readiness, bootstrap, diagnostics, and watchdog jobs.
 | `reusable-92-autofix.yml` (`Reusable 92 Autofix`) | `maint-post-ci.yml`, `autofix.yml` | Autofix harness used both by the PR-time autofix workflow and the post-CI maintenance listener.
@@ -167,7 +131,6 @@
 
 **Operational details**
 - **Reuse Agents** – Permissions: `contents: write`, `pull-requests: write`, `issues: write`. Secrets: optional `service_bot_pat` (forwarded to `reusable-70-agents`) plus `GITHUB_TOKEN`. Outputs: single `call` job exposes reusable outputs such as `triggered` keepalive list and watchdog diagnostics for upstream orchestrators.
->>>>>>> bc8762db
 
 ### Archived self-test workflows
 
