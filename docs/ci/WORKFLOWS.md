--- conflicted
+++ resolved
@@ -67,11 +67,9 @@
 | `reusable-90-ci-python.yml` (`Reusable 90 CI Python`) | Internal callers (`pr-10`, downstream reuse) | Unified CI executor for the Python stack.
 | `reusable-92-autofix.yml` (`Reusable 92 Autofix`) | `maint-32-autofix.yml` | Autofix harness invoked after CI gates finish.
 | `reusable-94-legacy-ci-python.yml` (`Reusable 94 Legacy CI Python`) | Downstream consumers | Compatibility shim for repositories that still need the old matrix layout.
-<<<<<<< HEAD
 | `reusable-99-selftest.yml` (`Reusable 99 Selftest`) | `maint-90-selftest.yml` | Matrix smoke-test covering reusable CI feature combinations.
 | `reusable-ci.yml` (`Reusable CI`) | `pr-gate.yml` | Single-job Ruff → mypy → pytest executor with coverage artifacts.
 | `reusable-docker.yml` (`Reusable Docker Smoke`) | `pr-gate.yml` | Composite Docker build + health-check loop powering the PR gate.
-=======
 
 ### Archived self-test workflows
 
@@ -90,7 +88,6 @@
 
 See [ARCHIVE_WORKFLOWS.md](../../ARCHIVE_WORKFLOWS.md) for the full ledger of retired workflows and
 rationale, including notes on the removed files.
->>>>>>> a3d6a7b1
 
 ## Contributor Quick Start
 
