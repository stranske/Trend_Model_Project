# Workflow Catalog & Contributor Quick Start

Use this page as the canonical reference for CI workflow naming, inventory, and
local guardrails. It consolidates the requirements from Issues #2190, #2202, and
#2466. The Gate workflow remains the required merge check for every pull
request. Agents automation now exposes two entry points: the scheduled
**Agents 70 Orchestrator** and the manual-only **Agents Consumer** wrapper that
directly dispatches the reusable toolkit.

## CI & agents quick catalog

Use the matrix below as the authoritative roster of active workflows. Each row captures the canonical triggers, permission scopes, and whether the workflow blocks merges (`Required?`). Reusable composites appear at the end because they expose only `workflow_call` entry points.

| Workflow | File | Trigger(s) | Permissions | Required? | Purpose |
| --- | --- | --- | --- | --- | --- |
| **Gate** | `.github/workflows/pr-00-gate.yml` | `pull_request` (non-doc paths), `workflow_dispatch` | Defaults (`contents: read`) via `GITHUB_TOKEN`; delegated jobs reuse the caller token. | **Yes** – aggregate `gate` status must pass. | Fan-out orchestrator chaining the reusable Python CI and Docker smoke jobs; enforces downstream results. |
| **PR 14 Docs Only** | `.github/workflows/pr-14-docs-only.yml` | `pull_request` (doc-only diffs) | `contents: read` | **Conditional** – posts skip notice and exits success. | Detects doc-only PRs and short-circuits heavier CI. |
| **Autofix** | `.github/workflows/autofix.yml` | `pull_request` (including label updates) | `contents: write`, `pull-requests: write` | **Yes** – `apply` job must succeed. | Runs the reusable autofix composite to apply/offer safe formatting fixes. |
| **Maint Post CI** | `.github/workflows/maint-30-post-ci.yml` | `workflow_run` (Gate), `workflow_dispatch` | `contents: write`, `pull-requests: write`, `issues: write` | No | Consolidated follower that posts Gate summaries, repeats autofix, and updates the `ci-failure` rollup issue. |
| **Maint 02 Repo Health** | `.github/workflows/health-41-repo-health.yml` | Monday cron (`15 7 * * 1`), `workflow_dispatch` | `contents: read`, `issues: read` | No | Weekly stale-branch and unassigned-issue sweep. |
| **Maint 33 Check Failure Tracker** | `.github/workflows/maint-33-check-failure-tracker.yml` | `workflow_run` (Gate) | `contents: read` | No | Compatibility shell documenting delegation to Maint Post CI. |
| **Maint 35 Repo Health Self Check** | `.github/workflows/health-40-repo-selfcheck.yml` | Weekly cron (`20 6 * * 1`), `workflow_dispatch` | `contents: read`, `issues: read`, `pull-requests: read`, `actions: read` | No | Read-only probe that reports label coverage and branch-protection visibility. |
| **Maint 36 Actionlint** | `.github/workflows/health-42-actionlint.yml` | `pull_request`, weekly cron, `workflow_dispatch` | `contents: read` | No | Workflow-lint gate using `actionlint` via reviewdog. |
| **Maint 40 CI Signature Guard** | `.github/workflows/health-43-ci-signature-guard.yml` | `push`/`pull_request` targeting `phase-2-dev` | `contents: read` | No | Validates the signed job manifest for Gate. |
| **Maint 41 ChatGPT Issue Sync** | `.github/workflows/agents-63-chatgpt-issue-sync.yml` | `workflow_dispatch` | `contents: write`, `issues: write` | No | Manual sync that turns curated topic lists (e.g. `Issues.txt`) into labeled GitHub issues. |
| **Maint 45 Cosmetic Repair** | `.github/workflows/maint-34-cosmetic-repair.yml` | `workflow_dispatch` | `contents: write`, `pull-requests: write` | No | Manual pytest + guardrail fixer that opens a labeled PR when drift is detected. |
| **Enforce Gate Branch Protection** | `.github/workflows/health-44-gate-branch-protection.yml` | Cron (`0 6 * * *`), `workflow_dispatch` | `contents: read`, `pull-requests: read`; optional `BRANCH_PROTECTION_TOKEN` | No | Validates branch protection settings via helper script; no-ops if PAT absent. |
| **Agents 43 Codex Issue Bridge** | `.github/workflows/agents-43-codex-issue-bridge.yml` | `issues`, `workflow_dispatch` | `contents: write`, `pull-requests: write`, `issues: write`; optional `service_bot_pat` | No | Label-driven helper that prepares Codex bootstrap issues/PRs and optionally comments `@codex start`. |
| **Agents 70 Orchestrator** | `.github/workflows/agents-70-orchestrator.yml` | Cron (`*/20 * * * *`), `workflow_dispatch` | `contents: write`, `pull-requests: write`, `issues: write`; optional `service_bot_pat` | No | Primary automation entry point dispatching readiness, bootstrap, diagnostics, and keepalive routines. |
| **Agents 62 Consumer** | `.github/workflows/agents-62-consumer.yml` | `workflow_dispatch` | `contents: write`, `pull-requests: write`, `issues: write`; optional `service_bot_pat` | No | Manual dispatcher that proxies inputs directly to `reusable-70-agents.yml`, supports advanced overrides via `options_json`, and enforces concurrency guard (`agents-62-consumer-${ref_name}`). |
| **Agents Consumer (compat)** | `.github/workflows/agents-consumer.yml` | `workflow_dispatch` | `contents: write`, `pull-requests: write`, `issues: write`; optional `service_bot_pat` | No | Legacy shim retained for downstream callers; forwards string inputs directly to `reusable-70-agents.yml`, supports advanced overrides via `options_json`, and enforces concurrency guard (`agents-consumer-${ref_name}`). |
| **Agents 44 Verify Agent Assignment** | `.github/workflows/agents-64-verify-agent-assignment.yml` | `workflow_call`, `workflow_dispatch` | `issues: read` | No | Reusable issue-verification helper used by the orchestrator and available for ad-hoc checks. |
| **Reuse Agents** | `.github/workflows/reuse-agents.yml` | `workflow_call` | `contents: write`, `pull-requests: write`, `issues: write`; optional `service_bot_pat` | No | Workflow-call wrapper so external callers reuse the agents toolkit with consistent inputs. |
| **Reusable CI** | `.github/workflows/reusable-10-ci-python.yml` | `workflow_call` | Inherits caller permissions | No | Python lint/type/test reusable consumed by Gate and downstream repositories. |
| **Reusable Docker Smoke** | `.github/workflows/reusable-12-ci-docker.yml` | `workflow_call` | Inherits caller permissions | No | Docker build + smoke reusable consumed by Gate and external callers. |
| **Reusable 92 Autofix** | `.github/workflows/reusable-92-autofix.yml` | `workflow_call` | `contents: write`, `pull-requests: write` | No | Autofix harness shared by `autofix.yml` and `maint-post-ci.yml`. |
<<<<<<< HEAD
| **Reusable 70 Agents** | `.github/workflows/reusable-70-agents.yml` | `workflow_call` | `contents: write`, `pull-requests: write`, `issues: write`; optional `service_bot_pat` | No | Implements readiness, bootstrap, diagnostics, keepalive, and watchdog jobs for orchestrator callers. |
| **Reusable 99 Selftest** | `.github/workflows/reusable-99-selftest.yml` | `workflow_call` | `contents: read` | No | Scenario matrix validating the reusable CI executor. |
=======
| **Reusable 70 Agents** | `.github/workflows/reusable-70-agents.yml` | `workflow_call` | `contents: write`, `pull-requests: write`, `issues: write`; optional `service_bot_pat` | No | Implements readiness, bootstrap, diagnostics, and keepalive jobs for orchestrator callers. |
| **Reusable 71 Agents Dispatch** | `.github/workflows/reusable-71-agents-dispatch.yml` | `workflow_call` | `contents: write`, `pull-requests: write`, `issues: write`; optional `service_bot_pat` | No | Fan-out dispatcher that selects the appropriate toolkit run list for numbered orchestrators and manual consumers. |
| **Selftest 81 Reusable CI** | `.github/workflows/selftest-81-reusable-ci.yml` | `workflow_dispatch` | `contents: read`, `actions: read` | No | Manual self-test that exercises the reusable CI matrix and must be dispatched explicitly. |
>>>>>>> 3657579e

## Naming Policy & Number Ranges

- Store workflows under `.github/workflows/` and follow the
  `<area>-<NN>-<slug>.yml` convention.
- Reserve number bands per area so future additions remain grouped:

  | Prefix | Number slots | Usage | Notes |
  |--------|--------------|-------|-------|
  | `pr-` | `10–19` | Pull-request gates | `pr-00-gate.yml` is the primary orchestrator; keep space for specialized PR jobs (docs, optional helpers).
  | `maint-` | `00–49` and `90s` | Scheduled/background maintenance | Low numbers for repo hygiene, 30s/40s for post-CI and guards, 90 for self-tests calling reusable matrices.
  | `agents-` | `70s` | Agent bootstrap/orchestration | `agents-70-orchestrator.yml` handles automation cadences; `agents-consumer.yml` is manual-only dispatch.
  | `reusable-` | `70s` & `90s` | Composite workflows invoked by others | Keep 90s for CI executors, 70s for agent composites.

- Match the `name:` field to the filename rendered in Title Case
  (`pr-00-gate.yml` → `Gate`).
- `tests/test_workflow_naming.py` enforces this policy—rerun it after modifying
  or adding workflows.
- When introducing a new workflow choose the lowest unused slot inside the
  appropriate band, update this document, and add the workflow to the relevant
  section below.

## Workflow Inventory

### Required PR gates (block merges by default)

| Workflow | Trigger(s) | Why it matters |
|----------|------------|----------------|
| `pr-00-gate.yml` (`Gate`) | `pull_request`, `workflow_dispatch` | Composite orchestrator that chains the reusable CI and Docker smoke jobs and enforces that every leg succeeds.
| `pr-14-docs-only.yml` (`PR 14 Docs Only`) | `pull_request` (doc paths) | Detects documentation-only diffs and posts a friendly skip notice instead of running heavier gates.
| `autofix.yml` (`Autofix`) | `pull_request` | Lightweight formatting/type-hygiene runner that auto-commits safe fixes or publishes a patch artifact for forked PRs.

**Operational details**
- **Gate** – Permissions: defaults (read scope). Secrets: relies on `GITHUB_TOKEN` only. Status outputs: `core tests (3.11)`, `core tests (3.12)`, `docker smoke`, and the aggregator job `gate`, which fails if any dependency fails.
- **Autofix** – Permissions: `contents: write`, `pull-requests: write`. Secrets: inherits `GITHUB_TOKEN` (sufficient for label + comment updates). Status outputs: `apply` job; labels applied include `autofix`, `autofix:applied`/`autofix:patch`, and cleanliness toggles (`autofix:clean`/`autofix:debt`).

These jobs must stay green for PRs to merge. The post-CI maintenance jobs below listen to their `workflow_run` events and post summaries whenever the Gate aggregator fails.

### Maintenance & observability (scheduled/optional reruns)

| Workflow | Trigger(s) | Purpose |
|----------|------------|---------|
| `health-41-repo-health.yml` (`Maint 02 Repo Health`) | Weekly cron, manual | Reports stale branches & unassigned issues.
| `maint-30-post-ci.yml` (`Maint Post CI`) | `workflow_run` (Gate) | Consolidated follower that posts Gate summaries, applies low-risk autofix commits, and owns CI failure-tracker updates.
| `maint-33-check-failure-tracker.yml` (`Maint 33 Check Failure Tracker`) | `workflow_run` (Gate) | Lightweight compatibility shell that documents the delegation to `maint-30-post-ci.yml`.
| `health-40-repo-selfcheck.yml` (`Maint 35 Repo Health Self Check`) | Weekly cron, manual | Read-only repo health pulse that surfaces missing labels or branch-protection visibility gaps in the step summary.
| `health-44-gate-branch-protection.yml` (`Enforce Gate Branch Protection`) | Hourly cron, manual | Applies branch-protection policy checks using `tools/enforce_gate_branch_protection.py`; skips gracefully when the PAT is not configured.
| `health-42-actionlint.yml` (`Maint 36 Actionlint`) | `pull_request`, weekly cron, manual | Sole workflow-lint gate (actionlint via reviewdog).
| `health-43-ci-signature-guard.yml` (`Maint 40 CI Signature Guard`) | `push`/`pull_request` targeting `phase-2-dev` | Validates the signed job manifest for `pr-00-gate.yml`.
| `agents-63-chatgpt-issue-sync.yml` (`Maint 41 ChatGPT Issue Sync`) | `workflow_dispatch` (manual) | Fans out curated topic lists (e.g. `Issues.txt`) into labeled GitHub issues. ⚠️ Repository policy: do not remove without a functionally equivalent replacement. |
| `maint-34-cosmetic-repair.yml` (`Maint 45 Cosmetic Repair`) | `workflow_dispatch` | Manual pytest + guardrail fixer that applies tolerance/snapshot updates and opens a labelled PR when drift is detected. |

### CI failure rollup issue

`Maint Post CI` maintains **one** open issue labelled `ci-failure` that aggregates "CI failures in the last 24 h". The failure-tracker job updates the table in place with each Gate failure, links the offending workflow run, and closes the issue automatically once the inactivity threshold elapses. The issue carries labels `ci`, `devops`, and `priority: medium`; escalations add `priority: high` when the same signature trips three times. Use this issue for a quick dashboard of outstanding CI problems instead of scanning individual PR timelines.

### Agent automation entry points

`agents-70-orchestrator.yml` (`Agents 70 Orchestrator`) is the scheduled automation entry point. It runs on an hourly cron and can also be dispatched manually. Both methods call the reusable agents toolkit to perform readiness probes, Codex bootstrap, diagnostics, and keepalive sweeps.
`.github/workflows/agents-62-consumer.yml` exposes a numbered manual bridge that proxies JSON overrides directly to `reusable-70-agents.yml`. The restored `.github/workflows/agents-consumer.yml` accepts direct string inputs and forwards them to the same reusable workflow, using its own concurrency guard.
The Codex Issue Bridge is only a label-driven helper for seeding bootstrap PRs. `agents-64-verify-agent-assignment.yml` exposes the verification logic as a reusable workflow-call entry point.

**Operational details**
- Provide required write scopes via the default `GITHUB_TOKEN`. Supply `service_bot_pat` when bootstrap jobs must push branches or leave comments.
- Use the `options_json` input to enable bootstrap (`{"enable_bootstrap": true}`) or pass extra labels such as `{"bootstrap_issues_label": "agent:codex"}` when dispatching manually. The orchestrator parses the JSON via `fromJson()` and forwards toggles to `reusable-70-agents.yml`.
- Readiness, preflight, bootstrap, and keepalive diagnostics appear in the job summary. Failures bubble up through the single `orchestrate` job; Maint Post CI will echo the failing run link in the CI failure-tracker issue when the Gate is affected.

### Manual Orchestrator Dispatch

1. Navigate to **Actions → Agents 70 Orchestrator → Run workflow**.
2. Provide inputs:
   - **Branch**: default (`phase-2-dev`) unless testing a feature branch.
   - **Enable bootstrap**: set to `true` when seeding Codex PRs.
   - **Bootstrap issues label**: usually `agent:codex`.
   - **Options JSON**: example payload
     ```json
     {
       "enable_bootstrap": true,
       "bootstrap_issues_label": "agent:codex",
       "enable_readiness": true,
       "require_all": true
     }
     ```
3. Click **Run workflow**. The orchestrator calls `reusable-70-agents.yml`; job summaries include readiness tables, bootstrap status, and links to spawned PRs.

### Manual Consumer Dispatch

Use the **Agents 62 Consumer** workflow when you need a lightweight manual trigger without the orchestrator cron context. The legacy **Agents Consumer** workflow stays wired for callers pinned to the historical slug.

1. Navigate to **Actions → Agents 62 Consumer → Run workflow**.
2. Flip the high-level toggles (`enable_readiness`, `enable_preflight`, diagnostics, watchdog, bootstrap) as needed. Advanced overrides—custom readiness lists, Codex command phrase, diagnostic dry-run mode, bootstrap label, etc.—go inside `options_json` as a JSON object.
3. Example payload:
   ```json
   {
     "readiness_agents": "copilot,codex",
     "require_all": "true",
     "codex_user": "chatgpt-codex-connector",
     "bootstrap_issues_label": "agent:codex"
   }
   ```
4. The single **Dispatch reusable agents toolkit** job calls `reusable-70-agents.yml`. A concurrency group (`agents-62-consumer-${ref_name}`) cancels any previous run on the same branch before starting. The compatibility slug reuses the same `ref_name` guard.

### Legacy Agents Consumer Dispatch

Use the **Agents Consumer** workflow when you need a compatibility shim that accepts the historical slug and direct string inputs.

1. Navigate to **Actions → Agents Consumer → Run workflow**.
2. Populate the high-level toggles or provide overrides via `options_json` as needed (readiness agents, Codex command phrase, diagnostic modes, bootstrap label, etc.).
3. Example payload:
   ```json
   {
     "readiness_agents": "copilot,codex",
     "require_all": "true",
     "codex_user": "chatgpt-codex-connector",
     "bootstrap_issues_label": "agent:codex"
   }
   ```
4. The **Dispatch reusable agents toolkit** job forwards the request to `reusable-70-agents.yml`. A concurrency group (`agents-consumer-${ref_name}`) prevents overlapping manual retries on the same branch.

### Agent troubleshooting: bootstrap & readiness signals

| Symptom | Likely cause | Where to look | Remedy |
| ------- | ------------ | ------------- | ------ |
| Readiness probe fails immediately | Missing PAT or permissions | `orchestrate` job summary → “Authentication” step | Provide `SERVICE_BOT_PAT` secret or rerun with reduced scope. |
| Bootstrap skipped despite `enable_bootstrap` | No matching labelled issues | Job summary → “Bootstrap Planner” table | Add `agent:codex` label (or configured label) to target issues, rerun. |
| Bootstrap run exits with “Repository dirty” | Prior automation left branches open | Job log → `cleanup` step | Manually close stale branches or enable cleanup via `options_json` toggle before rerun. |
| Readiness succeeds but Codex PR creation fails | Repository protections blocking pushes | Job log → `Create bootstrap branch` step | Ensure branch protection rules allow the automation account or supply a PAT with required scopes. |

Escalate persistent failures by linking the failing run URL in the CI failure-tracker issue managed by Maint Post CI.

### Gate pipeline overview

| Stage | Job ID (Gate) | Failure visibility |
|-------|---------------|--------------------|
| Python quality (3.11) | `core tests (3.11)` | Surfaces Ruff, mypy, pytest failures in the job log and step summary with direct links to offending tests. |
| Python quality (3.12) | `core tests (3.12)` | Mirrors the 3.11 leg; investigate parity regressions here first. |
| Docker smoke | `docker smoke` | Logs Docker build output and runtime smoke tests; summary links point to failing commands. |
| Aggregator | `gate` | Fails if any upstream job fails and posts a consolidated summary link. Maint Post CI consumes this status to update the CI failure-tracker issue. |

**Post-change monitoring.** When agent workflows change:

- Tag the source issue with `ci-failure` so it stays visible during the observation window.
- Coordinate a 48-hour watch to confirm no scheduled or issue-triggered `agents-62-consumer` runs fire (manual dispatch is the only allowed path).
- Capture a brief note or screenshot of the clean Actions history before removing the tag and closing the issue.

Manual-only status means maintainers should review the Actions list during that window to ensure the retired cron trigger stays inactive.

### Reusable composites

| Workflow | Consumed by | Notes |
|----------|-------------|-------|
| `reusable-70-agents.yml` (`Reusable 70 Agents`) | `agents-70-orchestrator.yml`, `agents-62-consumer.yml`, downstream repositories | Implements readiness, bootstrap, diagnostics, keepalive, and watchdog jobs.
| `reusable-92-autofix.yml` (`Reusable 92 Autofix`) | `maint-30-post-ci.yml`, `autofix.yml` | Autofix harness used both by the PR-time autofix workflow and the post-CI maintenance listener.
| `reusable-10-ci-python.yml` (`Reusable CI`) | Gate, downstream repositories | Single source for Python lint/type/test coverage runs.
| `reusable-12-ci-docker.yml` (`Reusable Docker Smoke`) | Gate, downstream repositories | Docker build + smoke reusable consumed by Gate and external callers.

**Operational details**
- **Reusable 70 Agents** – Permissions: `contents: write`, `pull-requests: write`, `issues: write`. Secrets: optional `service_bot_pat` (forwarded to downstream jobs) plus `GITHUB_TOKEN`. Outputs: per-job readiness tables, bootstrap activity summaries, keepalive sweep details, and watchdog notes surfaced via job summaries and declared workflow outputs.

### Manual self-test examples

| Workflow | Notes |
|----------|-------|
| `selftest-81-reusable-ci.yml` (`Selftest 81 Reusable CI`) | Manual-only dispatch that runs the reusable CI matrix across the documented feature toggles and uploads verification summaries/artifacts for humans to inspect. |

> Self-test workflows are intended as reference exercises for maintainers. They are quiet by default—run them via `workflow_dispatch` when you need a fresh artifact inventory check or to validate reusable CI changes, and expect no automated runs in Actions history.

### Archived self-test workflows

`Old/workflows/maint-90-selftest.yml` remains available as the historical wrapper that previously scheduled the self-test cron. The retired PR comment and maintenance wrappers listed below stay removed; consult git history if you need their YAML for archaeology:

- `selftest-83-pr-comment.yml` – deleted; previously posted PR comments summarising self-test matrices.
- `selftest-84-reusable-ci.yml` – deleted reusable-integration cron (matrix coverage moved to the
  main CI jobs).
- `selftest-88-reusable-ci.yml` – deleted; short-lived variant of the reusable matrix exerciser.
- `selftest-82-pr-comment.yml` – deleted; PR-triggered comment bot that duplicated the maintenance
  wrapper.

See [ARCHIVE_WORKFLOWS.md](../../ARCHIVE_WORKFLOWS.md) for the full ledger of retired workflows and rationale, including notes on the removed files.

## Contributor Quick Start

Follow this sequence before pushing workflow changes or large code edits:

1. **Install tooling** – run `./scripts/setup_env.sh` once to create a virtual environment with repository requirements.
2. **Mirror the CI style gate locally** – execute:

   ```bash
   ./scripts/style_gate_local.sh
   ```

   The script sources `.github/workflows/autofix-versions.env`, installs the pinned formatter/type versions, runs Ruff/Black, and finishes with a mypy pass over `src/trend_analysis` and `src/trend_portfolio_app`. Fix any reported issues to keep the Gate workflow green.
3. **Targeted tests** – add `pytest tests/test_workflow_naming.py` after editing workflow files to ensure naming conventions hold. For agents changes, also run `pytest tests/test_automation_workflows.py -k agents`.
4. **Optional smoke** – `gh workflow list --limit 20` validates that only the documented workflows surface in the Actions tab.

## Adding or Renumbering Workflows

1. Pick the correct prefix/number band (see Naming Policy) and choose the lowest unused slot.
   - Treat the `NN` portion as a zero-padded two-digit identifier within the band (`pr-10`, `maint-36`, etc.). Check the tables above before reusing a number so future contributors can infer gaps at a glance.
2. Place the workflow in `.github/workflows/` with the matching Title Case `name:`.
3. Update any trigger dependencies (`workflow_run` consumers) so maintenance jobs continue to listen to the correct producers.
4. Document the change in this file (inventory tables + bands) and in `docs/WORKFLOW_GUIDE.md` if the topology shifts.
5. Run the validation commands listed above before opening a PR.

## Formatter & Type Checker Pins

- `.github/workflows/autofix-versions.env` is the single source of truth for
  formatter/type tooling versions (Ruff, Black, isort, docformatter, mypy).
- `reusable-10-ci-python.yml`, `reusable-12-ci-docker.yml`, and the autofix composite
  action all load and validate this env file before installing tools; they fail
  fast if the file is missing or incomplete.
- Local mirrors (`scripts/style_gate_local.sh`, `scripts/dev_check.sh`,
  `scripts/validate_fast.sh`) source the same env file so contributors run the
  identical versions before pushing.
- When bumping any formatter, update the env file first, rerun
  `./scripts/style_gate_local.sh`, and let CI confirm the new version to keep
  automation and local flows aligned.

## CI Signature Guard Fixtures

`health-43-ci-signature-guard.yml` enforces a manifest signature for the Gate workflow by comparing two fixture files stored in `.github/signature-fixtures/`:

- `basic_jobs.json` – canonical list of jobs (name, concurrency label, metadata)
  that must exist in `pr-00-gate.yml`.
- `basic_hash.txt` – precomputed hash of the JSON payload used by
  `.github/actions/signature-verify` to detect unauthorized job changes.

When intentionally editing CI jobs, regenerate `basic_jobs.json`, compute the new hash, and update both files in the same commit. Use `tools/test_failure_signature.py` locally to recompute and verify the hash before pushing. The guard only runs on pushes/PRs targeting `phase-2-dev` and publishes a step summary linking back here.

## Agents `options_json` Schema

`agents-70-orchestrator.yml` accepts the standard dispatch inputs shown in the workflow plus an extensible JSON payload routed through `options_json`. The JSON is parsed with `fromJson()` and handed to the reusable agents workflow.

```jsonc
{
  "diagnostic_mode": "off" | "dry-run" | "full",
  "readiness_custom_logins": "login-a,login-b",
  "codex_command_phrase": "@codex start"
}
```

- **`diagnostic_mode`** — `off` (default) disables diagnostics, `dry-run` keeps bootstrap logic read-only, `full` allows branch creation and sets `draft_pr: false` when Codex is seeded.
- **`readiness_custom_logins`** — comma-separated list for additional readiness probes.
- **`codex_command_phrase`** — phrase used when the orchestrator comments on issues or PRs to summon Codex.

Keep this schema backward compatible; add new keys sparingly and document them in the table above when introduced.<|MERGE_RESOLUTION|>--- conflicted
+++ resolved
@@ -34,14 +34,8 @@
 | **Reusable CI** | `.github/workflows/reusable-10-ci-python.yml` | `workflow_call` | Inherits caller permissions | No | Python lint/type/test reusable consumed by Gate and downstream repositories. |
 | **Reusable Docker Smoke** | `.github/workflows/reusable-12-ci-docker.yml` | `workflow_call` | Inherits caller permissions | No | Docker build + smoke reusable consumed by Gate and external callers. |
 | **Reusable 92 Autofix** | `.github/workflows/reusable-92-autofix.yml` | `workflow_call` | `contents: write`, `pull-requests: write` | No | Autofix harness shared by `autofix.yml` and `maint-post-ci.yml`. |
-<<<<<<< HEAD
 | **Reusable 70 Agents** | `.github/workflows/reusable-70-agents.yml` | `workflow_call` | `contents: write`, `pull-requests: write`, `issues: write`; optional `service_bot_pat` | No | Implements readiness, bootstrap, diagnostics, keepalive, and watchdog jobs for orchestrator callers. |
 | **Reusable 99 Selftest** | `.github/workflows/reusable-99-selftest.yml` | `workflow_call` | `contents: read` | No | Scenario matrix validating the reusable CI executor. |
-=======
-| **Reusable 70 Agents** | `.github/workflows/reusable-70-agents.yml` | `workflow_call` | `contents: write`, `pull-requests: write`, `issues: write`; optional `service_bot_pat` | No | Implements readiness, bootstrap, diagnostics, and keepalive jobs for orchestrator callers. |
-| **Reusable 71 Agents Dispatch** | `.github/workflows/reusable-71-agents-dispatch.yml` | `workflow_call` | `contents: write`, `pull-requests: write`, `issues: write`; optional `service_bot_pat` | No | Fan-out dispatcher that selects the appropriate toolkit run list for numbered orchestrators and manual consumers. |
-| **Selftest 81 Reusable CI** | `.github/workflows/selftest-81-reusable-ci.yml` | `workflow_dispatch` | `contents: read`, `actions: read` | No | Manual self-test that exercises the reusable CI matrix and must be dispatched explicitly. |
->>>>>>> 3657579e
 
 ## Naming Policy & Number Ranges
 
