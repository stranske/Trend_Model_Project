--- conflicted
+++ resolved
@@ -55,7 +55,6 @@
 - `Agents 70 Orchestrator` dispatches to `Reusable 70 Agents` and parses extended options via `options_json` to stay under GitHub's 10 input limit.
 - `Agents 43 Codex Issue Bridge` acts on `agent:codex` issue labels or manual dispatch to prepare Codex-ready branches and PRs.
 
-<<<<<<< HEAD
 ## CI Signature Guard Fixtures
 `maint-40-ci-signature-guard.yml` enforces a manifest "signature" for the PR Python workflow by comparing two fixture files stored in `.github/signature-fixtures/`:
 
@@ -63,24 +62,6 @@
 - `basic_hash.txt` – precomputed hash of the JSON payload used by the composite action `.github/actions/signature-verify` to detect unauthorized job changes.
 
 When adding, removing, or renaming CI jobs intentionally, regenerate `basic_jobs.json` with the approved structure, compute the new hash (the composite action prints it when the comparison fails), and update both files in the same commit. The workflow should be rerun to confirm the new fixtures are accepted.
-=======
-### `options_json` schema for agents workflows
-
-The orchestrator and reusable composite accept a JSON object with optional keys:
-
-| Key | Type | Description |
-|-----|------|-------------|
-| `diagnostic_mode` | string (`"off"`, `"dry-run"`, `"full"`) | Enables deeper Codex diagnostics (`full` attempts a real bootstrap dry run). |
-| `readiness_custom_logins` | string | Comma-separated GitHub usernames for readiness probes beyond the defaults. |
-| `codex_command_phrase` | string | Custom trigger phrase for Codex keepalive comments. |
-| `enable_keepalive` | boolean (string form) | Toggles Codex keepalive nudges (`"true"`/`"false"`). |
-| `keepalive_idle_minutes` | number | Minutes of inactivity before a keepalive ping is posted. |
-| `keepalive_repeat_minutes` | number | Cooldown between keepalive pings. |
-| `keepalive_labels` | string | Comma-separated labels to filter candidate PRs. |
-| `keepalive_command` | string | Override for the command body sent during keepalive. |
-
-When invoking `agents-70-orchestrator.yml`, pass the JSON via the `options_json` input; the workflow converts it with `fromJson()` and falls back to safe defaults when a key is omitted.
->>>>>>> 7c6cf6f0
 
 ## Formatter & Type Checker Pinning
 - The canonical formatter/type versions live in `.github/workflows/autofix-versions.env`. The file is sourced by CI workflows (`pr-10-ci-python.yml`, `reusable-90-ci-python.yml`, `maint-32-autofix.yml`) and the local mirror `scripts/style_gate_local.sh`.
