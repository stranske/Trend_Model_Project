--- conflicted
+++ resolved
@@ -63,14 +63,9 @@
 
 | Workflow | Consumed by | Notes |
 |----------|-------------|-------|
-<<<<<<< HEAD
 | `reuse-agents.yml` (`Reuse Agents`) | `agents-consumer.yml` | Bridges `params_json` inputs to the reusable toolkit while preserving defaults.
 | `reusable-70-agents.yml` (`Reusable 70 Agents`) | `agents-70-orchestrator.yml`, `reuse-agents.yml` | Implements readiness, bootstrap, diagnostics, and watchdog jobs.
 | `reusable-90-ci-python.yml` (`Reusable 90 CI Python`) | `maint-90-selftest.yml` | Legacy matrix executor retained for self-tests while consumers migrate to the single-job workflow.
-=======
-| `reusable-70-agents.yml` (`Reusable 70 Agents`) | `agents-70-orchestrator.yml` | Implements readiness, bootstrap, diagnostics, and watchdog jobs.
-| `reusable-90-ci-python.yml` (`Reusable 90 CI Python`) | Internal callers (`pr-10`, downstream reuse) | Unified CI executor for the Python stack.
->>>>>>> a3d6a7b1
 | `reusable-92-autofix.yml` (`Reusable 92 Autofix`) | `maint-32-autofix.yml` | Autofix harness invoked after CI gates finish.
 | `reusable-94-legacy-ci-python.yml` (`Reusable 94 Legacy CI Python`) | Downstream consumers | Compatibility shim for repositories that still need the old matrix layout.
 
