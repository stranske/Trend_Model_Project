# Workflow Catalog & Contributor Quick Start

Use this page as the canonical reference for CI workflow naming, inventory, and
<<<<<<< HEAD
local guardrails. It consolidates the requirements from Issues #2190, #2202,
and #2466. Gate remains the required merge check for every pull request, and
**Agents 70 Orchestrator is the sole supported automation entry point**. The
legacy consumers continue to exist only as deprecated compatibility shims for
external callers still migrating.
=======
local guardrails. It consolidates the requirements from Issues #2190, #2202, and
#2466. The Gate workflow remains the required merge check for every pull
request. Agents automation now exposes a single entry point: the scheduled and
manually dispatchable **Agents 70 Orchestrator**. Deprecated compatibility
wrappers are listed later in this guide for historical context only.
>>>>>>> f041a787

## CI & agents quick catalog

Use the tables below as the authoritative roster of active workflows. Each row
captures the canonical triggers, permission scopes, and whether the workflow
blocks merges (`Required?`). Deprecated wrappers appear with explicit
annotations so contributors know to prefer the orchestrator.

### Required merge gates

| Workflow | File | Trigger(s) | Permissions | Required? | Purpose |
| --- | --- | --- | --- | --- | --- |
| **Gate** | `.github/workflows/pr-00-gate.yml` | `pull_request` (non-doc paths), `workflow_dispatch` | Defaults (`contents: read`) via `GITHUB_TOKEN`; delegated jobs reuse the caller token. | **Yes** – aggregate `gate` status must pass. | Fan-out orchestrator chaining the reusable Python CI and Docker smoke jobs; enforces downstream results. |
| **PR 14 Docs Only** | `.github/workflows/pr-14-docs-only.yml` | `pull_request` (docs/assets only) | Defaults (`contents: read`) for detection, `pull-requests: write` for the notice. | Conditional – posts skip notice when no code paths change. | Detects doc-only PRs and short-circuits heavier CI while leaving Gate in place. |
| **Autofix** | `.github/workflows/autofix.yml` | `pull_request` (including label updates) | `contents: write`, `pull-requests: write` | **Yes** – `apply` job must succeed. | Runs the reusable autofix composite to apply/offer safe formatting fixes. |

### Maintenance & observability

| Workflow | File | Trigger(s) | Permissions | Required? | Purpose |
| --- | --- | --- | --- | --- | --- |
| **Maint Post CI** | `.github/workflows/maint-30-post-ci.yml` | `workflow_run` (`Gate`), `workflow_dispatch` | `contents: write`, `pull-requests: write`, `issues: write`, `checks: read`, `actions: read` | No | Consolidated follower that posts Gate summaries, reapplies autofix, and maintains the `ci-failure` rollup issue. |
| **Maint 33 Check Failure Tracker** | `.github/workflows/maint-33-check-failure-tracker.yml` | `workflow_run` (`Gate`) | `contents: read` | No | Compatibility shell documenting delegation to Maint Post CI. |
| **Maint 45 Cosmetic Repair** | `.github/workflows/maint-34-cosmetic-repair.yml` | `workflow_dispatch` | `contents: write`, `pull-requests: write` | No | Manual pytest + guardrail fixer that opens a labelled PR when drift is detected. |
| **Maint 02 Repo Health** | `.github/workflows/health-41-repo-health.yml` | Monday cron (`15 7 * * 1`), `workflow_dispatch` | `contents: read`, `issues: read` | No | Weekly stale-branch and unassigned-issue sweep. |
<<<<<<< HEAD
| **Maint 35 Repo Health Self Check** | `.github/workflows/health-40-repo-selfcheck.yml` | Weekly cron (`20 6 * * 1`), `workflow_dispatch` | `contents: read`, `issues: read`, `pull-requests: read`, `actions: read` | No | Read-only probe summarising label coverage and branch-protection visibility. |
| **Maint 36 Actionlint** | `.github/workflows/health-42-actionlint.yml` | `pull_request`, `push` to `phase-2-dev` (workflow edits), weekly cron, `workflow_dispatch` | `contents: read`, `pull-requests: write`, `checks: write` | No | Workflow-lint gate using `actionlint` via reviewdog. |
| **Maint 40 CI Signature Guard** | `.github/workflows/health-43-ci-signature-guard.yml` | `push`/`pull_request` targeting `phase-2-dev` | Defaults (`contents: read`) | No | Validates the signed job manifest for Gate. |
| **Enforce Gate Branch Protection** | `.github/workflows/health-44-gate-branch-protection.yml` | Cron (`0 6 * * *`), `workflow_dispatch` | `contents: read`, `pull-requests: read`; optional `BRANCH_PROTECTION_TOKEN` | No | Verifies Gate remains required on the default branch; optionally enforces policy when a PAT is configured. |
| **Selftest 81 Reusable CI** | `.github/workflows/selftest-81-reusable-ci.yml` | `workflow_dispatch` | Inherits caller permissions | No | Manual matrix exercising the reusable CI executor across supported feature toggles. |
### Agents & automation

| Workflow | File | Trigger(s) | Permissions | Required? | Purpose |
| --- | --- | --- | --- | --- | --- |
| **Agents 70 Orchestrator** | `.github/workflows/agents-70-orchestrator.yml` | Cron (`*/20 * * * *`), `workflow_dispatch` | `contents: write`, `pull-requests: write`, `issues: write`; optional `service_bot_pat` | No | Single supported entry point dispatching readiness, bootstrap, diagnostics, verification, and keepalive routines. |
| **Agents 43 Codex Issue Bridge** | `.github/workflows/agents-43-codex-issue-bridge.yml` | `issues`, `workflow_dispatch` | `contents: write`, `pull-requests: write`, `issues: write` | No | Label-driven helper that seeds Codex bootstrap PRs and can auto-comment `@codex start`. |
| **Agents 64 Verify Agent Assignment** | `.github/workflows/agents-64-verify-agent-assignment.yml` | `workflow_call`, `workflow_dispatch` | `issues: read` | No | Reusable issue-verification helper consumed by the orchestrator and available for ad-hoc checks. |
| **Agents 63 ChatGPT Issue Sync** | `.github/workflows/agents-63-chatgpt-issue-sync.yml` | `workflow_dispatch` | `contents: write`, `issues: write` | No | Manual sync that turns curated topic lists (e.g. `Issues.txt`) into labelled GitHub issues. |
| **Agents 62 Consumer** | `.github/workflows/agents-62-consumer.yml` | `workflow_dispatch` | `contents: write`, `pull-requests: write`, `issues: write` | No – **Deprecated compatibility shim.** Use only when external automation still emits a `params_json` payload and cannot call the orchestrator directly. |
| **Agents Consumer (compat)** | `.github/workflows/agents-consumer.yml` | `workflow_dispatch` | `contents: write`, `pull-requests: write`, `issues: write` | No – **Deprecated legacy wrapper.** Retained temporarily for callers pinned to the historical slug; migrate to the orchestrator. |

### Reusable composites

| Workflow | File | Trigger(s) | Permissions | Required? | Purpose |
| --- | --- | --- | --- | --- | --- |
=======
| **Maint 33 Check Failure Tracker** | `.github/workflows/maint-33-check-failure-tracker.yml` | `workflow_run` (Gate) | `contents: read` | No | Compatibility shell documenting delegation to Maint Post CI. |
| **Maint 35 Repo Health Self Check** | `.github/workflows/health-40-repo-selfcheck.yml` | Weekly cron (`20 6 * * 1`), `workflow_dispatch` | `contents: read`, `issues: read`, `pull-requests: read`, `actions: read` | No | Read-only probe that reports label coverage and branch-protection visibility. |
| **Maint 36 Actionlint** | `.github/workflows/health-42-actionlint.yml` | `pull_request`, weekly cron, `workflow_dispatch` | `contents: read` | No | Workflow-lint gate using `actionlint` via reviewdog. |
| **Maint 40 CI Signature Guard** | `.github/workflows/health-43-ci-signature-guard.yml` | `push`/`pull_request` targeting `phase-2-dev` | `contents: read` | No | Validates the signed job manifest for Gate. |
| **Maint 41 ChatGPT Issue Sync** | `.github/workflows/agents-63-chatgpt-issue-sync.yml` | `workflow_dispatch` | `contents: write`, `issues: write` | No | Manual sync that turns curated topic lists (e.g. `Issues.txt`) into labeled GitHub issues. |
| **Maint 45 Cosmetic Repair** | `.github/workflows/maint-34-cosmetic-repair.yml` | `workflow_dispatch` | `contents: write`, `pull-requests: write` | No | Manual pytest + guardrail fixer that opens a labeled PR when drift is detected. |
| **Enforce Gate Branch Protection** | `.github/workflows/health-44-gate-branch-protection.yml` | Cron (`0 6 * * *`), `workflow_dispatch` | `contents: read`, `pull-requests: read`; optional `BRANCH_PROTECTION_TOKEN` | No | Validates branch protection settings via helper script; no-ops if PAT absent. |
| **Agents 43 Codex Issue Bridge** | `.github/workflows/agents-43-codex-issue-bridge.yml` | `issues`, `workflow_dispatch` | `contents: write`, `pull-requests: write`, `issues: write`; optional `service_bot_pat` | No | Label-driven helper that prepares Codex bootstrap issues/PRs and optionally comments `@codex start`. |
| **Agents 70 Orchestrator** | `.github/workflows/agents-70-orchestrator.yml` | Cron (`*/20 * * * *`), `workflow_dispatch` | `contents: write`, `pull-requests: write`, `issues: write`; optional `service_bot_pat` | No | Primary automation entry point dispatching readiness, bootstrap, diagnostics, and keepalive routines. |
| **Agents 44 Verify Agent Assignment** | `.github/workflows/agents-64-verify-agent-assignment.yml` | `workflow_call`, `workflow_dispatch` | `issues: read` | No | Reusable issue-verification helper used by the orchestrator and available for ad-hoc checks. |
>>>>>>> f041a787
| **Reusable CI** | `.github/workflows/reusable-10-ci-python.yml` | `workflow_call` | Inherits caller permissions | No | Python lint/type/test reusable consumed by Gate and downstream repositories. |
| **Reusable Docker Smoke** | `.github/workflows/reusable-12-ci-docker.yml` | `workflow_call` | Inherits caller permissions | No | Docker build + smoke reusable consumed by Gate and external callers. |
| **Reusable 92 Autofix** | `.github/workflows/reusable-92-autofix.yml` | `workflow_call` | `contents: write`, `pull-requests: write` | No | Autofix harness shared by `autofix.yml` and `maint-30-post-ci.yml`. |
| **Reusable 70 Agents** | `.github/workflows/reusable-70-agents.yml` | `workflow_call` | `contents: write`, `pull-requests: write`, `issues: write`; optional `service_bot_pat` | No | Sole agents composite implementing readiness, bootstrap, diagnostics, keepalive, and watchdog jobs for all callers. |

## Naming Policy & Number Ranges

- Store workflows under `.github/workflows/` and follow the
  `<area>-<NN>-<slug>.yml` convention.
- Reserve number bands per area so future additions remain grouped:

  | Prefix | Number slots | Usage | Notes |
  |--------|--------------|-------|-------|
  | `pr-` | `10–19` | Pull-request gates | `pr-00-gate.yml` is the primary orchestrator; keep space for specialized PR jobs (docs, optional helpers).
  | `maint-` | `00–49` and `90s` | Scheduled/background maintenance | Low numbers for repo hygiene, 30s/40s for post-CI and guards, 90 for self-tests calling reusable matrices.
<<<<<<< HEAD
  | `agents-` | `70s` | Agent bootstrap/orchestration | `agents-70-orchestrator.yml` handles automation cadences. The numbered/legacy consumers remain only as deprecated compatibility shims.
=======
  | `agents-` | `70s` | Agent bootstrap/orchestration | `agents-70-orchestrator.yml` handles automation cadences; legacy consumers remain manual-only for compatibility.
>>>>>>> f041a787
  | `reusable-` | `70s` & `90s` | Composite workflows invoked by others | Keep 90s for CI executors, 70s for agent composites.

- Match the `name:` field to the filename rendered in Title Case
  (`pr-00-gate.yml` → `Gate`).
- `tests/test_workflow_naming.py` enforces this policy—rerun it after modifying
  or adding workflows.
- When introducing a new workflow choose the lowest unused slot inside the
  appropriate band, update this document, and add the workflow to the relevant
  section below.

## Workflow Inventory

### Required PR gates (block merges by default)

| Workflow | Trigger(s) | Why it matters |
|----------|------------|----------------|
| `pr-00-gate.yml` (`Gate`) | `pull_request`, `workflow_dispatch` | Composite orchestrator that chains the reusable CI and Docker smoke jobs and enforces that every leg succeeds.
| `pr-14-docs-only.yml` (`PR 14 Docs Only`) | `pull_request` (doc paths) | Detects documentation-only diffs and posts a friendly skip notice instead of running heavier gates.
| `autofix.yml` (`Autofix`) | `pull_request` | Lightweight formatting/type-hygiene runner that auto-commits safe fixes or publishes a patch artifact for forked PRs.

**Operational details**
- **Gate** – Permissions: defaults (read scope). Secrets: relies on `GITHUB_TOKEN` only. Status outputs: `core tests (3.11)`, `core tests (3.12)`, `docker smoke`, and the aggregator job `gate`, which fails if any dependency fails.
- **Autofix** – Permissions: `contents: write`, `pull-requests: write`. Secrets: inherits `GITHUB_TOKEN` (sufficient for label + comment updates). Status outputs: `apply` job; labels applied include `autofix`, `autofix:applied`/`autofix:patch`, and cleanliness toggles (`autofix:clean`/`autofix:debt`).

**Gate job map**

| Job | Role | Artifacts / Outputs |
| --- | ---- | ------------------- |
| `core-tests-311` | Python 3.11 lint/type/test run via `reusable-10-ci-python.yml`. | Uploads `coverage-3.11` artifact (coverage XML + HTML summary). |
| `core-tests-312` | Python 3.12 lint/type/test run via `reusable-10-ci-python.yml`. | Uploads `coverage-3.12` artifact mirroring 3.11 contents. |
| `docker-smoke` | Container build + smoke test via `reusable-12-ci-docker.yml`. | No artifacts; emits build + smoke logs in job summary. |
| `gate` | Final enforcement job that downloads coverage artifacts, posts the summary table, and fails if any upstream job failed. | Adds `Gate status` table to the workflow summary and surfaces missing artifacts in the log. |

These jobs must stay green for PRs to merge. The post-CI maintenance jobs below listen to their `workflow_run` events and post summaries whenever the Gate aggregator fails.

### Maintenance & observability (scheduled/optional reruns)

| Workflow | Trigger(s) | Purpose |
|----------|------------|---------|
| `health-41-repo-health.yml` (`Maint 02 Repo Health`) | Weekly cron, manual | Reports stale branches & unassigned issues.
| `maint-30-post-ci.yml` (`Maint Post CI`) | `workflow_run` (Gate) | Consolidated follower that posts Gate summaries, applies low-risk autofix commits, and owns CI failure-tracker updates.
| `maint-33-check-failure-tracker.yml` (`Maint 33 Check Failure Tracker`) | `workflow_run` (Gate) | Lightweight compatibility shell that documents the delegation to `maint-30-post-ci.yml`.
| `health-40-repo-selfcheck.yml` (`Maint 35 Repo Health Self Check`) | Weekly cron, manual | Read-only repo health pulse that surfaces missing labels or branch-protection visibility gaps in the step summary.
| `health-44-gate-branch-protection.yml` (`Enforce Gate Branch Protection`) | Hourly cron, manual | Applies branch-protection policy checks using `tools/enforce_gate_branch_protection.py`; skips gracefully when the PAT is not configured.
| `health-42-actionlint.yml` (`Maint 36 Actionlint`) | `pull_request`, weekly cron, manual | Sole workflow-lint gate (actionlint via reviewdog).
| `health-43-ci-signature-guard.yml` (`Maint 40 CI Signature Guard`) | `push`/`pull_request` targeting `phase-2-dev` | Validates the signed job manifest for `pr-00-gate.yml`.
| `agents-63-chatgpt-issue-sync.yml` (`Maint 41 ChatGPT Issue Sync`) | `workflow_dispatch` (manual) | Fans out curated topic lists (e.g. `Issues.txt`) into labeled GitHub issues. ⚠️ Repository policy: do not remove without a functionally equivalent replacement. |
| `maint-34-cosmetic-repair.yml` (`Maint 45 Cosmetic Repair`) | `workflow_dispatch` | Manual pytest + guardrail fixer that applies tolerance/snapshot updates and opens a labelled PR when drift is detected. |

<<<<<<< HEAD
### Repo health troubleshooting

- **Symptom:** `Maint 02 Repo Health` or `Maint 35 Repo Health Self Check` stops with `Resource not accessible by integration` or warns that branch protection visibility is missing.
- **Remedies:**
  1. Confirm the repository setting **Settings → Actions → General → Workflow permissions** grants the default token _Read access to contents and metadata_. The repo-health jobs use only read scopes.
  2. If the default token still cannot read branch protection, rerun **Enforce Gate Branch Protection** with a `BRANCH_PROTECTION_TOKEN` that has `repo` scope. The verification step will surface the current policy and unblock Maint 35 on the next scheduled run.
  3. Escalate to a repository admin if neither step restores access—the repo-health jobs cannot self-grant elevated scopes.
=======
**Repo health troubleshooting**
- If `Maint 02 Repo Health` fails with `Resource not accessible by integration`, the `GITHUB_TOKEN` lacks `issues: read` scope. Update the workflow's fine-grained token permissions (Repository → Settings → Actions → General) to grant `issues: read`, or rerun manually with a PAT stored in `SERVICE_BOT_PAT` that includes `repo` read scopes.
- Confirm the repository allows GitHub Actions to read all branches. Private forks that disable default token scopes can also trigger the same error; re-enable the default permissions or provide an explicit PAT.
>>>>>>> f041a787

### CI failure rollup issue

`Maint Post CI` maintains **one** open issue labelled `ci-failure` that aggregates "CI failures in the last 24 h". The failure-tracker job updates the table in place with each Gate failure, links the offending workflow run, and closes the issue automatically once the inactivity threshold elapses. The issue carries labels `ci`, `devops`, and `priority: medium`; escalations add `priority: high` when the same signature trips three times. Use this issue for a quick dashboard of outstanding CI problems instead of scanning individual PR timelines.

### Agent automation entry points

<<<<<<< HEAD
`agents-70-orchestrator.yml` (`Agents 70 Orchestrator`) is the scheduled automation entry point. It runs on a 20-minute cron and can also be dispatched manually. Both methods call the reusable agents toolkit to perform readiness probes, Codex bootstrap, diagnostics, verification, and keepalive sweeps. The numbered (`agents-62-consumer.yml`) and legacy (`agents-consumer.yml`) wrappers remain in the tree only as **deprecated** compatibility shims for external automation that still emits a `params_json` payload. New automation must invoke the orchestrator directly.

The Codex Issue Bridge is a label-driven helper for seeding bootstrap PRs, while `agents-64-verify-agent-assignment.yml` exposes the verification logic as a reusable workflow-call entry point that the orchestrator consumes.

**Operational details**
- Provide required write scopes via the default `GITHUB_TOKEN`. Supply `service_bot_pat` when bootstrap jobs must push branches or leave comments.
- Use the `options_json` input to enable bootstrap (for example `{ "enable_bootstrap": true, "bootstrap": { "label": "agent:codex" } }`) or pass additional toggles such as keepalive overrides. The orchestrator parses the JSON via `fromJson()` and forwards the resolved values to `reusable-70-agents.yml`.
- Readiness, preflight, bootstrap, verification, and keepalive diagnostics appear in the job summary. Failures bubble up through the single `orchestrate` job; Maint Post CI will echo the failing run link in the CI failure-tracker issue when the Gate is affected.
=======
`agents-70-orchestrator.yml` (`Agents 70 Orchestrator`) is the scheduled automation entry point. It runs on an hourly cron and can also be dispatched manually. Both methods call the reusable agents toolkit to perform readiness probes, Codex bootstrap, diagnostics, and keepalive sweeps.
Deprecated compatibility wrappers (`agents-62-consumer.yml`, `agents-consumer.yml`) remain available for curated manual runs that require the historical JSON schema; they are not part of the supported flow and should be referenced only when migrating older automations.
The Codex Issue Bridge is only a label-driven helper for seeding bootstrap PRs. `agents-64-verify-agent-assignment.yml` exposes the verification logic as a reusable workflow-call entry point.

**Operational details**
- Provide required write scopes via the default `GITHUB_TOKEN`. Supply `service_bot_pat` when bootstrap jobs must push branches or leave comments.
- Use the `params_json` payload to enable bootstrap (`{"enable_bootstrap": true}`) or pass extra labels such as `{"bootstrap_issues_label": "agent:codex"}` when dispatching manually. The orchestrator parses the JSON via `fromJson()` and forwards toggles to `reusable-70-agents.yml`.
- Readiness, preflight, bootstrap, and keepalive diagnostics appear in the job summary. Failures bubble up through the single `orchestrate` job; Maint Post CI will echo the failing run link in the CI failure-tracker issue when the Gate is affected.
>>>>>>> f041a787

### Manual Orchestrator Dispatch

1. Navigate to **Actions → Agents 70 Orchestrator → Run workflow**.
<<<<<<< HEAD
2. Fill the dispatch form:
   - **Branch**: keep `phase-2-dev` unless testing a feature branch.
   - **Enable readiness / preflight / watchdog**: toggle as needed for the run.
   - **Enable bootstrap**: set to `true` when seeding Codex PRs; leave `false` for readiness-only sweeps.
   - **Options JSON**: supply nested overrides (for example `{ "bootstrap": { "label": "agent:codex" }, "diagnostic_mode": "dry-run" }`).
3. Click **Run workflow**. The orchestrator fan-outs through `reusable-70-agents.yml`; job summaries include readiness tables, bootstrap status, verification notes, and links to spawned PRs.

**Programmatic dispatch (`params_json` example).** Tooling that still posts a single JSON blob can reuse the schema below. Encode it as the `params_json` string and either:
- call the orchestrator via the REST API (`POST /repos/{owner}/{repo}/actions/workflows/agents-70-orchestrator.yml/dispatches`) after converting the object into the individual dispatch inputs, or
- hand it to the deprecated consumer wrapper (`agents-62-consumer.yml`) while you migrate clients—the wrapper simply forwards the resolved keys to the orchestrator.

```json
{
  "enable_readiness": true,
  "readiness_agents": "copilot,codex",
  "require_all": false,
  "enable_preflight": true,
  "codex_user": "",
  "enable_bootstrap": true,
  "bootstrap_issues_label": "agent:codex",
  "draft_pr": false,
  "options_json": "{\"diagnostic_mode\":\"dry-run\",\"bootstrap\":{\"label\":\"agent:codex\"}}"
}
```

Example CLI flow:

```bash
# params_json is stored in orchestrator.json (contents match the JSON above)
gh workflow run agents-70-orchestrator.yml \
  --ref phase-2-dev \
  --raw-field enable_readiness=true \
  --raw-field readiness_agents=copilot,codex \
  --raw-field require_all=false \
  --raw-field enable_preflight=true \
  --raw-field enable_bootstrap=true \
  --raw-field bootstrap_issues_label=agent:codex \
  --raw-field options_json='{"diagnostic_mode":"dry-run","bootstrap":{"label":"agent:codex"}}'
```

The same `params_json` payload is safe to reuse with `agents-62-consumer.yml` while migrating automation; the wrapper normalises the object and passes it straight to the orchestrator.
=======
2. Provide inputs:
   - **Branch**: default (`phase-2-dev`) unless testing a feature branch.
   - Flip the toggle inputs as needed (`enable_readiness`, `enable_preflight`, `enable_watchdog`, etc.).
   - **Params JSON**: bundle less common overrides (custom logins, diagnostics, bootstrap switches) inside the JSON payload. Example:
     ```json
     {
       "enable_bootstrap": true,
       "bootstrap_issues_label": "agent:codex",
       "diagnostic_mode": "dry-run",
       "readiness_custom_logins": "backup-bot",
       "options_json": "{\"enable_keepalive\":false,\"keepalive\":{\"enabled\":false}}"
     }
     ```
3. Click **Run workflow**. The orchestrator calls `reusable-70-agents.yml`; job summaries include readiness tables, bootstrap status, and links to spawned PRs.
4. CLI dispatch example (same `params_json` schema):
   ```bash
   gh workflow run agents-70-orchestrator.yml \
     --ref phase-2-dev \
     --raw-field enable_watchdog=true \
     --raw-field params_json='{"enable_bootstrap":true,"bootstrap_issues_label":"agent:codex","diagnostic_mode":"dry-run"}'
   ```
   The CLI invocation mirrors the manual form—`params_json` is optional but provides a single string for complex settings.

### Deprecated manual wrappers

`agents-62-consumer.yml` and `agents-consumer.yml` remain in the repository for callers pinned to their historical interfaces. Both are manual-only, forward to `reusable-70-agents.yml`, and accept the same `params_json` payload documented above. Prefer the orchestrator for all new automation.
>>>>>>> f041a787

### Agent troubleshooting: bootstrap & readiness signals

| Symptom | Likely cause | Where to look | Remedy |
| ------- | ------------ | ------------- | ------ |
| Readiness probe fails immediately | Missing PAT or permissions | `orchestrate` job summary → “Authentication” step | Provide `SERVICE_BOT_PAT` secret or rerun with reduced scope. |
| Bootstrap skipped despite `enable_bootstrap` | No matching labelled issues | Job summary → “Bootstrap Planner” table | Add `agent:codex` label (or configured label) to target issues, rerun. |
| Bootstrap run exits with “Repository dirty” | Prior automation left branches open | Job log → `cleanup` step | Manually close stale branches or enable cleanup via the `params_json` payload (set `{"options_json":"{\\"cleanup\\":{\\"force\\":true}}"}`). |
| Readiness succeeds but Codex PR creation fails | Repository protections blocking pushes | Job log → `Create bootstrap branch` step | Ensure branch protection rules allow the automation account or supply a PAT with required scopes. |

Escalate persistent failures by linking the failing run URL in the CI failure-tracker issue managed by Maint Post CI.

### Gate pipeline overview

| Stage | Job ID (Gate) | Artifacts / Outputs | Enforcement & Notes |
|-------|---------------|---------------------|---------------------|
| Python quality (3.11) | `core tests (3.11)` | Uploads `coverage-3.11` artifact (coverage XML + pytest reports). Step summary links to Ruff, mypy, and pytest failures. | Required leg. Failing tests block the Gate aggregator and surface immediately in Maint Post CI summaries. |
| Python quality (3.12) | `core tests (3.12)` | Uploads `coverage-3.12` artifact mirroring the 3.11 layout for comparison. | Required leg. Treat regressions here as parity alerts; Maint Post CI highlights mismatched coverage deltas. |
| Docker smoke | `docker smoke` | Emits Docker build logs and smoke-test output inside the job summary. No persistent artifact. | Required leg. Validates the container build and basic runtime; failures block the Gate aggregator. |
| Aggregator | `gate` | Writes Markdown status table summarising upstream results. Downloads coverage artifacts when available. | Enforces final merge requirement by exiting non-zero if any dependency failed. Maint Post CI reads this status to update the CI failure-tracker issue. |

**Post-change monitoring.** When agent workflows change:

- Tag the source issue with `ci-failure` so it stays visible during the observation window.
- Coordinate a 48-hour watch to confirm only `agents-70-orchestrator.yml` runs (manual dispatch or cron). Any accidental triggers of the deprecated consumers should be investigated and redirected.
- Capture a brief note or screenshot of the clean Actions history before removing the tag and closing the issue.

Manual-only status means maintainers should review the Actions list during that window to ensure the retired cron trigger stays inactive.

### Reusable composites

| Workflow | Consumed by | Notes |
|----------|-------------|-------|
| `reusable-70-agents.yml` (`Reusable 70 Agents`) | `agents-70-orchestrator.yml`, `agents-62-consumer.yml`, downstream repositories | Implements readiness, bootstrap, diagnostics, keepalive, and watchdog jobs.
| `reusable-92-autofix.yml` (`Reusable 92 Autofix`) | `maint-30-post-ci.yml`, `autofix.yml` | Autofix harness used both by the PR-time autofix workflow and the post-CI maintenance listener.
| `reusable-10-ci-python.yml` (`Reusable CI`) | Gate, downstream repositories | Single source for Python lint/type/test coverage runs.
| `reusable-12-ci-docker.yml` (`Reusable Docker Smoke`) | Gate, downstream repositories | Docker build + smoke reusable consumed by Gate and external callers.

**Operational details**
- **Reusable 70 Agents** – Permissions: `contents: write`, `pull-requests: write`, `issues: write`. Secrets: optional `service_bot_pat` (forwarded to downstream jobs) plus `GITHUB_TOKEN`. Outputs: per-job readiness tables, bootstrap activity summaries, keepalive sweep details, and watchdog notes surfaced via job summaries and declared workflow outputs.

### Manual self-test examples

| Workflow | Notes |
|----------|-------|
| `selftest-81-reusable-ci.yml` (`Selftest 81 Reusable CI`) | Manual-only dispatch that runs the reusable CI matrix across the documented feature toggles and uploads verification summaries/artifacts for humans to inspect. |

> Self-test workflows are intended as reference exercises for maintainers. They are quiet by default—run them via `workflow_dispatch` when you need a fresh artifact inventory check or to validate reusable CI changes, and expect no automated runs in Actions history.

### Archived self-test workflows

`Old/workflows/maint-90-selftest.yml` remains available as the historical wrapper that previously scheduled the self-test cron. The retired PR comment and maintenance wrappers listed below stay removed; consult git history if you need their YAML for archaeology:

- `selftest-83-pr-comment.yml` – deleted; previously posted PR comments summarising self-test matrices.
- `selftest-84-reusable-ci.yml` – deleted reusable-integration cron (matrix coverage moved to the
  main CI jobs).
- `selftest-88-reusable-ci.yml` – deleted; short-lived variant of the reusable matrix exerciser.
- `selftest-82-pr-comment.yml` – deleted; PR-triggered comment bot that duplicated the maintenance
  wrapper.

See [ARCHIVE_WORKFLOWS.md](../../ARCHIVE_WORKFLOWS.md) for the full ledger of retired workflows and rationale, including notes on the removed files.

## Contributor Quick Start

Follow this sequence before pushing workflow changes or large code edits:

1. **Install tooling** – run `./scripts/setup_env.sh` once to create a virtual environment with repository requirements.
2. **Mirror the CI style gate locally** – execute:

   ```bash
   ./scripts/style_gate_local.sh
   ```

   The script sources `.github/workflows/autofix-versions.env`, installs the pinned formatter/type versions, runs Ruff/Black, and finishes with a mypy pass over `src/trend_analysis` and `src/trend_portfolio_app`. Fix any reported issues to keep the Gate workflow green.
3. **Targeted tests** – add `pytest tests/test_workflow_naming.py` after editing workflow files to ensure naming conventions hold. For agents changes, also run `pytest tests/test_automation_workflows.py -k agents`.
4. **Optional smoke** – `gh workflow list --limit 20` validates that only the documented workflows surface in the Actions tab.

## Adding or Renumbering Workflows

1. Pick the correct prefix/number band (see Naming Policy) and choose the lowest unused slot.
   - Treat the `NN` portion as a zero-padded two-digit identifier within the band (`pr-10`, `maint-36`, etc.). Check the tables above before reusing a number so future contributors can infer gaps at a glance.
2. Place the workflow in `.github/workflows/` with the matching Title Case `name:`.
3. Update any trigger dependencies (`workflow_run` consumers) so maintenance jobs continue to listen to the correct producers.
4. Document the change in this file (inventory tables + bands) and in `docs/WORKFLOW_GUIDE.md` if the topology shifts.
5. Run the validation commands listed above before opening a PR.

## Formatter & Type Checker Pins

- `.github/workflows/autofix-versions.env` is the single source of truth for
  formatter/type tooling versions (Ruff, Black, isort, docformatter, mypy).
- `reusable-10-ci-python.yml`, `reusable-12-ci-docker.yml`, and the autofix composite
  action all load and validate this env file before installing tools; they fail
  fast if the file is missing or incomplete.
- Local mirrors (`scripts/style_gate_local.sh`, `scripts/dev_check.sh`,
  `scripts/validate_fast.sh`) source the same env file so contributors run the
  identical versions before pushing.
- When bumping any formatter, update the env file first, rerun
  `./scripts/style_gate_local.sh`, and let CI confirm the new version to keep
  automation and local flows aligned.

## CI Signature Guard Fixtures

`health-43-ci-signature-guard.yml` enforces a manifest signature for the Gate workflow by comparing two fixture files stored in `.github/signature-fixtures/`:

- `basic_jobs.json` – canonical list of jobs (name, concurrency label, metadata)
  that must exist in `pr-00-gate.yml`.
- `basic_hash.txt` – precomputed hash of the JSON payload used by
  `.github/actions/signature-verify` to detect unauthorized job changes.

When intentionally editing CI jobs, regenerate `basic_jobs.json`, compute the new hash, and update both files in the same commit. Use `tools/test_failure_signature.py` locally to recompute and verify the hash before pushing. The guard only runs on pushes/PRs targeting `phase-2-dev` and publishes a step summary linking back here.

## Agents `params_json` Schema

`agents-70-orchestrator.yml` accepts the standard dispatch inputs shown in the workflow plus an extensible JSON payload routed through `params_json`. The JSON is parsed with `fromJson()` and handed to the reusable agents workflow. Nested automation knobs can be forwarded via the optional `options_json` string when the reusable composite expects more structured data.

```jsonc
{
  "enable_bootstrap": true,
  "bootstrap_issues_label": "agent:codex",
  "diagnostic_mode": "dry-run",
  "readiness_custom_logins": "login-a,login-b",
  "codex_command_phrase": "@codex start",
  "options_json": "{\"enable_keepalive\":false}"
}
```

- **`enable_bootstrap` / `bootstrap_issues_label`** — toggle Codex bootstrap and override the label scanned for candidate issues.
- **`diagnostic_mode`** — `off` (default) disables diagnostics, `dry-run` keeps bootstrap logic read-only, `full` allows branch creation and sets `draft_pr: false` when Codex is seeded.
- **`readiness_custom_logins`** — comma-separated list for additional readiness probes.
- **`codex_command_phrase`** — phrase used when the orchestrator comments on issues or PRs to summon Codex.
- **`options_json`** — pass-through blob for nested settings such as keepalive thresholds or cleanup toggles (see Gate troubleshooting table above).

Keep this schema backward compatible; add new keys sparingly and document them here when introduced.<|MERGE_RESOLUTION|>--- conflicted
+++ resolved
@@ -1,19 +1,11 @@
 # Workflow Catalog & Contributor Quick Start
 
 Use this page as the canonical reference for CI workflow naming, inventory, and
-<<<<<<< HEAD
 local guardrails. It consolidates the requirements from Issues #2190, #2202,
 and #2466. Gate remains the required merge check for every pull request, and
 **Agents 70 Orchestrator is the sole supported automation entry point**. The
 legacy consumers continue to exist only as deprecated compatibility shims for
 external callers still migrating.
-=======
-local guardrails. It consolidates the requirements from Issues #2190, #2202, and
-#2466. The Gate workflow remains the required merge check for every pull
-request. Agents automation now exposes a single entry point: the scheduled and
-manually dispatchable **Agents 70 Orchestrator**. Deprecated compatibility
-wrappers are listed later in this guide for historical context only.
->>>>>>> f041a787
 
 ## CI & agents quick catalog
 
@@ -38,7 +30,6 @@
 | **Maint 33 Check Failure Tracker** | `.github/workflows/maint-33-check-failure-tracker.yml` | `workflow_run` (`Gate`) | `contents: read` | No | Compatibility shell documenting delegation to Maint Post CI. |
 | **Maint 45 Cosmetic Repair** | `.github/workflows/maint-34-cosmetic-repair.yml` | `workflow_dispatch` | `contents: write`, `pull-requests: write` | No | Manual pytest + guardrail fixer that opens a labelled PR when drift is detected. |
 | **Maint 02 Repo Health** | `.github/workflows/health-41-repo-health.yml` | Monday cron (`15 7 * * 1`), `workflow_dispatch` | `contents: read`, `issues: read` | No | Weekly stale-branch and unassigned-issue sweep. |
-<<<<<<< HEAD
 | **Maint 35 Repo Health Self Check** | `.github/workflows/health-40-repo-selfcheck.yml` | Weekly cron (`20 6 * * 1`), `workflow_dispatch` | `contents: read`, `issues: read`, `pull-requests: read`, `actions: read` | No | Read-only probe summarising label coverage and branch-protection visibility. |
 | **Maint 36 Actionlint** | `.github/workflows/health-42-actionlint.yml` | `pull_request`, `push` to `phase-2-dev` (workflow edits), weekly cron, `workflow_dispatch` | `contents: read`, `pull-requests: write`, `checks: write` | No | Workflow-lint gate using `actionlint` via reviewdog. |
 | **Maint 40 CI Signature Guard** | `.github/workflows/health-43-ci-signature-guard.yml` | `push`/`pull_request` targeting `phase-2-dev` | Defaults (`contents: read`) | No | Validates the signed job manifest for Gate. |
@@ -59,18 +50,6 @@
 
 | Workflow | File | Trigger(s) | Permissions | Required? | Purpose |
 | --- | --- | --- | --- | --- | --- |
-=======
-| **Maint 33 Check Failure Tracker** | `.github/workflows/maint-33-check-failure-tracker.yml` | `workflow_run` (Gate) | `contents: read` | No | Compatibility shell documenting delegation to Maint Post CI. |
-| **Maint 35 Repo Health Self Check** | `.github/workflows/health-40-repo-selfcheck.yml` | Weekly cron (`20 6 * * 1`), `workflow_dispatch` | `contents: read`, `issues: read`, `pull-requests: read`, `actions: read` | No | Read-only probe that reports label coverage and branch-protection visibility. |
-| **Maint 36 Actionlint** | `.github/workflows/health-42-actionlint.yml` | `pull_request`, weekly cron, `workflow_dispatch` | `contents: read` | No | Workflow-lint gate using `actionlint` via reviewdog. |
-| **Maint 40 CI Signature Guard** | `.github/workflows/health-43-ci-signature-guard.yml` | `push`/`pull_request` targeting `phase-2-dev` | `contents: read` | No | Validates the signed job manifest for Gate. |
-| **Maint 41 ChatGPT Issue Sync** | `.github/workflows/agents-63-chatgpt-issue-sync.yml` | `workflow_dispatch` | `contents: write`, `issues: write` | No | Manual sync that turns curated topic lists (e.g. `Issues.txt`) into labeled GitHub issues. |
-| **Maint 45 Cosmetic Repair** | `.github/workflows/maint-34-cosmetic-repair.yml` | `workflow_dispatch` | `contents: write`, `pull-requests: write` | No | Manual pytest + guardrail fixer that opens a labeled PR when drift is detected. |
-| **Enforce Gate Branch Protection** | `.github/workflows/health-44-gate-branch-protection.yml` | Cron (`0 6 * * *`), `workflow_dispatch` | `contents: read`, `pull-requests: read`; optional `BRANCH_PROTECTION_TOKEN` | No | Validates branch protection settings via helper script; no-ops if PAT absent. |
-| **Agents 43 Codex Issue Bridge** | `.github/workflows/agents-43-codex-issue-bridge.yml` | `issues`, `workflow_dispatch` | `contents: write`, `pull-requests: write`, `issues: write`; optional `service_bot_pat` | No | Label-driven helper that prepares Codex bootstrap issues/PRs and optionally comments `@codex start`. |
-| **Agents 70 Orchestrator** | `.github/workflows/agents-70-orchestrator.yml` | Cron (`*/20 * * * *`), `workflow_dispatch` | `contents: write`, `pull-requests: write`, `issues: write`; optional `service_bot_pat` | No | Primary automation entry point dispatching readiness, bootstrap, diagnostics, and keepalive routines. |
-| **Agents 44 Verify Agent Assignment** | `.github/workflows/agents-64-verify-agent-assignment.yml` | `workflow_call`, `workflow_dispatch` | `issues: read` | No | Reusable issue-verification helper used by the orchestrator and available for ad-hoc checks. |
->>>>>>> f041a787
 | **Reusable CI** | `.github/workflows/reusable-10-ci-python.yml` | `workflow_call` | Inherits caller permissions | No | Python lint/type/test reusable consumed by Gate and downstream repositories. |
 | **Reusable Docker Smoke** | `.github/workflows/reusable-12-ci-docker.yml` | `workflow_call` | Inherits caller permissions | No | Docker build + smoke reusable consumed by Gate and external callers. |
 | **Reusable 92 Autofix** | `.github/workflows/reusable-92-autofix.yml` | `workflow_call` | `contents: write`, `pull-requests: write` | No | Autofix harness shared by `autofix.yml` and `maint-30-post-ci.yml`. |
@@ -86,11 +65,7 @@
   |--------|--------------|-------|-------|
   | `pr-` | `10–19` | Pull-request gates | `pr-00-gate.yml` is the primary orchestrator; keep space for specialized PR jobs (docs, optional helpers).
   | `maint-` | `00–49` and `90s` | Scheduled/background maintenance | Low numbers for repo hygiene, 30s/40s for post-CI and guards, 90 for self-tests calling reusable matrices.
-<<<<<<< HEAD
   | `agents-` | `70s` | Agent bootstrap/orchestration | `agents-70-orchestrator.yml` handles automation cadences. The numbered/legacy consumers remain only as deprecated compatibility shims.
-=======
-  | `agents-` | `70s` | Agent bootstrap/orchestration | `agents-70-orchestrator.yml` handles automation cadences; legacy consumers remain manual-only for compatibility.
->>>>>>> f041a787
   | `reusable-` | `70s` & `90s` | Composite workflows invoked by others | Keep 90s for CI executors, 70s for agent composites.
 
 - Match the `name:` field to the filename rendered in Title Case
@@ -140,7 +115,6 @@
 | `agents-63-chatgpt-issue-sync.yml` (`Maint 41 ChatGPT Issue Sync`) | `workflow_dispatch` (manual) | Fans out curated topic lists (e.g. `Issues.txt`) into labeled GitHub issues. ⚠️ Repository policy: do not remove without a functionally equivalent replacement. |
 | `maint-34-cosmetic-repair.yml` (`Maint 45 Cosmetic Repair`) | `workflow_dispatch` | Manual pytest + guardrail fixer that applies tolerance/snapshot updates and opens a labelled PR when drift is detected. |
 
-<<<<<<< HEAD
 ### Repo health troubleshooting
 
 - **Symptom:** `Maint 02 Repo Health` or `Maint 35 Repo Health Self Check` stops with `Resource not accessible by integration` or warns that branch protection visibility is missing.
@@ -148,11 +122,6 @@
   1. Confirm the repository setting **Settings → Actions → General → Workflow permissions** grants the default token _Read access to contents and metadata_. The repo-health jobs use only read scopes.
   2. If the default token still cannot read branch protection, rerun **Enforce Gate Branch Protection** with a `BRANCH_PROTECTION_TOKEN` that has `repo` scope. The verification step will surface the current policy and unblock Maint 35 on the next scheduled run.
   3. Escalate to a repository admin if neither step restores access—the repo-health jobs cannot self-grant elevated scopes.
-=======
-**Repo health troubleshooting**
-- If `Maint 02 Repo Health` fails with `Resource not accessible by integration`, the `GITHUB_TOKEN` lacks `issues: read` scope. Update the workflow's fine-grained token permissions (Repository → Settings → Actions → General) to grant `issues: read`, or rerun manually with a PAT stored in `SERVICE_BOT_PAT` that includes `repo` read scopes.
-- Confirm the repository allows GitHub Actions to read all branches. Private forks that disable default token scopes can also trigger the same error; re-enable the default permissions or provide an explicit PAT.
->>>>>>> f041a787
 
 ### CI failure rollup issue
 
@@ -160,7 +129,6 @@
 
 ### Agent automation entry points
 
-<<<<<<< HEAD
 `agents-70-orchestrator.yml` (`Agents 70 Orchestrator`) is the scheduled automation entry point. It runs on a 20-minute cron and can also be dispatched manually. Both methods call the reusable agents toolkit to perform readiness probes, Codex bootstrap, diagnostics, verification, and keepalive sweeps. The numbered (`agents-62-consumer.yml`) and legacy (`agents-consumer.yml`) wrappers remain in the tree only as **deprecated** compatibility shims for external automation that still emits a `params_json` payload. New automation must invoke the orchestrator directly.
 
 The Codex Issue Bridge is a label-driven helper for seeding bootstrap PRs, while `agents-64-verify-agent-assignment.yml` exposes the verification logic as a reusable workflow-call entry point that the orchestrator consumes.
@@ -169,21 +137,10 @@
 - Provide required write scopes via the default `GITHUB_TOKEN`. Supply `service_bot_pat` when bootstrap jobs must push branches or leave comments.
 - Use the `options_json` input to enable bootstrap (for example `{ "enable_bootstrap": true, "bootstrap": { "label": "agent:codex" } }`) or pass additional toggles such as keepalive overrides. The orchestrator parses the JSON via `fromJson()` and forwards the resolved values to `reusable-70-agents.yml`.
 - Readiness, preflight, bootstrap, verification, and keepalive diagnostics appear in the job summary. Failures bubble up through the single `orchestrate` job; Maint Post CI will echo the failing run link in the CI failure-tracker issue when the Gate is affected.
-=======
-`agents-70-orchestrator.yml` (`Agents 70 Orchestrator`) is the scheduled automation entry point. It runs on an hourly cron and can also be dispatched manually. Both methods call the reusable agents toolkit to perform readiness probes, Codex bootstrap, diagnostics, and keepalive sweeps.
-Deprecated compatibility wrappers (`agents-62-consumer.yml`, `agents-consumer.yml`) remain available for curated manual runs that require the historical JSON schema; they are not part of the supported flow and should be referenced only when migrating older automations.
-The Codex Issue Bridge is only a label-driven helper for seeding bootstrap PRs. `agents-64-verify-agent-assignment.yml` exposes the verification logic as a reusable workflow-call entry point.
-
-**Operational details**
-- Provide required write scopes via the default `GITHUB_TOKEN`. Supply `service_bot_pat` when bootstrap jobs must push branches or leave comments.
-- Use the `params_json` payload to enable bootstrap (`{"enable_bootstrap": true}`) or pass extra labels such as `{"bootstrap_issues_label": "agent:codex"}` when dispatching manually. The orchestrator parses the JSON via `fromJson()` and forwards toggles to `reusable-70-agents.yml`.
-- Readiness, preflight, bootstrap, and keepalive diagnostics appear in the job summary. Failures bubble up through the single `orchestrate` job; Maint Post CI will echo the failing run link in the CI failure-tracker issue when the Gate is affected.
->>>>>>> f041a787
 
 ### Manual Orchestrator Dispatch
 
 1. Navigate to **Actions → Agents 70 Orchestrator → Run workflow**.
-<<<<<<< HEAD
 2. Fill the dispatch form:
    - **Branch**: keep `phase-2-dev` unless testing a feature branch.
    - **Enable readiness / preflight / watchdog**: toggle as needed for the run.
@@ -225,34 +182,6 @@
 ```
 
 The same `params_json` payload is safe to reuse with `agents-62-consumer.yml` while migrating automation; the wrapper normalises the object and passes it straight to the orchestrator.
-=======
-2. Provide inputs:
-   - **Branch**: default (`phase-2-dev`) unless testing a feature branch.
-   - Flip the toggle inputs as needed (`enable_readiness`, `enable_preflight`, `enable_watchdog`, etc.).
-   - **Params JSON**: bundle less common overrides (custom logins, diagnostics, bootstrap switches) inside the JSON payload. Example:
-     ```json
-     {
-       "enable_bootstrap": true,
-       "bootstrap_issues_label": "agent:codex",
-       "diagnostic_mode": "dry-run",
-       "readiness_custom_logins": "backup-bot",
-       "options_json": "{\"enable_keepalive\":false,\"keepalive\":{\"enabled\":false}}"
-     }
-     ```
-3. Click **Run workflow**. The orchestrator calls `reusable-70-agents.yml`; job summaries include readiness tables, bootstrap status, and links to spawned PRs.
-4. CLI dispatch example (same `params_json` schema):
-   ```bash
-   gh workflow run agents-70-orchestrator.yml \
-     --ref phase-2-dev \
-     --raw-field enable_watchdog=true \
-     --raw-field params_json='{"enable_bootstrap":true,"bootstrap_issues_label":"agent:codex","diagnostic_mode":"dry-run"}'
-   ```
-   The CLI invocation mirrors the manual form—`params_json` is optional but provides a single string for complex settings.
-
-### Deprecated manual wrappers
-
-`agents-62-consumer.yml` and `agents-consumer.yml` remain in the repository for callers pinned to their historical interfaces. Both are manual-only, forward to `reusable-70-agents.yml`, and accept the same `params_json` payload documented above. Prefer the orchestrator for all new automation.
->>>>>>> f041a787
 
 ### Agent troubleshooting: bootstrap & readiness signals
 
