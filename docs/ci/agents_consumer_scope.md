# Agents Consumer Workflow (Retired)

<<<<<<< HEAD
## Scope and Key Constraints
- Keep `.github/workflows/agents-62-consumer.yml` available for **manual**
  dispatch only. All automated triggers stay removed (no cron, push, or
  issue-driven runs).
- Preserve feature parity with `reuse-agents.yml` so the consumer continues to
  proxy readiness, watchdog, diagnostics, bootstrap, keepalive, and verification
  toggles via the `params_json` payload.
- Maintain the workflow-level concurrency guard scoped to
  `agents-62-consumer-${{ github.ref }}` with `cancel-in-progress: true` to prevent
  back-to-back manual dispatch collisions.
- Timeout enforcement for the reusable agents fan-out lives inside
  `reuse-agents.yml` → `reusable-70-agents.yml`; the consumer should not attempt
  to set `timeout-minutes` on the reusable-call job.
- Documentation must highlight that the orchestrator is the only scheduled
  automation surface and that post-change monitoring requires a 48-hour quiet
  window (tagging the source issue with `ci-failure`).

## Acceptance Criteria / Definition of Done
- `agents-62-consumer.yml` exposes only the `workflow_dispatch` trigger and keeps
  the concurrency guard at the workflow root.
- Manual runs continue to default to readiness + watchdog while treating
  bootstrap, preflight, keepalive, and verification features as explicit opt-ins
  via `params_json`.
- The dispatch job calls `reuse-agents.yml` without declaring an unsupported
  `timeout-minutes` value; explanatory comments document that timeouts are
  enforced downstream.
- `docs/ci/WORKFLOWS.md`, `docs/agents/agents-workflow-bootstrap-plan.md`, and
  these notes reflect the manual-only status, describe the orchestrator as the
  scheduled automation entry point, and outline the 48-hour monitoring
  expectation.
- Guard tests `tests/test_workflow_agents_consolidation.py` and
  `tests/test_workflow_naming.py` are re-run to validate structure and naming.
=======
The legacy `.github/workflows/agents-consumer.yml` wrapper has been removed as
part of the Issue #2466 consolidation. Contributors should route every agent
automation task through [`agents-70-orchestrator.yml`](../../.github/workflows/agents-70-orchestrator.yml),
which fans into the reusable agents toolkit for readiness probes, diagnostics,
Codex bootstrap, keepalive, and watchdog sweeps.

## Replacement Flow
>>>>>>> 3fa6a602

1. Navigate to **Actions → Agents 70 Orchestrator → Run workflow**.
2. Provide the desired inputs (branch, readiness toggles, bootstrap settings,
   and any overrides in the `options_json` payload).
3. Review the `orchestrate` job summary for readiness tables, bootstrap status,
   and keepalive signals.

The JSON examples that previously lived in this file can now be found in the
orchestrator documentation:

- [`docs/ci/WORKFLOWS.md`](WORKFLOWS.md) – canonical workflow roster and manual
  dispatch payloads.
- [`docs/WORKFLOW_GUIDE.md`](../WORKFLOW_GUIDE.md) – topology guide describing
  the orchestrator-only automation model.
- [`docs/agent-automation.md`](../agent-automation.md) – deep dive into
  orchestrator inputs, troubleshooting, and telemetry.

If you discover a reference to `agents-consumer.yml` elsewhere in the
repository, update it to point to the orchestrator so the documentation remains
consistent with the simplified topology.<|MERGE_RESOLUTION|>--- conflicted
+++ resolved
@@ -1,6 +1,5 @@
 # Agents Consumer Workflow (Retired)
 
-<<<<<<< HEAD
 ## Scope and Key Constraints
 - Keep `.github/workflows/agents-62-consumer.yml` available for **manual**
   dispatch only. All automated triggers stay removed (no cron, push, or
@@ -33,15 +32,6 @@
   expectation.
 - Guard tests `tests/test_workflow_agents_consolidation.py` and
   `tests/test_workflow_naming.py` are re-run to validate structure and naming.
-=======
-The legacy `.github/workflows/agents-consumer.yml` wrapper has been removed as
-part of the Issue #2466 consolidation. Contributors should route every agent
-automation task through [`agents-70-orchestrator.yml`](../../.github/workflows/agents-70-orchestrator.yml),
-which fans into the reusable agents toolkit for readiness probes, diagnostics,
-Codex bootstrap, keepalive, and watchdog sweeps.
-
-## Replacement Flow
->>>>>>> 3fa6a602
 
 1. Navigate to **Actions → Agents 70 Orchestrator → Run workflow**.
 2. Provide the desired inputs (branch, readiness toggles, bootstrap settings,
