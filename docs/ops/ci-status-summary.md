--- conflicted
+++ resolved
@@ -1,18 +1,10 @@
 ## Automated Post-CI Status Summary
 
-<<<<<<< HEAD
 The repository publishes a consolidated status block to the run summary whenever
 the `maint-30-post-ci-summary.yml` follower completes. The workflow subscribes
 to `workflow_run` events for the `CI` and `Docker` workflows, downloads shared
 artifacts, and renders Markdown headed by `## Automated Status Summary` before
 appending it to `$GITHUB_STEP_SUMMARY`.
-=======
-The repository maintains a continuously updated **step summary** that surfaces
-CI and Docker results once both workflows finish. The
-`maint-30-post-ci-summary.yml` follower reacts to `workflow_run` events for the
-`CI` and `Docker` workflows, downloads shared artifacts, and renders a unified
-Markdown block headed by `### Automated Status Summary`.
->>>>>>> 0693fef6
 
 ### Summary Contents
 
@@ -32,13 +24,8 @@
 
 The helper stores the rendered Markdown as
 `summary_artifacts/summary_preview.md` so maintainers can inspect the message
-<<<<<<< HEAD
 directly from the Actions UI. Re-runs overwrite the same preview file with the
 latest content.
-=======
-directly from the Actions UI. Re-runs overwrite the same preview file and append
-an updated block to the job summary output of the workflow run.
->>>>>>> 0693fef6
 
 ### Data sources
 
@@ -60,7 +47,6 @@
 
 ### Idempotency & Anti-Spam
 
-<<<<<<< HEAD
 * The workflow uses a concurrency group keyed by the PR number when Actions
   provides it, falling back to the head SHA and ultimately the
   `workflow_run` identifier, so stale runs are cancelled without clobbering
@@ -69,13 +55,6 @@
   overwrite the section within the same workflow execution instead of creating
   duplicate PR noise.
 * If neither CI nor Docker has produced artifacts yet, the helper still writes a
-=======
-* The workflow uses a concurrency group keyed by the PR number (falling back to
-  the head SHA when the PR metadata is unavailable) to cancel stale runs.
-* Only the GitHub Actions job summary is updated; there are no PR comments,
-  status checks, or other side-channel notifications.
-* If neither CI nor Docker has produced artifacts yet, the helper still posts a
->>>>>>> 0693fef6
   pending table so reviewers can see progress.
 
 ### Adjusting Behaviour
@@ -94,9 +73,4 @@
 
 Delete or rename `.github/workflows/maint-30-post-ci-summary.yml` to disable the
 follower. The consolidated helper is only invoked from that workflow, so no
-<<<<<<< HEAD
-other automation will recreate the run-summary entry once the file is removed.
-=======
-other automation will append the CI/Docker status summary once the file is
-removed.
->>>>>>> 0693fef6
+other automation will recreate the run-summary entry once the file is removed.