# Repo Ops Facts — Codex Bootstrap

This page captures the established, validated facts about the Codex bootstrap and workflow wiring in this repository. It is the single source of truth so we don’t keep re‑asking for already‑confirmed details.

Last updated: 2025‑09‑21

## Branches and Event Semantics
- Default branch: `phase-2-dev`.
- Issue label events execute workflows from the default branch.
- We do not reuse existing PR branches for fixes; each run creates a fresh branch from default.

## Trigger Labels
- Primary label: `agent:codex` (case‑sensitive).
- Alias supported: `agents:codex` (legacy).

## PR Hygiene and Activation
- PRs are created as non‑draft by default.
- The first PR comment includes `@codex start`.
- PRs and the source issue are auto‑assigned to: `chatgpt-codex-connector`, `stranske-automation-bot` (best‑effort; failures are logged as warnings).
- PRs are labeled with `agent:codex`.

## Tokens, Permissions, and Secrets
- Token priority (authoring intent): `OWNER_PR_PAT` → `SERVICE_BOT_PAT` → `GITHUB_TOKEN`.
  - `OWNER_PR_PAT`: When provided, the PR is authored as the human owner and Codex engages on a human‑authored PR.
  - `SERVICE_BOT_PAT`: Service bot author, used when owner PAT is absent.
  - `GITHUB_TOKEN`: Fallback; ensure repository Actions permissions are set to Read/Write.
- The workflow avoids using `secrets.*` inside step‑level `if:` blocks; token decisions are propagated via `env` and inputs.

## Workflows and Actions
- Bridge workflow: `.github/workflows/codex-issue-bridge.yml`.
  - Triggers on Issues: `opened`, `labeled`, `reopened`, and `workflow_dispatch` with optional `test_issue`.
  - Safe checkout of default branch before performing operations.
  - Prefers local composite `.github/actions/codex-bootstrap-lite`; falls back to an inline path if the composite fails.
- Composite action: `.github/actions/codex-bootstrap-lite/action.yml`.
  - PAT‑first, fallback to `GITHUB_TOKEN` if allowed.
  - Creates a new branch with deterministic prefix `agents/codex-issue-<num>-<runid>`.
  - Seeds a bootstrap file under `agents/` and opens a non‑draft PR.
  - Labels/assigns and posts `@codex start` in PR comments.

## Quick Index

- Codex Issue Bridge — [`codex-issue-bridge.yml`](../../.github/workflows/codex-issue-bridge.yml) · [jump](#wf-codex-issue-bridge)
- Label Agent PRs — [`label-agent-prs.yml`](../../.github/workflows/label-agent-prs.yml) · [jump](#wf-label-agent-prs)
- Auto-approve Agent PRs — [`autoapprove.yml`](../../.github/workflows/autoapprove.yml) · [jump](#wf-autoapprove)
- Enable Auto-merge — [`enable-automerge.yml`](../../.github/workflows/enable-automerge.yml) · [jump](#wf-enable-automerge)
<<<<<<< HEAD
- Autofix Consumer — [`autofix-consumer.yml`](../../.github/workflows/autofix-consumer.yml) · [jump](#wf-autofix-consumer)
=======
- Autofix Trivial — [`autofix-consumer.yml`](../../.github/workflows/autofix-consumer.yml) · [jump](#wf-autofix-consumer)
>>>>>>> 2bd660bb
- Autofix on Failure — [`autofix-on-failure.yml`](../../.github/workflows/autofix-on-failure.yml) · [jump](#wf-autofix-on-failure)
- CI — [`ci.yml`](../../.github/workflows/ci.yml) · [jump](#wf-ci)
- Docker — [`docker.yml`](../../.github/workflows/docker.yml) · [jump](#wf-docker)
- Cleanup Codex Bootstrap — [`cleanup-codex-bootstrap.yml`](../../.github/workflows/cleanup-codex-bootstrap.yml) · [jump](#wf-cleanup-codex-bootstrap)
- Quarantine TTL — [`quarantine-ttl.yml`](../../.github/workflows/quarantine-ttl.yml) · [jump](#wf-quarantine-ttl)
- Verify Service Bot PAT — [`verify-service-bot-pat.yml`](../../.github/workflows/verify-service-bot-pat.yml) · [jump](#wf-verify-service-bot-pat)
- Copilot Readiness — [`copilot-readiness.yml`](../../.github/workflows/copilot-readiness.yml) · [jump](#wf-copilot-readiness)
- Agents Automation — [`reuse-agents.yml`](../../.github/workflows/reuse-agents.yml) · [jump](#wf-reuse-agents)
- Guard: No‑Reuse PR Branches — [`guard-no-reuse-pr-branches.yml`](../../.github/workflows/guard-no-reuse-pr-branches.yml) · [jump](#wf-guard-no-reuse)
- Verify Codex Bootstrap Matrix — [`verify-codex-bootstrap-matrix.yml`](../../.github/workflows/verify-codex-bootstrap-matrix.yml) · [jump](#wf-verify-codex-bootstrap-matrix)
- Check Failure Tracker — [`check-failure-tracker.yml`](../../.github/workflows/check-failure-tracker.yml) · [jump](#wf-check-failure-tracker)
- Release — [`release.yml`](../../.github/workflows/release.yml) · [jump](#wf-release)

## Workflow Catalog (purpose, triggers, jobs)

This catalog explains what each active workflow does, how it’s triggered, the jobs it runs, and any notable relationships or token usage.

<a id="wf-codex-issue-bridge"></a>
1) [`codex-issue-bridge.yml`](../../.github/workflows/codex-issue-bridge.yml) — Codex bootstrap (issue → branch, invite/create PR)
   - Triggers: `issues: [opened, labeled, reopened]`, `workflow_dispatch`
   - Jobs: `bridge`
     - Selects mode: `invite` for issue events (human opens PR), `create` for manual dispatch
     - Safe default-branch checkout, then calls the composite action (PAT-first)
     - Fallback path: creates branch, either invites human with compare link (invite) or opens PR (create)
     - Labels/assigns, optional `@codex start` comment, links PR back to issue
<<<<<<< HEAD
   - Links to: `label-agent-prs.yml` (labels on PR), `reuse-agents.yml` (watchdog mode for issue-to-PR parity), and auto-merge stack (`autoapprove.yml`, `enable-automerge.yml`)
=======
   - Links to: `label-agent-prs.yml` (labels on PR), `reuse-agents.yml` (watchdog + probes), and auto-merge stack (`autoapprove.yml`, `enable-automerge.yml`)
>>>>>>> 2bd660bb

<a id="wf-label-agent-prs"></a>
2) [`label-agent-prs.yml`](../../.github/workflows/label-agent-prs.yml) — Apply agent labels to PRs (keeps downstream automation deterministic)
   - Triggers: `pull_request_target: [opened, synchronize, reopened]`
   - Jobs: `label`
     - Computes desired labels based on actor/head-ref; adds `from:codex|copilot`, `agent:codex|copilot`, `automerge`, `risk:low`
     - Uses `SERVICE_BOT_PAT` if available; otherwise `GITHUB_TOKEN`
   - Links to: `autoapprove.yml`, `enable-automerge.yml`, `autofix*.yml` (they predicate on these labels)

<a id="wf-autoapprove"></a>
3) [`autoapprove.yml`](../../.github/workflows/autoapprove.yml) — Auto-approve eligible agent PRs
   - Triggers: `pull_request_target: [opened, labeled, synchronize, ready_for_review]`
   - Jobs: `approve`
     - Checks labels: `from:*`, `agent:*`, `automerge`, `risk:low`
     - Validates changed file patterns and size, then approves

<a id="wf-enable-automerge"></a>
4) [`enable-automerge.yml`](../../.github/workflows/enable-automerge.yml) — Turn on GitHub auto-merge for eligible PRs
   - Triggers: `pull_request: [opened, labeled, synchronize, ready_for_review]`
   - Jobs: `enable`
     - Enables squash auto-merge when labels and state match

<a id="wf-guard-no-reuse"></a>
5) [`guard-no-reuse-pr-branches.yml`](../../.github/workflows/guard-no-reuse-pr-branches.yml) — Enforce no reuse of merged PR branches
   - Triggers: `pull_request_target: [opened, reopened, synchronize]`
   - Jobs: `guard`
     - Fails the run if the PR head branch previously backed a merged PR (prevents accidental reuse)

<a id="wf-autofix-consumer"></a>
<<<<<<< HEAD
6) [`autofix-consumer.yml`](../../.github/workflows/autofix-consumer.yml) — Trivial autofix on open PRs (fork‑friendly)
   - Triggers: `pull_request` (various types) on `phase-2-dev`/`main`
   - Jobs: `autofix`
     - Calls reusable workflow [`reuse-autofix.yml`](../../.github/workflows/reuse-autofix.yml) which runs the shared composite formatter and exposes `outputs.changed`.
     - Same‑repo PRs: commits `chore(autofix): …` (prefix configurable) and pushes directly to the PR branch.
     - Fork PRs: uploads `autofix.patch` artifact with application instructions; no direct pushes performed.
     - The job summary reports whether changes were applied and whether this was a same‑repo or fork path. For forks, it includes the artifact name.
=======
5) [`autofix-consumer.yml`](../../.github/workflows/autofix-consumer.yml) — Thin wrapper over reusable autofix
   - Triggers: `pull_request` (various types) on `phase-2-dev`/`main`
   - Jobs: `autofix`
     - Invokes `.github/workflows/reuse-autofix.yml` with label + commit prefix inputs
     - Same‑repo PRs: commits `chore(autofix): …` and pushes directly to the PR branch (guarded by the reusable workflow)
     - Fork PRs: emits an `autofix.patch` artifact plus PR comment with apply instructions when write access is unavailable
     - Summary surfaces whether changes were applied and which path executed (same-repo vs fork)
>>>>>>> 2bd660bb

<a id="wf-autofix-on-failure"></a>
7) [`autofix-on-failure.yml`](../../.github/workflows/autofix-on-failure.yml) — Attempt autofix when CI/Docker fail
   - Triggers: `workflow_run` for `CI`, `Docker`, `Lint`, `Tests` (type: `completed`)
   - Jobs: `handle-failure`
     - Locates corresponding PR, checks out same-repo branches, runs autofix, commits, and pushes

<a id="wf-ci"></a>
8) [`ci.yml`](../../.github/workflows/ci.yml) — Test suite on pushes and PRs
   - Triggers: `push` to `phase-2-dev`, `pull_request`
   - Jobs: `core-tests` (matrix on Python 3.11/3.12), `gate` (aggregates)

<a id="wf-docker"></a>
9) [`docker.yml`](../../.github/workflows/docker.yml) — Build, test, and push container image
   - Triggers: `push` to `phase-2-dev`, `pull_request`, `workflow_dispatch`
   - Jobs: `build`
     - Builds image, runs tests in container, health-checks a simple endpoint, pushes to GHCR

<a id="wf-cleanup-codex-bootstrap"></a>
10) [`cleanup-codex-bootstrap.yml`](../../.github/workflows/cleanup-codex-bootstrap.yml) — Prune stale bootstrap branches
   - Triggers: `schedule` (daily), `workflow_dispatch`
   - Jobs: `prune`
     - Deletes old `agents/codex-issue-*` branches beyond TTL

<a id="wf-quarantine-ttl"></a>
11) [`quarantine-ttl.yml`](../../.github/workflows/quarantine-ttl.yml) — Enforce test quarantine expirations
   - Triggers: `pull_request`, `push` to `phase-2-dev`
   - Jobs: `ttl`
     - Validates `tests/quarantine.yml` entries have not expired

<a id="wf-verify-service-bot-pat"></a>
12) [`verify-service-bot-pat.yml`](../../.github/workflows/verify-service-bot-pat.yml) — Verify `SERVICE_BOT_PAT` presence and scopes
   - Triggers: `workflow_dispatch`
   - Jobs: `check-token`
     - Checks secret exists and minimally has `repo`/`workflow` scopes

<a id="wf-copilot-readiness"></a>
12) [`copilot-readiness.yml`](../../.github/workflows/copilot-readiness.yml) — Copilot readiness probe
   - Triggers: `workflow_dispatch`
   - Jobs: `probe`
     - GraphQL `suggestedActors` check, temp issue assign attempt to `@copilot`, close, verdict

<a id="wf-reuse-agents"></a>
<<<<<<< HEAD
14) [`reuse-agents.yml`](../../.github/workflows/reuse-agents.yml) — Parameterised agents automation (bootstrap, readiness, diagnostics, watchdog)
   - Triggers: `workflow_call`
   - Jobs: `agents`
     - Controlled via boolean inputs:
       1. `enable_readiness` — multi-agent assignability probe (`readiness_agents` input selects accounts).
       2. `enable_preflight` — single-issue Codex preflight with optional command post.
       3. `enable_diagnostic` — environment/token diagnostic with optional branch attempt (`diagnostic_attempt_branch`).
       4. `enable_verify_issue` — verifies a specific issue has an agent assignee (`verify_issue_number`).
       5. Codex bootstrap — opens PRs for issues with `bootstrap_issues_label` (default `agent:codex`).
       6. `enable_watchdog` — lightweight issue/PR parity check and telemetry summary.
     - Inputs gate execution; unset modes skip entirely. Consumer workflows (schedule, dispatch, PR) pass flags as needed.

<a id="wf-verify-codex-bootstrap-matrix"></a>
15) [`verify-codex-bootstrap-matrix.yml`](../../.github/workflows/verify-codex-bootstrap-matrix.yml) — End-to-end bootstrap scenario matrix
=======
13) [`reuse-agents.yml`](../../.github/workflows/reuse-agents.yml) — Parameterised agent automation
   - Triggers: `schedule`, `workflow_dispatch`, (optional) repository_dispatch
   - Jobs: Conditional per input flag (`readiness`, `preflight`, `diagnostic`, `verify_issue`, `watchdog`, `bootstrap`)
     - `enable_readiness`: Multi-agent assignability probe (replacement for `agent-readiness.yml`)
     - `enable_preflight`: Codex quick-check (replacement for `codex-preflight.yml`)
     - `enable_diagnostic`: Environment/token probe (replacement for `codex-bootstrap-diagnostic.yml`)
     - `enable_verify_issue`: Ensure a specific issue retains an assigned agent (replacement for `verify-agent-task.yml`)
     - `enable_watchdog`: Detect Codex-labeled issues missing PRs / emit telemetry (replacement for `agent-watchdog.yml`)
     - Always-available bootstrap job can open draft PRs with `bootstrap_issues_label`

<a id="wf-verify-codex-bootstrap-matrix"></a>
14) [`verify-codex-bootstrap-matrix.yml`](../../.github/workflows/verify-codex-bootstrap-matrix.yml) — End-to-end bootstrap scenario matrix
>>>>>>> 2bd660bb
   - Triggers: `workflow_dispatch`, `schedule`, `push` to specific paths
   - Jobs: `plan`, `matrix` (parallel), `sequential`
     - Runs `scripts/verify_codex_bootstrap.py` across scenarios; uploads artifacts and summaries

<a id="wf-check-failure-tracker"></a>
16) [`check-failure-tracker.yml`](../../.github/workflows/check-failure-tracker.yml) — Open/close CI failure issues
   - Triggers: `workflow_run` for `CI` and `Docker`
   - Jobs: `failure`, `success`
     - Opens an issue on failures; closes the corresponding issue on subsequent success

<a id="wf-release"></a>
17) [`release.yml`](../../.github/workflows/release.yml) — Build/publish package and GitHub release
   - Triggers: `push` tags `v*`, `workflow_dispatch`
   - Jobs: `build`, `test-install`, `test-pypi` (optional), `release`
     - Builds wheels/sdist, checks, tests install, creates GitHub Release, uploads assets, publishes to PyPI/TestPyPI

Archived / Removed (Issue #1140 hardening, 2025‑09‑18): Legacy agent assignment/bootstrap experiments were deleted to reduce attack surface and maintenance overhead. See `Old/.github/workflows/archive/README.md` for a historical list.

## Diagnostics Workflows — purposes and use cases

Use these when investigating bootstrap, authorization, or automation behaviours:

<<<<<<< HEAD
- `reuse-agents.yml` (`enable_preflight: true`) — Codex preflight
=======
- `reuse-agents.yml` (`enable_preflight=true`) — Codex pre-check
>>>>>>> 2bd660bb
  - Purpose: Confirm the Codex connector account can be assigned here and optionally that its command phrase posts successfully.
  - Use when: Codex doesn’t react to issues/PRs; verify app installation/permissions.

- `copilot-readiness.yml` (Probe Copilot assignability)
  - Purpose: Validate that `@copilot` is assignable via GraphQL and REST.
  - Use when: Copilot agent appears inactive or assignment fails silently.

<<<<<<< HEAD
- `reuse-agents.yml` (`enable_readiness: true`) — Multi-agent matrix
  - Purpose: Test a list of candidate logins for assignability; produces a JSON-like report in the job logs/summary.
  - Use when: Standing up new repos or debugging org policy changes that affect multiple agents.

- `reuse-agents.yml` (`enable_diagnostic: true`) — Environment & token probe
  - Purpose: Inspect tokens present, base branch/sha, and optionally attempt branch creation with each token type.
  - Use when: Branch creation or PAT fallback behaves unexpectedly.

- `reuse-agents.yml` (`enable_watchdog: true`) — Issue/PR parity telemetry
  - Purpose: Detect issues labeled for Codex where bootstrap PR not yet created or summarize state telemetry.
  - Use when: Monitoring automation health or investigating missing bootstrap PRs.
=======
- `reuse-agents.yml` (`enable_readiness=true`) — Multi-agent matrix
  - Purpose: Test a list of candidate logins for assignability; produces a JSON-like report in the job logs/summary.
  - Use when: Standing up new repos or debugging org policy changes that affect multiple agents.

- `reuse-agents.yml` (`enable_diagnostic=true`) — Environment & token probe
  - Purpose: Inspect tokens present, base branch/sha, and optionally attempt branch creation with each token type.
  - Use when: Branch creation or PAT fallback behaves unexpectedly.

- `reuse-agents.yml` (`enable_verify_issue=true`) — Issue verification
  - Purpose: Ensure a targeted issue retains the expected agent assignment / labels.
  - Use when: Investigating label drift or agent assignment regressions on a specific issue.

- `reuse-agents.yml` (`enable_watchdog=true`) — Watchdog telemetry sweep
  - Purpose: Detect Codex-labeled issues lacking PRs and emit structured state outputs.
  - Use when: Monitoring bootstrap health between scheduled runs.
>>>>>>> 2bd660bb

- `verify-codex-bootstrap-matrix.yml` (Scenario harness)
  - Purpose: Run curated end-to-end scenarios against the bootstrap (success/failure cases), collect artifacts, and produce a summary table.
  - Use when: Regression testing the bootstrap after changes or verifying environment constraints (e.g., missing PAT, disallowed commands).

## Diagnostic Artifacts and Summaries
- Scenario runs upload `codex-verification-report.json`, `codex-verification-report.md`, and `codex-scenario-logs/` as artifacts.
- Most workflows publish a concise run summary via the GitHub summary API for quick triage.

## Known Good Behaviours (Confirmed)

## Diagnostic Guarantees
- Event summary step logs the action, label, and issue number at run start.
- On failure, the run logs indicate whether branch creation, PR creation, labeling, assignment, or commenting failed and with which token.

## Known Good Behaviours (Confirmed)
- PR #1025 merged: the fixed bridge workflow is present on `phase-2-dev`.
- Label path is dual‑trigger safe and avoids undefined contexts when dispatched.
- Safe checkout prevents missing‑ref errors.

## Expectations for Future Work
- Keep this page up to date if labels, assignees, or token policy changes.
- If org rules change, document the new constraints here (e.g., PAT usage restrictions).

## What changed and why it works now

This section summarizes the differences between the failing Option 2 (manual/"create" mode) runs and the current working implementation.

- Sha-safe file updates: When the bootstrap file already exists (e.g., `agents/codex-<issue>.md`), updates to `/contents` now include the existing `sha` to satisfy the GitHub API and avoid 422 “Invalid request. 'sha' wasn’t supplied.”
- Resilient fallback path: The git-based fallback commits only when there are changes but will still push the new branch even if there are no changes (no-op safe), ensuring the branch exists for PR creation.
- Strict no-reuse policy with guard: Unique, deterministic branch names are used for each run, and a dedicated guard workflow blocks reusing branches that have already backed merged PRs.
- Safer event handling: The bridge resolves the issue number early and gates subsequent steps behind `has_issue`, with fail-fast behavior for manual runs that omit `test_issue`.
- Clearer run summaries: The event summary shows both the event-derived and input-provided issue numbers, helping diagnose mismatches quickly.
- Token priority clarified: `OWNER_PR_PAT` is preferred to author the PR as the human; else `SERVICE_BOT_PAT`, else `GITHUB_TOKEN`.
- PR hygiene defaults: PRs are opened as non-draft and include an initial `@codex start` comment; the PR body replicates the source issue content.

### Autofix pipeline — fork‑friendly refactor

- Composite action `.github/actions/autofix` no longer commits; it emits `outputs.changed` after running `ruff`, `black`, `isort`, `docformatter`, and light type‑hygiene steps.
<<<<<<< HEAD
- Workflow `.github/workflows/autofix-consumer.yml` branches by PR provenance while delegating to `reuse-autofix.yml`:
=======
- Workflow `.github/workflows/autofix-consumer.yml` branches by PR provenance via the reusable workflow:
>>>>>>> 2bd660bb
  - Same‑repo: commit and push to the PR head branch.
  - Fork: create `autofix.patch`, upload as artifact `autofix-patch-pr-<num>`, and post a PR comment with local apply instructions.
- Benefits: Same‑repo remains hands‑off; forks still get actionable fixes without elevated permissions.

## Invite vs Create — when to use which

- Invite mode (default on issue events): Use when you want Codex to assist on PRs authored by a human. The workflow prepares a branch and compare link; you open the PR.
- Create mode (manual dispatch): Use when you want automation to open the PR. Provide `test_issue` and, ideally, `OWNER_PR_PAT` to ensure the PR is authored as you; otherwise the service bot will author the PR.

## Troubleshooting map: symptom → fix

- 422 “Invalid request. 'sha' wasn’t supplied.” when updating `agents/codex-*.md` → The composite now fetches and supplies the existing `sha` on updates.
- “nothing to commit, working tree clean” then branch missing → Fallback now pushes the branch even without a commit (no-op safe push).
- PR created from an old/merged branch → Guard workflow fails the run; create a new branch and retry.

## Tips and Operational Notes
- Issue-label path enforces `invite` mode, guaranteeing human-authored PRs so Codex engages reliably; use `workflow_dispatch` with `pr_mode=create` and `OWNER_PR_PAT` if you need the workflow to open the PR on your behalf.
- Labeling uses `pull_request_target` to ensure labels apply on forked PRs without checking out untrusted code.
- Auto-merge requires all four labels: `from:*`, `agent:*`, `automerge`, `risk:low`, and a non-draft PR.<|MERGE_RESOLUTION|>--- conflicted
+++ resolved
@@ -43,11 +43,7 @@
 - Label Agent PRs — [`label-agent-prs.yml`](../../.github/workflows/label-agent-prs.yml) · [jump](#wf-label-agent-prs)
 - Auto-approve Agent PRs — [`autoapprove.yml`](../../.github/workflows/autoapprove.yml) · [jump](#wf-autoapprove)
 - Enable Auto-merge — [`enable-automerge.yml`](../../.github/workflows/enable-automerge.yml) · [jump](#wf-enable-automerge)
-<<<<<<< HEAD
 - Autofix Consumer — [`autofix-consumer.yml`](../../.github/workflows/autofix-consumer.yml) · [jump](#wf-autofix-consumer)
-=======
-- Autofix Trivial — [`autofix-consumer.yml`](../../.github/workflows/autofix-consumer.yml) · [jump](#wf-autofix-consumer)
->>>>>>> 2bd660bb
 - Autofix on Failure — [`autofix-on-failure.yml`](../../.github/workflows/autofix-on-failure.yml) · [jump](#wf-autofix-on-failure)
 - CI — [`ci.yml`](../../.github/workflows/ci.yml) · [jump](#wf-ci)
 - Docker — [`docker.yml`](../../.github/workflows/docker.yml) · [jump](#wf-docker)
@@ -73,11 +69,7 @@
      - Safe default-branch checkout, then calls the composite action (PAT-first)
      - Fallback path: creates branch, either invites human with compare link (invite) or opens PR (create)
      - Labels/assigns, optional `@codex start` comment, links PR back to issue
-<<<<<<< HEAD
    - Links to: `label-agent-prs.yml` (labels on PR), `reuse-agents.yml` (watchdog mode for issue-to-PR parity), and auto-merge stack (`autoapprove.yml`, `enable-automerge.yml`)
-=======
-   - Links to: `label-agent-prs.yml` (labels on PR), `reuse-agents.yml` (watchdog + probes), and auto-merge stack (`autoapprove.yml`, `enable-automerge.yml`)
->>>>>>> 2bd660bb
 
 <a id="wf-label-agent-prs"></a>
 2) [`label-agent-prs.yml`](../../.github/workflows/label-agent-prs.yml) — Apply agent labels to PRs (keeps downstream automation deterministic)
@@ -107,7 +99,6 @@
      - Fails the run if the PR head branch previously backed a merged PR (prevents accidental reuse)
 
 <a id="wf-autofix-consumer"></a>
-<<<<<<< HEAD
 6) [`autofix-consumer.yml`](../../.github/workflows/autofix-consumer.yml) — Trivial autofix on open PRs (fork‑friendly)
    - Triggers: `pull_request` (various types) on `phase-2-dev`/`main`
    - Jobs: `autofix`
@@ -115,15 +106,6 @@
      - Same‑repo PRs: commits `chore(autofix): …` (prefix configurable) and pushes directly to the PR branch.
      - Fork PRs: uploads `autofix.patch` artifact with application instructions; no direct pushes performed.
      - The job summary reports whether changes were applied and whether this was a same‑repo or fork path. For forks, it includes the artifact name.
-=======
-5) [`autofix-consumer.yml`](../../.github/workflows/autofix-consumer.yml) — Thin wrapper over reusable autofix
-   - Triggers: `pull_request` (various types) on `phase-2-dev`/`main`
-   - Jobs: `autofix`
-     - Invokes `.github/workflows/reuse-autofix.yml` with label + commit prefix inputs
-     - Same‑repo PRs: commits `chore(autofix): …` and pushes directly to the PR branch (guarded by the reusable workflow)
-     - Fork PRs: emits an `autofix.patch` artifact plus PR comment with apply instructions when write access is unavailable
-     - Summary surfaces whether changes were applied and which path executed (same-repo vs fork)
->>>>>>> 2bd660bb
 
 <a id="wf-autofix-on-failure"></a>
 7) [`autofix-on-failure.yml`](../../.github/workflows/autofix-on-failure.yml) — Attempt autofix when CI/Docker fail
@@ -167,7 +149,6 @@
      - GraphQL `suggestedActors` check, temp issue assign attempt to `@copilot`, close, verdict
 
 <a id="wf-reuse-agents"></a>
-<<<<<<< HEAD
 14) [`reuse-agents.yml`](../../.github/workflows/reuse-agents.yml) — Parameterised agents automation (bootstrap, readiness, diagnostics, watchdog)
    - Triggers: `workflow_call`
    - Jobs: `agents`
@@ -182,20 +163,6 @@
 
 <a id="wf-verify-codex-bootstrap-matrix"></a>
 15) [`verify-codex-bootstrap-matrix.yml`](../../.github/workflows/verify-codex-bootstrap-matrix.yml) — End-to-end bootstrap scenario matrix
-=======
-13) [`reuse-agents.yml`](../../.github/workflows/reuse-agents.yml) — Parameterised agent automation
-   - Triggers: `schedule`, `workflow_dispatch`, (optional) repository_dispatch
-   - Jobs: Conditional per input flag (`readiness`, `preflight`, `diagnostic`, `verify_issue`, `watchdog`, `bootstrap`)
-     - `enable_readiness`: Multi-agent assignability probe (replacement for `agent-readiness.yml`)
-     - `enable_preflight`: Codex quick-check (replacement for `codex-preflight.yml`)
-     - `enable_diagnostic`: Environment/token probe (replacement for `codex-bootstrap-diagnostic.yml`)
-     - `enable_verify_issue`: Ensure a specific issue retains an assigned agent (replacement for `verify-agent-task.yml`)
-     - `enable_watchdog`: Detect Codex-labeled issues missing PRs / emit telemetry (replacement for `agent-watchdog.yml`)
-     - Always-available bootstrap job can open draft PRs with `bootstrap_issues_label`
-
-<a id="wf-verify-codex-bootstrap-matrix"></a>
-14) [`verify-codex-bootstrap-matrix.yml`](../../.github/workflows/verify-codex-bootstrap-matrix.yml) — End-to-end bootstrap scenario matrix
->>>>>>> 2bd660bb
    - Triggers: `workflow_dispatch`, `schedule`, `push` to specific paths
    - Jobs: `plan`, `matrix` (parallel), `sequential`
      - Runs `scripts/verify_codex_bootstrap.py` across scenarios; uploads artifacts and summaries
@@ -218,11 +185,7 @@
 
 Use these when investigating bootstrap, authorization, or automation behaviours:
 
-<<<<<<< HEAD
 - `reuse-agents.yml` (`enable_preflight: true`) — Codex preflight
-=======
-- `reuse-agents.yml` (`enable_preflight=true`) — Codex pre-check
->>>>>>> 2bd660bb
   - Purpose: Confirm the Codex connector account can be assigned here and optionally that its command phrase posts successfully.
   - Use when: Codex doesn’t react to issues/PRs; verify app installation/permissions.
 
@@ -230,7 +193,6 @@
   - Purpose: Validate that `@copilot` is assignable via GraphQL and REST.
   - Use when: Copilot agent appears inactive or assignment fails silently.
 
-<<<<<<< HEAD
 - `reuse-agents.yml` (`enable_readiness: true`) — Multi-agent matrix
   - Purpose: Test a list of candidate logins for assignability; produces a JSON-like report in the job logs/summary.
   - Use when: Standing up new repos or debugging org policy changes that affect multiple agents.
@@ -242,23 +204,6 @@
 - `reuse-agents.yml` (`enable_watchdog: true`) — Issue/PR parity telemetry
   - Purpose: Detect issues labeled for Codex where bootstrap PR not yet created or summarize state telemetry.
   - Use when: Monitoring automation health or investigating missing bootstrap PRs.
-=======
-- `reuse-agents.yml` (`enable_readiness=true`) — Multi-agent matrix
-  - Purpose: Test a list of candidate logins for assignability; produces a JSON-like report in the job logs/summary.
-  - Use when: Standing up new repos or debugging org policy changes that affect multiple agents.
-
-- `reuse-agents.yml` (`enable_diagnostic=true`) — Environment & token probe
-  - Purpose: Inspect tokens present, base branch/sha, and optionally attempt branch creation with each token type.
-  - Use when: Branch creation or PAT fallback behaves unexpectedly.
-
-- `reuse-agents.yml` (`enable_verify_issue=true`) — Issue verification
-  - Purpose: Ensure a targeted issue retains the expected agent assignment / labels.
-  - Use when: Investigating label drift or agent assignment regressions on a specific issue.
-
-- `reuse-agents.yml` (`enable_watchdog=true`) — Watchdog telemetry sweep
-  - Purpose: Detect Codex-labeled issues lacking PRs and emit structured state outputs.
-  - Use when: Monitoring bootstrap health between scheduled runs.
->>>>>>> 2bd660bb
 
 - `verify-codex-bootstrap-matrix.yml` (Scenario harness)
   - Purpose: Run curated end-to-end scenarios against the bootstrap (success/failure cases), collect artifacts, and produce a summary table.
@@ -298,11 +243,7 @@
 ### Autofix pipeline — fork‑friendly refactor
 
 - Composite action `.github/actions/autofix` no longer commits; it emits `outputs.changed` after running `ruff`, `black`, `isort`, `docformatter`, and light type‑hygiene steps.
-<<<<<<< HEAD
 - Workflow `.github/workflows/autofix-consumer.yml` branches by PR provenance while delegating to `reuse-autofix.yml`:
-=======
-- Workflow `.github/workflows/autofix-consumer.yml` branches by PR provenance via the reusable workflow:
->>>>>>> 2bd660bb
   - Same‑repo: commit and push to the PR head branch.
   - Fork: create `autofix.patch`, upload as artifact `autofix-patch-pr-<num>`, and post a PR comment with local apply instructions.
 - Benefits: Same‑repo remains hands‑off; forks still get actionable fixes without elevated permissions.
