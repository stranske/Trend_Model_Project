--- conflicted
+++ resolved
@@ -2,11 +2,7 @@
 
 This page captures the established, validated facts about the Codex bootstrap and workflow wiring in this repository. It is the single source of truth so we don’t keep re‑asking for already‑confirmed details.
 
-<<<<<<< HEAD
 Last updated: 2026-02-07
-=======
-Last updated: 2026‑02‑15
->>>>>>> 8bc2cc47
 
 ## Branches and Event Semantics
 - Default branch: `phase-2-dev`.
@@ -111,7 +107,6 @@
    - Jobs: `guard`
      - Fails the run if the PR head branch previously backed a merged PR (prevents accidental reuse)
 
-<<<<<<< HEAD
 <a id="wf-autofix-consumer"></a>
 7) [`autofix-consumer.yml`](../../.github/workflows/autofix-consumer.yml) — Thin wrapper around `reuse-autofix`
    - Triggers: `pull_request` (various types) on `phase-2-dev`/`main`
@@ -130,68 +125,35 @@
 
 <a id="wf-ci"></a>
 9) [`ci.yml`](../../.github/workflows/ci.yml) — Test suite on pushes and PRs
-=======
-<a id="wf-autofix"></a>
-6) [`autofix.yml`](../../.github/workflows/autofix.yml) — Consolidated CI follower for hygiene + trivial failure remediation
-   - Triggers: `workflow_run` for `CI` (types: `completed`)
-   - Jobs:
-     - `context`: Resolves PR metadata, enforces loop guard (skips when actor is `github-actions` _or_ the service bot identity (e.g., `stranske-automation-bot`) _and_ head commit subject starts with `chore(autofix):`), checks draft/label gating, and evaluates safe file heuristics (`AUTOFIX_MAX_FILES`, `AUTOFIX_MAX_CHANGES`, curated glob list).
-     - `small-fixes`: Runs when CI succeeded _and_ the diff stays within safe heuristics. Executes composite `.github/actions/autofix`, commits `chore(autofix): apply small fixes`, pushes with `SERVICE_BOT_PAT`, manages `autofix:clean`/`autofix:debt`, and uploads patches for fork PRs.
-     - `fix-failing-checks`: Runs when CI failed but every failing job name matches lint/format/type keywords. Executes the composite, commits `chore(autofix): fix failing checks`, uploads fork patches, and labels the PR `needs-autofix-review` if no changes applied.
-   - Notes: Both jobs rely on the shared composite action and never push with `GITHUB_TOKEN`; fork flows receive patch artifacts instead. The loop guard prevents runs triggered by either `github-actions` or the service bot identity when the commit subject starts with `chore(autofix):`, ensuring autofix loops are avoided.
-
-<a id="wf-ci"></a>
-7) [`ci.yml`](../../.github/workflows/ci.yml) — Test suite on pushes and PRs
->>>>>>> 8bc2cc47
    - Triggers: `push` to `phase-2-dev`, `pull_request`
    - Jobs: `core-tests` (matrix on Python 3.11/3.12), `gate` (aggregates)
 
 <a id="wf-docker"></a>
-<<<<<<< HEAD
 10) [`docker.yml`](../../.github/workflows/docker.yml) — Build, test, and push container image
-=======
-8) [`docker.yml`](../../.github/workflows/docker.yml) — Build, test, and push container image
->>>>>>> 8bc2cc47
    - Triggers: `push` to `phase-2-dev`, `pull_request`, `workflow_dispatch`
    - Jobs: `build`
      - Builds image, runs tests in container, health-checks a simple endpoint, pushes to GHCR
 
 <a id="wf-cleanup-codex-bootstrap"></a>
-<<<<<<< HEAD
 11) [`cleanup-codex-bootstrap.yml`](../../.github/workflows/cleanup-codex-bootstrap.yml) — Prune stale bootstrap branches
-=======
-9) [`cleanup-codex-bootstrap.yml`](../../.github/workflows/cleanup-codex-bootstrap.yml) — Prune stale bootstrap branches
->>>>>>> 8bc2cc47
    - Triggers: `schedule` (daily), `workflow_dispatch`
    - Jobs: `prune`
      - Deletes old `agents/codex-issue-*` branches beyond TTL
 
 <a id="wf-quarantine-ttl"></a>
-<<<<<<< HEAD
 12) [`quarantine-ttl.yml`](../../.github/workflows/quarantine-ttl.yml) — Enforce test quarantine expirations
-=======
-10) [`quarantine-ttl.yml`](../../.github/workflows/quarantine-ttl.yml) — Enforce test quarantine expirations
->>>>>>> 8bc2cc47
    - Triggers: `pull_request`, `push` to `phase-2-dev`
    - Jobs: `ttl`
      - Validates `tests/quarantine.yml` entries have not expired
 
 <a id="wf-verify-service-bot-pat"></a>
-<<<<<<< HEAD
 13) [`verify-service-bot-pat.yml`](../../.github/workflows/verify-service-bot-pat.yml) — Verify `SERVICE_BOT_PAT` presence and scopes
-=======
-11) [`verify-service-bot-pat.yml`](../../.github/workflows/verify-service-bot-pat.yml) — Verify `SERVICE_BOT_PAT` presence and scopes
->>>>>>> 8bc2cc47
    - Triggers: `workflow_dispatch`
    - Jobs: `check-token`
      - Checks secret exists and minimally has `repo`/`workflow` scopes
 
 <a id="wf-copilot-readiness"></a>
-<<<<<<< HEAD
 14) [`copilot-readiness.yml`](../../.github/workflows/copilot-readiness.yml) — Copilot readiness probe
-=======
-13) [`copilot-readiness.yml`](../../.github/workflows/copilot-readiness.yml) — Copilot readiness probe
->>>>>>> 8bc2cc47
    - Triggers: `workflow_dispatch`
    - Jobs: `probe`
      - GraphQL `suggestedActors` check, temp issue assign attempt to `@copilot`, close, verdict
