--- conflicted
+++ resolved
@@ -18,11 +18,7 @@
 
 📦 **Reusable CI & Automation**: Standardise tests, autofix, and agent automation across repositories using the new reusable workflows documented in [docs/ci_reuse.md](docs/ci_reuse.md). Consumers call `reusable-10-ci-python.yml`, `reusable-12-ci-docker.yml`, `reusable-18-autofix.yml`, and the consolidated `agents-70-orchestrator.yml` entry point (which delegates to `reusable-16-agents.yml`).
 
-<<<<<<< HEAD
-🧾 **Workflow system overview**: Start with the bucket-level map, keep/retire roster, and policy guardrails in [docs/ci/WORKFLOW_SYSTEM.md](docs/ci/WORKFLOW_SYSTEM.md).
-=======
 🗺️ **Workflow system overview**: Start with [docs/ci/WORKFLOW_SYSTEM.md](docs/ci/WORKFLOW_SYSTEM.md) for the high-level buckets, required merge policy, and automation roles.
->>>>>>> e2eb61de
 🧭 **Workflow topology & agent routing**: Learn how workflow buckets, naming, post-CI summaries, and agent labels fit together in [docs/WORKFLOW_GUIDE.md](docs/WORKFLOW_GUIDE.md).
 🛠️ **Workflow catalog, automation inventory, contributor quick-start & naming policy**: See [docs/ci/WORKFLOWS.md](docs/ci/WORKFLOWS.md) for the canonical workflow list, quick status/permission catalog (purpose, triggers, secrets, and labels), naming ranges, label-gated helpers, local style-gate instructions, naming conventions, contributor quick start, and agents JSON schema.
 🔁 **Layered Test Workflow (Phases 1–3)**: The staged metrics → history/classification → coverage delta reusable workflow implemented in this repository is documented in [docs/ci-workflow.md](docs/ci-workflow.md). All advanced phases are disabled by default for back‑compat.
