# Trend Model Project

[![Gate](https://github.com/stranske/Trend_Model_Project/actions/workflows/pr-00-gate.yml/badge.svg?branch=phase-2-dev)](https://github.com/stranske/Trend_Model_Project/actions/workflows/pr-00-gate.yml) [![Codex Verification Guide](https://img.shields.io/badge/codex--verification-docs-blueviolet)](docs/codex-simulation.md)

📚 **CI automation orientation**: Begin with the [Workflow System Overview](docs/ci/WORKFLOW_SYSTEM.md)—it is the canonical first stop for contributors and documents the keep vs retire roster, policy guardrails, and how Gate, Maint 46, and the agents orchestrator interact. The [Final topology (keep vs retire) table](docs/ci/WORKFLOW_SYSTEM.md#final-topology-keep-vs-retire) enumerates the authoritative roster. Hop from there to the [workflow catalog](docs/ci/WORKFLOWS.md) when you need trigger, permission, or naming specifics for an individual workflow. Historical notes about retired flows live exclusively in [ARCHIVE_WORKFLOWS.md](ARCHIVE_WORKFLOWS.md).

> **🚀 New User?** → **[Quick Start Guide](docs/quickstart.md)** — Get your first analysis running in under 10 minutes!

This repository contains experiments and utilities for analyzing volatility-adjusted trend portfolios. The Jupyter notebooks demonstrate how to load hedge fund data, apply trend-following rules, and export the results.

For a beginner-friendly overview, see [docs/UserGuide.md](docs/UserGuide.md).

Latest addition: the pipeline now tags market regimes (Risk-On / Risk-Off) via
configurable rolling-return or volatility filters and adds a "Performance by
Regime" table to the CLI, exports, and unified HTML/PDF report. The narrative
summary automatically calls out whichever regime outperforms (or notes when the
strategy behaves similarly across regimes). Tweak lookback, smoothing,
thresholds, and the annualisation flag under the new `regime` section in
`config/defaults.yml` to align the analysis with your preferred market proxy.

📦 **Reusable CI & Automation**: Standardise tests, autofix, and agent automation across repositories using the new reusable workflows documented in [docs/ci_reuse.md](docs/ci_reuse.md). Consumers call `reusable-10-ci-python.yml`, `reusable-12-ci-docker.yml`, `reusable-18-autofix.yml`, and the consolidated `agents-70-orchestrator.yml` entry point (which delegates to `reusable-16-agents.yml`).

<<<<<<< HEAD
🧭 **Start here for CI topology**: Read the [Workflow System Overview](docs/ci/WORKFLOW_SYSTEM.md) first, then consult the [Workflow Catalog](docs/ci/WORKFLOWS.md) for the full keep/retire roster, triggers, and permissions.

🗺️ **Workflow system overview**: Start with [docs/ci/WORKFLOW_SYSTEM.md](docs/ci/WORKFLOW_SYSTEM.md) for the high-level buckets, required merge policy, and automation roles.
=======
>>>>>>> 6a7e790f
🧭 **Workflow topology & agent routing**: Learn how workflow buckets, naming, post-CI summaries, and agent labels fit together in [docs/WORKFLOW_GUIDE.md](docs/WORKFLOW_GUIDE.md).
🔁 **Layered Test Workflow (Phases 1–3)**: The staged metrics → history/classification → coverage delta reusable workflow implemented in this repository is documented in [docs/ci-workflow.md](docs/ci-workflow.md). All advanced phases are disabled by default for back‑compat.

➡️ **Codex Bootstrap Simulation & Verification Guide:** See [docs/codex-simulation.md](docs/codex-simulation.md) for the hardened workflow design, simulation labels, forced-failure controls, and scenario matrix (T01–T15).

📌 Operational facts for Codex bootstrap (labels, permissions, tokens, PR behavior) are captured in `docs/ops/codex-bootstrap-facts.md`.

## Automated Autofix & Type Hygiene

Pull requests trigger an automated formatting + light type hygiene pass:

- Style: `ruff --fix`, `black`, `isort`, `docformatter`
- Type hygiene: installs missing third‑party stubs (`mypy --install-types`) and runs a narrow allowlist-based script (`scripts/auto_type_hygiene.py`) that appends `# type: ignore[import-untyped]` only for explicitly configured untyped libs (default: `yaml`).
- Idempotent: re-running produces no diffs when clean.
- Safe scope: does **not** mask real type errors or rewrite logic.

If the workflow makes changes it auto-commits a `chore(autofix): ...` patch onto the PR branch. See `docs/autofix_type_hygiene.md` for details, extension steps, and troubleshooting.

The PR runner lives in `.github/workflows/pr-02-autofix.yml` while post-CI follow-up continues to run via `maint-46-post-ci.yml`, both delegating to the shared reusable autofix composite.



## Notebooks

- `Vol_Adj_Trend_Analysis1.2.TrEx.ipynb` – an earlier version of the analysis.
- `Vol_Adj_Trend_Analysis1.4.TrEx.ipynb` – the current main notebook showing the full workflow.
- Additional historical notebooks can be found under `notebooks/old` and `Old/`.

## Installation

### From PyPI (Recommended)

Install the latest stable release from PyPI:

```bash
pip install trend-model
```

This provides both the legacy ``trend-model`` command and the new unified
``trend`` entrypoint with pipeline, reporting, stress testing, and app launch
modes:

```bash
trend run --help
trend app
```

### Via ``pipx``

For an isolated installation without activating a virtual environment:

```bash
pipx install trend-model
trend app
```

### From Source

For development or to use the latest features:

```bash
git clone https://github.com/stranske/Trend_Model_Project.git
cd Trend_Model_Project
./scripts/setup_env.sh
source .venv/bin/activate
pip install -e .
```

If package installation fails due to network issues, the CLI is still available via:

```bash
# Use the development wrapper script
./scripts/trend-model run --help
./scripts/trend app

# Or run the module directly
PYTHONPATH="./src" python -m trend.cli run --help
```

#### Optional interpreter bootstrap (development only)

The legacy repository-level ``sitecustomize.py`` shim has been replaced with an
opt-in module living under ``trend_model._sitecustomize``.  To restore the
previous behaviour (ensuring ``src/`` is on ``sys.path`` and validating that the
third-party ``joblib`` dependency is used) set the environment variable
``TREND_MODEL_SITE_CUSTOMIZE=1`` **before** launching Python:

```bash
export TREND_MODEL_SITE_CUSTOMIZE=1
python -m trend.cli run --help
```

Without this flag the interpreter starts without any Trend Model-specific side
effects, making it safe to put the repository on ``PYTHONPATH`` during
toolchain bootstrap.

### Docker (Zero-Setup)

For the fastest setup with zero local dependencies:

```bash
# Run the web interface
docker run -p 8501:8501 ghcr.io/stranske/trend-model:latest

# Use the CLI
docker run --rm ghcr.io/stranske/trend-model:latest trend --help
```

Then visit http://localhost:8501 for the interactive web interface.

📖 **See [DOCKER_QUICKSTART.md](DOCKER_QUICKSTART.md) for complete Docker usage guide.**

## Setup

1. Create a virtual environment and install the required packages:
   ```bash
   ./scripts/setup_env.sh
   ```
 This helper script lives in `scripts/setup_env.sh` and simply wraps
 `python -m venv` followed by `pip install -r requirements.txt`.  It
 creates a `.venv` directory and installs everything from
 `requirements.txt`, including `pandas`, `numpy`, `matplotlib`,
 `ipywidgets`, `PyYAML` and `xlsxwriter`.
2. Launch Jupyter Lab or Jupyter Notebook:
   ```bash
   jupyter lab
   # or
   jupyter notebook
   ```
3. Open `Vol_Adj_Trend_Analysis1.4.TrEx.ipynb` and run the cells in
   order.  All notebooks reside at the repository root and depend on the
   `trend_analysis` package for data loading, metrics and exports.

Note: This README now includes a minor formatting tweak used to verify the auto-merge workflow.

## Applying patches

Some updates are provided as patch files. Apply them from the repository root with:

```bash
git apply -p1 <patchfile>
```
The patches usually update modules under the `trend_analysis/` package,
allowing you to rebuild the library incrementally.

Replace `<patchfile>` with the patch you want to apply (for example `codex.patch`).

## Command-line usage

The ``trend`` command is the single entrypoint for the entire toolkit.  Each
subcommand orchestrates a specific workflow:

```bash
# Run the primary analysis pipeline (uses data.csv_path from the config)
trend run --config config/demo.yml

# Generate a structured report bundle in ./perf
trend report --config config/demo.yml --out perf

# Produce a unified HTML report (and optional PDF) alongside artefacts
trend report --config config/demo.yml --output reports --pdf

# Execute a canned stress scenario focused on the 2008 crisis window
trend stress --config config/demo.yml --scenario 2008

# Launch the Streamlit user interface
trend app
```

Provide ``--returns`` to override ``data.csv_path`` from the configuration when
running in ad-hoc mode.  The ``TREND_SEED`` environment variable and ``--seed``
flag follow the same precedence as the legacy CLI.  The ``trend report``
command accepts ``--output`` to write the unified HTML report to a specific
file or directory and ``--pdf`` to request a matching PDF copy (requires the
``fpdf2`` dependency).  These downloads match the Streamlit "Download report"
buttons byte-for-byte so analysts receive identical content regardless of the
interface they use.

The historical ``trend-model`` command remains available for backward
compatibility and forwards to the new implementation.

## Reproducible Results

For consistent, reproducible results across different runs, use the reproducible launcher:

```bash
# Ensures PYTHONHASHSEED is set before Python starts
./scripts/trend-reproducible trend_analysis.run_analysis -c config/demo.yml
```

This is important because setting `PYTHONHASHSEED` after the Python interpreter has started has no effect. The environment variable must be set before Python starts to control hash randomization.

## Structured Run Logging

The CLI and Streamlit UI emit **structured JSONL logs** capturing each major pipeline step with a stable schema. This dramatically simplifies debugging and post‑run analysis.

### CLI

```bash
trend run --config config/demo.yml --returns demo/demo_returns.csv --log-file logs/myrun.jsonl
```

If `--log-file` is omitted a file is created under `outputs/logs/run_<ID>.jsonl` where `<ID>` is a 12‑character run id.

Disable structured logging entirely:

```bash
trend run --config config/demo.yml --returns demo/demo_returns.csv --no-structured-log
```

### Schema (one JSON object per line)

```json
{
   "ts": 1730000000.123,      // POSIX timestamp (float)
   "run_id": "a1b2c3d4e5f6",  // Correlates all lines of a run
   "step": "selection",       // Machine‑friendly step id
   "level": "INFO",           // Logging level
   "msg": "Funds selected",   // Human readable message
   "extra": { "count": 8 }    // Arbitrary JSON‑serialisable context
}
```

### Streamlit UI

After a run completes the **Run Log** pane (Results page) displays:
- Auto‑refreshing tail (last ~500 lines)
- File size + line count
- Error summary table (aggregated by message)
- Download button for the raw JSONL
- Legacy in‑memory event log (will be deprecated once parity established)

### Programmatic Parsing

Use helpers in `trend_analysis.logging`:

```python
from trend_analysis.logging import logfile_to_frame, error_summary
df = logfile_to_frame(Path("outputs/logs/run_<id>.jsonl"))
errs = error_summary(Path("outputs/logs/run_<id>.jsonl"))
```

### Rotation

The handler performs a simple size rotation (default ~1 MB). When the limit is exceeded the active file is renamed with a `.1` suffix and a new file started.

### Typical Steps
`start`, `load_data`, `analysis_start`, `selection`, `weighting`, `benchmarks`, `metrics_build`, `export_start`, `export_complete`, `bundle_complete`, `end`.

### Troubleshooting
- Empty pane: run may not have initialised the structured logger (check `--log-file` path permissions).

## Scalar Metric Memoization (Performance Cache)

Phase‑2 introduces an opt‑in memoization layer for per‑fund scalar metrics (Sharpe, AnnualReturn, etc.) used during ranking and weighting. Enable it via:

```yaml
performance:
   enable_cache: true          # existing covariance cache
   incremental_cov: false
   cache:
      metrics: true             # enable scalar metric series memoization
```

Key facts:
- Zero behavioural change when disabled (default is false if key absent).
- Cache key = `(start, end, ordered_universe, metric_name, stats_cfg_hash)`.
- Safe to clear anytime: `from trend_analysis.core.metric_cache import clear_metric_cache`.
- Introspection: `global_metric_cache.stats()` returns hit/miss counters.

See `docs/metric_cache.md` for full design notes and benchmarking guidance.
- Missing granular steps: selection/weighting keys depend on configuration; ensure the run produced those artifacts.

Structured logging is intentionally additive; if absent the pipeline still produces results normally.

For more details on reproducibility and random seeding, see [docs/ReproducibilityGuide.md](docs/ReproducibilityGuide.md).


## Ranking-based selection

`portfolio.selection_mode` supports a new `rank` value for picking funds by
performance metrics. The defaults for this mode live under `portfolio.rank` in
`config/defaults.yml`. Metrics can be combined using z-scored weights so they
are comparable across scales.
The actual ranking logic is implemented in
`trend_analysis/core/rank_selection.py` and wired into the pipeline via
`trend_analysis/pipeline.py`.

## Information ratio & benchmarks

The pipeline also calculates each portfolio's **information ratio** relative to
one or more benchmarks. The YAML configuration accepts a `benchmarks` mapping
of labels to column names:

```yaml
benchmarks:
  spx: SPX
  tsx: TSX
```

When set, additional `OS IR <label>` columns are appended to the metrics output
and summary Excel sheet. These values measure risk‑adjusted performance versus
the chosen benchmarks.

## Score frame

`trend_analysis.pipeline.single_period_run()` returns a **score frame** – a
DataFrame indexed by fund code with one column per metric listed in
`RiskStatsConfig.metrics_to_run`. The frame also carries `insample_len` and
`period` metadata. `run_analysis()` places this table in the result dictionary
under the key `"score_frame"` so callers can inspect the raw metric values
before any ranking or weighting takes place.

Example:
```python
import pandas as pd
from trend_analysis.pipeline import single_period_run, run_analysis

df = pd.read_csv("my_returns.csv")
sf = single_period_run(df, "2021-01", "2021-03")
print(sf)

# Alternatively, call ``run_analysis`` and grab the same table
res = run_analysis(df, "2021-01", "2021-03", "2021-04", "2021-06", 1.0, 0.0)
score_frame = res["score_frame"]
print(score_frame)
```

## Multi-period demo

Phase 2 introduces a multi-period engine with adaptive weighting. A small
demo dataset and helper script are included to exercise this feature. The
`config/demo.yml` file now enables the rank-based selection mode and adds an
`SPX` benchmark so information ratios and multi-format exports are covered.

Generate the synthetic data and run the demo as follows. The helper script now
cycles through several selector and weighting combinations to cover the main
pipeline features:

```bash
./scripts/setup_env.sh

Troubleshooting: If your VS Code terminal exits with code 1 unexpectedly, it may be because a script was sourced that enabled strict bash options (set -e/pipefail) in your interactive shell. Our setup script is now safe to source, but as a rule prefer executing it: `./scripts/setup_env.sh`. If you ever source a script that sets strict modes, start a new terminal to reset the shell state.
python scripts/generate_demo.py [--no-xlsx]
python scripts/run_multi_demo.py
```
Use `--no-xlsx` to skip the Excel workbook when large files are undesired.

The script prints the number of generated periods and verifies that
weights evolve across them, confirming the Phase 2 logic works end to end.
It now exports each period's score frame alongside the single-period metrics
using ``export.export_data`` so CSV, Excel, JSON **and TXT** files are produced in one call.
The demo also exercises the ``all``, ``random`` and ``manual`` selection modes,
and now calls ``single_period_run`` together with ``calc_portfolio_returns`` to validate
the pipeline helpers. The wrapper ``pipeline.run_analysis`` is also invoked, and
extra calls to ``rank_select_funds`` use the ``percentile`` and ``rank`` transforms so all
scoring options are covered. The demo now checks ``quality_filter`` and the dual calling
patterns of ``select_funds``. It verifies AdaptiveBayesWeighting state persistence and runs the CLI via both the ``-c``
flag and the ``TREND_CFG`` environment variable. Additional checks cover edge
cases of ``AdaptiveBayesWeighting`` such as zero half-life behaviour and
invalid ``prior_mean`` lengths. Finally, the script invokes the
full test suite so every module is covered.
It now also calls ``run_multi_analysis.main`` with a temporary config to verify
the dedicated multi-period CLI works and produces CSV output.
The demo also validates the ``Portfolio`` container by rebalancing
weights from both DataFrame and Series inputs so history tracking remains
tested.

## Demo pipeline (maintenance / CI)

Keep the demo scripts in lock‑step with the exporter and pipeline
functionality. Whenever either changes, run the sequence below and update
`config/demo.yml` or `scripts/run_multi_demo.py` so the demo covers every
code path.

See **[docs/DemoMaintenance.md](docs/DemoMaintenance.md)** for a concise
checklist of these steps.

1. **Bootstrap the environment**
   ```bash
   ./scripts/setup_env.sh
   ```
2. **Generate the demo dataset**
   ```bash
   python scripts/generate_demo.py [--no-xlsx]
   ```
   Pass `--no-xlsx` to avoid creating the Excel copy.
3. **Run the full demo pipeline and export checks**
   ```bash
   python scripts/run_multi_demo.py
   ```
4. **Run the test suite**
   ```bash
   ./scripts/run_tests.sh
   ```

## Interactive GUI

An interactive configuration GUI is bundled with the project. Launch it within Jupyter by running:

```python
from trend_analysis.gui import launch
launch()
```

The widget reloads the last saved settings from ~/.trend_gui_state.yml and persists new changes after a successful run. Installing the optional ipydatagrid package unlocks spreadsheet-style YAML editing; otherwise the GUI falls back to simpler controls.


## Streamlit App (MVP)

An interactive Streamlit app lets you upload data, configure a simulation, run, and export results.

- Entry point: `streamlit_app/app.py`
- Pages: Upload → Configure → Run → Results → Export

Run it locally:

```bash
./scripts/setup_env.sh
./scripts/run_streamlit.sh
```

Tips
- You can load the included demo dataset from the Upload page.
- The Upload page accepts CSV and Excel files; it validates a Date column and monthly frequency.
- The Results page shows equity and drawdown charts and lets you export a bundle (ZIP) of key outputs.


## Releases

This project uses automated releases to PyPI with semantic versioning.

### For Users
- Install latest stable version: `pip install trend-analysis`
- View releases: [GitHub Releases](https://github.com/stranske/Trend_Model_Project/releases)
- Package on PyPI: [trend-analysis](https://pypi.org/project/trend-analysis/)

### For Maintainers
Create releases by pushing version tags:
```bash
git tag v0.1.0
git push origin v0.1.0
```

The automated workflow will:
- Build distribution packages (wheel + source)
- Test installation 
- Generate changelog from conventional commits
- Publish to PyPI
- Create GitHub release with changelog

For detailed release process documentation, see [docs/release-process.md](docs/release-process.md).

## Testing

Install the project dependencies (such as `pandas`, `numpy` and `PyYAML`) before running the test suite. This can be done using the setup script, which
creates a virtual environment and installs everything from `requirements.txt`
(including `pytest`):

```bash
./scripts/setup_env.sh
```
The script in `scripts/setup_env.sh` prepares a throw-away environment
and installs test dependencies such as `pytest`.

or by installing directly with pip (Python 3.11+ recommended):

```bash
pip install -r requirements.txt pytest coverage
```
`requirements.txt` lives at the repository root and lists every
dependency required to run the analysis. `pytest` and `coverage`
are additional development dependencies needed for running the test
suite.

Once the dependencies are installed, run the tests with coverage enabled:

```bash
coverage run --rcfile .coveragerc.core -m pytest --maxfail=1 --disable-warnings
coverage report -m
```
All unit tests reside in the `tests/` directory and enforce 100 % branch
coverage.

Alternatively, after installing the dependencies, you can use the
helper script to execute the test suite in one step. The script accepts a
`COVERAGE_PROFILE` environment variable (`core` by default) to switch between
coverage configurations:

```bash
# Run tests with the default core profile
./scripts/run_tests.sh

# Run tests with the full profile
COVERAGE_PROFILE=full ./scripts/run_tests.sh
```
This convenience wrapper (under `scripts/run_tests.sh`) assumes
`pytest` and `coverage` are available in the environment and then runs the
same coverage command as above.

## Deterministic Runs & Reproducibility Bundles

Issue #723 introduced first‑class deterministic execution and portable run
bundles. The pipeline now enforces a stable hash seed and exposes explicit
controls for random seeds and artifact capture.

Key points:
- Hash randomisation: `PYTHONHASHSEED` is forced to `0` by the wrapper script
   (`scripts/trend-model`) and Docker image unless you override it. This makes
   any ordering that accidentally depends on dict/set hashing stable across
   processes.
- Seed precedence (highest wins): CLI `--seed` flag > `TREND_SEED` env var >
   `config.seed` (if present) > default `42`.
- The CLI attaches a combined portfolio return series plus (first) benchmark
   so downstream reproducibility tooling can compute digests deterministically.

### Basic deterministic invocation

```bash
./scripts/trend-model run -c config/demo.yml -i demo/demo_returns.csv --seed 123
```

Repeat runs with the same inputs + seed produce identical `run_id` values in
the bundle manifest (see below) and identical metrics output.

### Reproducibility bundle

Add the `--bundle` flag to write a compressed archive containing:
- Run manifest (`run_meta.json`) with: `run_id`, config hash, seed, package
   versions, file hashes
- Metrics table (`metrics.csv` / JSON)
- Summary text file
- Portfolio and benchmark time series (when available)

Usage examples:
```bash
# Default bundle name (analysis_bundle.zip) in CWD
./scripts/trend-model run -c config/demo.yml -i demo/demo_returns.csv --bundle

# Custom bundle path (directory or file). If a directory is supplied the
# file name defaults to analysis_bundle.zip inside it.
./scripts/trend-model run -c config/demo.yml -i demo/demo_returns.csv --bundle outputs/my_run.zip
```

Inspect the manifest quickly:
```bash
unzip -p analysis_bundle.zip run_meta.json | jq .
```

### Overriding seeds via environment

```bash
TREND_SEED=999 ./scripts/trend-model run -c config/demo.yml -i demo/demo_returns.csv
```

This is equivalent to `--seed 999` unless the CLI flag is also provided, in
which case the flag wins.

### Docker deterministic run

```bash
docker run --rm -e PYTHONHASHSEED=0 -e TREND_SEED=123 \
   -v "$PWD/demo/demo_returns.csv":/data/returns.csv \
   -v "$PWD/config/demo.yml":/cfg.yml \
   ghcr.io/stranske/trend-model:latest trend-model run -c /cfg.yml -i /data/returns.csv --bundle
```

All randomness (Python + NumPy) is seeded; if you introduce additional RNG
sources (e.g. `random.Random`, `torch`, `scipy` stochastic routines) ensure
they are also seeded inside the pipeline.

### Verifying determinism locally

```bash
./scripts/trend-model run -c config/demo.yml -i demo/demo_returns.csv --seed 321 --bundle
unzip -p analysis_bundle.zip run_meta.json | jq -r .run_id > first.id
./scripts/trend-model run -c config/demo.yml -i demo/demo_returns.csv --seed 321 --bundle my2.zip
unzip -p my2.zip run_meta.json | jq -r .run_id > second.id
diff -u first.id second.id && echo "Deterministic ✅"
```

If the diff command produces output, open an issue with the differing
`run_meta.json` files so the source of non‑determinism can be traced.

## Contributor Style & Lint Workflow

To avoid CI style job failures:

1. Run the fast development validations during active editing:
   ```bash
   ./scripts/dev_check.sh --changed --fix
   ./scripts/validate_fast.sh --fix
   ```
2. Before pushing a branch, mirror the CI style job exactly (pinned Black/Ruff/Mypy versions used by the unified workflow):
   ```bash
   ./scripts/style_gate_local.sh
   ```
   If it reports failures, fix them with:
   ```bash
   black .
   ruff check --fix .
   # address any mypy errors reported by the script
   ```
3. Only then run the comprehensive branch checks (optional for large changes):
   ```bash
   ./scripts/check_branch.sh --fast --fix
   ```

The script `scripts/style_gate_local.sh` sources version pins from `.github/workflows/autofix-versions.env` ensuring local checks match CI. Add it to your pre-push routine (or a custom git hook) to eliminate format drift caused by differing global tool versions.

## Contributing & Quality Gate

See [CONTRIBUTING.md](CONTRIBUTING.md) for the full contributor workflow.
Common local checks before pushing:
```bash
./scripts/quality_gate.sh        # style + adaptive validation
./scripts/quality_gate.sh --full # adds comprehensive branch check
```
Install the optional pre-push hook:
```bash
./scripts/install_pre_push_style_gate.sh
```
This prevents accidental pushes that fail the CI style checks.

Gate (our required PR workflow) now detects documentation-only diffs internally. When a pull request only touches Markdown, `docs/`, or `assets/` paths, the heavy Python and Docker jobs are skipped while Gate posts the standard "docs-only" notice and reports success within seconds. All other changes continue to fan out to the full test matrix.
<|MERGE_RESOLUTION|>--- conflicted
+++ resolved
@@ -20,12 +20,9 @@
 
 📦 **Reusable CI & Automation**: Standardise tests, autofix, and agent automation across repositories using the new reusable workflows documented in [docs/ci_reuse.md](docs/ci_reuse.md). Consumers call `reusable-10-ci-python.yml`, `reusable-12-ci-docker.yml`, `reusable-18-autofix.yml`, and the consolidated `agents-70-orchestrator.yml` entry point (which delegates to `reusable-16-agents.yml`).
 
-<<<<<<< HEAD
 🧭 **Start here for CI topology**: Read the [Workflow System Overview](docs/ci/WORKFLOW_SYSTEM.md) first, then consult the [Workflow Catalog](docs/ci/WORKFLOWS.md) for the full keep/retire roster, triggers, and permissions.
 
 🗺️ **Workflow system overview**: Start with [docs/ci/WORKFLOW_SYSTEM.md](docs/ci/WORKFLOW_SYSTEM.md) for the high-level buckets, required merge policy, and automation roles.
-=======
->>>>>>> 6a7e790f
 🧭 **Workflow topology & agent routing**: Learn how workflow buckets, naming, post-CI summaries, and agent labels fit together in [docs/WORKFLOW_GUIDE.md](docs/WORKFLOW_GUIDE.md).
 🔁 **Layered Test Workflow (Phases 1–3)**: The staged metrics → history/classification → coverage delta reusable workflow implemented in this repository is documented in [docs/ci-workflow.md](docs/ci-workflow.md). All advanced phases are disabled by default for back‑compat.
 
