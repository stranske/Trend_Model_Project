--- conflicted
+++ resolved
@@ -591,7 +591,6 @@
   const resolveCompletionTimestamp = (run) => {
     if (!run) return 0;
     return normaliseTimestamp(run.updated_at || run.run_started_at || run.created_at);
-<<<<<<< HEAD
   };
 
   /**
@@ -657,16 +656,6 @@
    * OPTIMIZATION: Only fetches run details for dispatch events where inputs are needed.
    */
   const runMatchesPr = async (run) => {
-=======
-  };
-
-  /**
-   * Fast PR matching using data available in the run object.
-   * OPTIMIZATION: Removed per-run getWorkflowRun calls for most cases.
-   * For dispatch runs on default branch, we check the inputs if available in the list response.
-   */
-  const runMatchesPr = (run) => {
->>>>>>> caf25f8d
     if (!run) return false;
 
     // Skip current run
@@ -714,7 +703,6 @@
       }
     }
 
-<<<<<<< HEAD
     // For dispatch events, we MUST fetch run details to check inputs.
     // listWorkflowRuns doesn't expose inputs, but getWorkflowRun does.
     // This is the only reliable way to detect orchestrator runs for a specific PR.
@@ -724,22 +712,6 @@
       if (Number.isFinite(runId) && runId > 0) {
         const details = await fetchRunDetails(runId);
         if (details?.inputs && checkDispatchInputsForPr(details.inputs)) {
-=======
-    // For dispatch runs on default branch, check inputs if available
-    // (listWorkflowRuns doesn't include inputs, but some fields may contain PR reference)
-    const runEvent = String(run.event || '').toLowerCase();
-    if (runEvent === 'workflow_dispatch' || runEvent === 'repository_dispatch') {
-      // Check if run name or display_title contains PR number (orchestrator names runs with PR)
-      const dispatchTexts = [run.name, run.display_title, run.head_branch];
-      for (const text of dispatchTexts) {
-        if (text && String(text).includes(`#${targetPr}`)) {
-          return true;
-        }
-        if (text && String(text).includes(`-${targetPr}-`)) {
-          return true;
-        }
-        if (text && String(text).includes(`pr-${targetPr}`)) {
->>>>>>> caf25f8d
           return true;
         }
       }
