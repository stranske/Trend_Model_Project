'use strict';

const KEEPALIVE_LABEL = 'agents:keepalive';
const AGENT_LABEL_PREFIX = 'agent:';
const MAX_RUNS_PREFIX = 'agents:max-runs:';
const SYNC_REQUIRED_LABEL = 'agents:sync-required';
const DEFAULT_RUN_CAP = 2;
const ORCHESTRATOR_WORKFLOW_FILE = 'agents-70-orchestrator.yml';

function normaliseLabelName(name) {
  return String(name || '')
    .trim()
    .toLowerCase();
}

function extractLabelNames(labels) {
  if (!Array.isArray(labels)) {
    return [];
  }
  return labels
    .map((entry) => {
      if (!entry) {
        return '';
      }
      if (typeof entry === 'string') {
        return normaliseLabelName(entry);
      }
      if (typeof entry.name === 'string') {
        return normaliseLabelName(entry.name);
      }
      return '';
    })
    .filter(Boolean);
}

function extractAgentAliases(labels) {
  const names = extractLabelNames(labels);
  const aliases = new Set();
  for (const name of names) {
    if (!name.startsWith(AGENT_LABEL_PREFIX)) {
      continue;
    }
    const alias = name.slice(AGENT_LABEL_PREFIX.length).trim();
    if (alias) {
      aliases.add(alias);
    }
  }
  return Array.from(aliases);
}

function parseRunCap(labels) {
  const names = extractLabelNames(labels);
  for (const name of names) {
    if (!name.startsWith(MAX_RUNS_PREFIX)) {
      continue;
    }
    const value = name.slice(MAX_RUNS_PREFIX.length).trim();
    const parsed = Number.parseInt(value, 10);
    if (Number.isFinite(parsed) && parsed > 0) {
      return parsed;
    }
  }
  return DEFAULT_RUN_CAP;
}

function escapeForRegex(value) {
  return String(value).replace(/[.*+?^${}()|[\]\\]/g, '\\$&');
}

function buildMentionPatterns(aliases) {
  return aliases.map((alias) => {
    const escaped = escapeForRegex(alias);
    return new RegExp(`(^|[^A-Za-z0-9_-])@${escaped}(?![A-Za-z0-9_-])`, 'i');
  });
}

function isHumanUser(user) {
  if (!user) {
    return false;
  }
  const type = String(user.type || '').toLowerCase();
  if (type === 'bot' || type === 'app') {
    return false;
  }
  const login = String(user.login || '').toLowerCase();
  if (!login) {
    return false;
  }
  if (login.endsWith('[bot]')) {
    return false;
  }
  return true;
}

function hasHumanMention(comment, patterns) {
  if (!comment || patterns.length === 0) {
    return false;
  }
  if (!isHumanUser(comment.user)) {
    return false;
  }
  const body = String(comment.body || '');
  if (!body) {
    return false;
  }
  return patterns.some((pattern) => pattern.test(body));
}

async function detectHumanActivation({ github, owner, repo, prNumber, aliases, comments }) {
  if (!Array.isArray(aliases) || aliases.length === 0) {
    return false;
  }
  const patterns = buildMentionPatterns(aliases);
  if (Array.isArray(comments) && comments.length > 0) {
    for (const comment of comments) {
      if (hasHumanMention(comment, patterns)) {
        return true;
      }
    }
  }

  const iterator = github.paginate.iterator(github.rest.issues.listComments, {
    owner,
    repo,
    issue_number: prNumber,
    per_page: 100,
  });

  for await (const page of iterator) {
    const entries = Array.isArray(page?.data) ? page.data : page;
    if (!Array.isArray(entries)) {
      continue;
    }
    for (const comment of entries) {
      if (hasHumanMention(comment, patterns)) {
        return true;
      }
    }
  }

  return false;
}

async function fetchGateStatus({ github, owner, repo, headSha }) {
  if (!headSha) {
    return { concluded: false };
  }
  try {
    const runs = await github.paginate(github.rest.checks.listForRef, {
      owner,
      repo,
      ref: headSha,
      check_name: 'Gate',
      status: 'completed',
      per_page: 100,
    });
    const concluded = runs.some((run) => String(run?.status || '').toLowerCase() === 'completed');
    return { concluded };
  } catch (error) {
    const message = error instanceof Error ? error.message : String(error);
    return { concluded: false, error: message };
  }
}

async function countActiveRuns({
  github,
  owner,
  repo,
  prNumber,
  headSha,
  headRef,
  currentRunId,
  workflowFile = ORCHESTRATOR_WORKFLOW_FILE,
}) {
  const statuses = ['queued', 'in_progress'];
  let activeRuns = 0;

  const isSameRun = (run) => {
    if (!currentRunId) {
      return false;
    }
    const runId = Number(run?.id || 0);
    const parsedCurrent = Number(currentRunId);
    if (!Number.isFinite(runId) || !Number.isFinite(parsedCurrent)) {
      return false;
    }
    return runId === parsedCurrent;
  };

  const matchesPull = (run) => {
    if (!run) {
      return false;
    }
    if (Array.isArray(run.pull_requests) && run.pull_requests.length > 0) {
      for (const pr of run.pull_requests) {
        const candidate = Number(pr?.number);
        if (Number.isFinite(candidate) && candidate === prNumber) {
          return true;
        }
      }
    }
    if (headSha && run.head_sha === headSha) {
      return true;
    }
    if (headRef && run.head_branch === headRef) {
      return true;
    }
    return false;
  };

  for (const status of statuses) {
    try {
      const runs = await github.paginate(github.rest.actions.listWorkflowRuns, {
        owner,
        repo,
        workflow_id: workflowFile,
        status,
        per_page: 100,
      });
      for (const run of runs) {
        if (isSameRun(run)) {
          continue;
        }
        if (matchesPull(run)) {
          activeRuns += 1;
        }
      }
    } catch (error) {
      const message = error instanceof Error ? error.message : String(error);
      return { activeRuns, error: message };
    }
  }

  return { activeRuns };
}

async function evaluateKeepaliveGate({ core, github, context, options = {} }) {
  const { owner, repo } = context.repo || {};
  if (!owner || !repo) {
    throw new Error('Repository context missing owner or repo.');
  }

  const {
    prNumber: rawPrNumber,
    headSha: inputHeadSha,
    requireHumanActivation = false,
    allowPendingGate = false,
    requireGateSuccess = true,
    comments,
    pullRequest,
    currentRunId,
    workflowFile,
  } = options;

  let prNumber = Number(rawPrNumber);
  if (!Number.isFinite(prNumber) || prNumber <= 0) {
    const candidate = Number(pullRequest?.number);
    if (Number.isFinite(candidate) && candidate > 0) {
      prNumber = candidate;
    }
  }

  if (!Number.isFinite(prNumber) || prNumber <= 0) {
    return {
      ok: false,
      reason: 'missing-pr-number',
      hasKeepaliveLabel: false,
      hasHumanActivation: false,
      gateConcluded: false,
      underRunCap: false,
      runCap: DEFAULT_RUN_CAP,
      activeRuns: 0,
      agentAliases: [],
      primaryAgent: '',
      headSha: '',
      headRef: '',
    };
  }

  let pr = pullRequest || null;
  if (!pr) {
    try {
      const response = await github.rest.pulls.get({ owner, repo, pull_number: prNumber });
      pr = response.data;
    } catch (error) {
      const message = error instanceof Error ? error.message : String(error);
      return {
        ok: false,
        reason: 'pr-fetch-failed',
        hasKeepaliveLabel: false,
        hasHumanActivation: false,
        gateConcluded: false,
        underRunCap: false,
        runCap: DEFAULT_RUN_CAP,
        activeRuns: 0,
        agentAliases: [],
        primaryAgent: '',
        headSha: '',
        headRef: '',
        error: message,
      };
    }
  }

  const headSha = inputHeadSha || pr?.head?.sha || '';
  const headRef = pr?.head?.ref || '';
  const labels = Array.isArray(pr?.labels) ? pr.labels : [];
  const labelNames = extractLabelNames(labels);
  const hasKeepaliveLabel = labelNames.includes(KEEPALIVE_LABEL);
  const hasSyncRequiredLabel = labelNames.includes(SYNC_REQUIRED_LABEL);
  const agentAliases = extractAgentAliases(labels);
  const primaryAgent = agentAliases[0] || '';

  let humanActivation = false;
  if (hasKeepaliveLabel && agentAliases.length > 0) {
    try {
      humanActivation = await detectHumanActivation({
        github,
        owner,
        repo,
        prNumber,
        aliases: agentAliases,
        comments,
      });
    } catch (error) {
      const message = error instanceof Error ? error.message : String(error);
      core.warning(`Failed to evaluate human activation comments: ${message}`);
      humanActivation = false;
    }
  }

  const { concluded: gateConcluded, error: gateError } = await fetchGateStatus({
    github,
    owner,
    repo,
    headSha,
  });
  if (gateError) {
    core.warning(`Gate status check failed: ${gateError}`);
  }

  const runCap = parseRunCap(labels);
  const { activeRuns, error: runError } = await countActiveRuns({
    github,
    owner,
    repo,
    prNumber,
    headSha,
    headRef,
    currentRunId,
    workflowFile,
  });
  if (runError) {
    core.warning(`Unable to count active orchestrator runs: ${runError}`);
  }
  const underRunCap = activeRuns < runCap;

  let ok = true;
<<<<<<< HEAD
  let reason = '';
=======
  let reason = 'ok';
  let pendingGate = false;
>>>>>>> dc8ecead

  if (hasSyncRequiredLabel) {
    ok = false;
    reason = 'sync-required';
  } else if (!hasKeepaliveLabel) {
    ok = false;
    reason = 'keepalive-label-missing';
  } else if (requireHumanActivation && !humanActivation) {
    ok = false;
    reason = 'no-human-activation';
<<<<<<< HEAD
  } else if (!gateConcluded) {
    ok = false;
    reason = 'gate-not-concluded';
  } else if (!underRunCap) {
=======
  } 

  if (requireGateSuccess) {
    if (!gateStatus.found) {
      if (allowPendingGate) {
        pendingGate = true;
        if (reason === 'ok') {
          reason = 'gate-pending';
        }
      } else {
        ok = false;
        reason = 'gate-run-missing';
      }
    } else if (!gateSucceeded) {
      ok = false;
      reason = 'gate-not-success';
    }
  }

  if (ok && !underRunCap) {
>>>>>>> dc8ecead
    ok = false;
    reason = 'run-cap-reached';
  }

  return {
    ok,
    reason,
    hasKeepaliveLabel,
    hasHumanActivation: humanActivation,
    gateConcluded,
    underRunCap,
    runCap,
    activeRuns,
    agentAliases,
    primaryAgent,
    headSha,
    headRef,
    hasSyncRequiredLabel,
<<<<<<< HEAD
=======
    hasActivatedLabel,
    requireHumanActivation: requireHuman,
    activationComment: sanitiseComment(activationComment),
    gateStatus,
    pendingGate,
>>>>>>> dc8ecead
  };
}

module.exports = {
  evaluateKeepaliveGate,
};<|MERGE_RESOLUTION|>--- conflicted
+++ resolved
@@ -356,12 +356,7 @@
   const underRunCap = activeRuns < runCap;
 
   let ok = true;
-<<<<<<< HEAD
   let reason = '';
-=======
-  let reason = 'ok';
-  let pendingGate = false;
->>>>>>> dc8ecead
 
   if (hasSyncRequiredLabel) {
     ok = false;
@@ -372,33 +367,10 @@
   } else if (requireHumanActivation && !humanActivation) {
     ok = false;
     reason = 'no-human-activation';
-<<<<<<< HEAD
   } else if (!gateConcluded) {
     ok = false;
     reason = 'gate-not-concluded';
   } else if (!underRunCap) {
-=======
-  } 
-
-  if (requireGateSuccess) {
-    if (!gateStatus.found) {
-      if (allowPendingGate) {
-        pendingGate = true;
-        if (reason === 'ok') {
-          reason = 'gate-pending';
-        }
-      } else {
-        ok = false;
-        reason = 'gate-run-missing';
-      }
-    } else if (!gateSucceeded) {
-      ok = false;
-      reason = 'gate-not-success';
-    }
-  }
-
-  if (ok && !underRunCap) {
->>>>>>> dc8ecead
     ok = false;
     reason = 'run-cap-reached';
   }
@@ -417,14 +389,6 @@
     headSha,
     headRef,
     hasSyncRequiredLabel,
-<<<<<<< HEAD
-=======
-    hasActivatedLabel,
-    requireHumanActivation: requireHuman,
-    activationComment: sanitiseComment(activationComment),
-    gateStatus,
-    pendingGate,
->>>>>>> dc8ecead
   };
 }
 
