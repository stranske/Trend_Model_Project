--- conflicted
+++ resolved
@@ -1428,7 +1428,6 @@
   }
 
   if (!success) {
-<<<<<<< HEAD
     const apiResult = await attemptUpdateBranchViaApi({
       github,
       owner,
@@ -1460,10 +1459,6 @@
 
   if (!success) {
     await attemptCommand('update-branch', 'Update-branch');
-=======
-    noteActionAttempt('update-branch-api');
-    await attemptUpdateBranchApi();
->>>>>>> a19e6ef9
   }
 
   if (!success) {
@@ -1539,7 +1534,6 @@
     record('Sync label', appendRound(`${syncLabel} already present.`));
   }
 
-<<<<<<< HEAD
   const normaliseLink = (value) => {
     const trimmed = normalise(value);
     if (trimmed && /^https?:\/\//i.test(trimmed)) {
@@ -1583,31 +1577,6 @@
       const message = error instanceof Error ? error.message : String(error);
       record('Escalation comment', appendRound(`Failed to post escalation comment: ${message}`));
     }
-=======
-  const manualActionUrl = commentInfo?.url || `https://github.com/${owner}/${repo}/pull/${prNumber}`;
-  if (manualActionUrl) {
-    updateSyncLink(manualActionUrl, { prefer: true });
-  }
-  const attemptedSummary = actionsAttempted.length ? actionsAttempted.join('/') : 'none';
-  const escalationLines = [
-    `Keepalive: manual action needed — click Update Branch or open Create PR at: ${manualActionUrl}`,
-    `Attempted automatically: ${attemptedSummary}. Trace: ${trace || 'n/a'}.`,
-  ];
-  try {
-    const { data: escalationComment } = await github.rest.issues.createComment({
-      owner,
-      repo,
-      issue_number: Number.isFinite(issueNumber) ? Number(issueNumber) : prNumber,
-      body: escalationLines.join('\n\n'),
-    });
-    record('Escalation comment', appendRound('Posted manual action escalation.'));
-    if (escalationComment?.html_url) {
-      record('Escalation comment link', appendRound(escalationComment.html_url));
-    }
-  } catch (error) {
-    const message = error instanceof Error ? error.message : String(error);
-    record('Escalation comment', appendRound(`Failed to post escalation comment: ${message}`));
->>>>>>> a19e6ef9
   }
 
   const timeoutMessage = appendRound(
