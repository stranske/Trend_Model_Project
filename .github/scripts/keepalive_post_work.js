--- conflicted
+++ resolved
@@ -744,11 +744,7 @@
       initialSha: baselineHead,
       timeoutMs: pollTimeoutMs,
       intervalMs: pollIntervalMs,
-<<<<<<< HEAD
       label: 'update-branch-api',
-=======
-      label: 'api-update-branch',
->>>>>>> d7676a99
       core,
     });
   } catch (error) {
@@ -758,15 +754,9 @@
   }
 
   if (pollResult?.changed) {
-<<<<<<< HEAD
     record('Update-branch API', appendRound(`head advanced to ${pollResult.headSha || '(unknown)'}.`));
   } else {
     record('Update-branch API', appendRound('head unchanged after updateBranch wait.'));
-=======
-    record('Update-branch API result', appendRound(`Branch advanced to ${pollResult.headSha || '(unknown)'}.`));
-  } else {
-    record('Update-branch API result', appendRound('Branch unchanged after updateBranch wait.'));
->>>>>>> d7676a99
   }
 
   return {
@@ -1525,7 +1515,6 @@
 
   if (!success) {
     const apiResult = await attemptUpdateBranchViaApi({
-<<<<<<< HEAD
       github,
       owner,
       repo,
@@ -1597,8 +1586,6 @@
 
     const existingRunId = state.fallback_dispatch?.run_id;
     const runInfo = await findFallbackRun({
-=======
->>>>>>> d7676a99
       github,
       owner,
       repo,
@@ -1726,11 +1713,7 @@
     updateSyncLink(escalationRecord.comment_url, { prefer: true });
     record('Escalation comment', appendRound('Reusing previous escalation comment.'));
   } else {
-<<<<<<< HEAD
     const escalationMessage = `Keepalive: manual action needed — use update-branch/create-pr controls (click Update Branch or open Create PR) at: ${manualActionLink}`;
-=======
-    const escalationMessage = `Keepalive: manual action needed — click Update Branch or open Create PR: ${manualActionLink}`;
->>>>>>> d7676a99
     try {
       const { data: escalationComment } = await github.rest.issues.createComment({
         owner,
