name: "Codex Bootstrap"
description: "Bootstraps (or reuses) Codex draft PR & branch for a labeled issue with optional network retry and PAT gating"
inputs:
  issue:
    description: "Issue number to bootstrap"
    required: true
  service_bot_pat:
    description: "Personal access token for human-authored PR/comments (optional)"
    required: false
    default: ""
  codex_command:
    description: "Codex activation command (must start with or will be prefixed by 'codex:')"
    required: false
    default: "codex: start"
  suppress_activate:
    description: "If 'true', suppress initial activation comment (also suppressed by issue token or env)"
    required: false
    default: ""
  pr_mode:
    description: "auto | manual (manual = create branch + marker only)"
    required: false
    default: "auto"
  allow_fallback:
    description: "Permit fallback to GITHUB_TOKEN when PAT absent (true|false)"
    required: false
    default: "true"
  fail_on_token_mismatch:
    description: "If set (non-empty), fail when PAT present but PR author is github-actions[bot]"
    required: false
    default: ""
  net_retry_attempts:
    description: "Network preflight attempts (>=1)"
    required: false
    default: "1"
  net_retry_delay_s:
    description: "Seconds to sleep between network preflight retries"
    required: false
    default: "2"
  debug_mode:
    description: "Emit verbose diagnostic logging (true|false)"
    required: false
    default: "false"
  fail_on_dual_branch_failure:
    description: "Fail the action if both primary and fallback branch creation attempts fail (true|false)"
    required: false
    default: "true"
  rebootstrap_closed_pr:
    description: "If true and referenced PR is closed, create a fresh draft PR and update marker"
    required: false
    default: "true"
outputs:
  codex_pr:
    description: "Codex draft PR number (blank in manual mode before PR creation)"
    value: ${{ steps.bootstrap.outputs.codex_pr }}
  codex_reused:
    description: "true if existing bootstrap was reused"
    value: ${{ steps.bootstrap.outputs.codex_reused }}
  branch_created:
    description: "true if branch was created in this run"
    value: ${{ steps.bootstrap.outputs.branch_created }}
  token_source:
    description: "Token actually used for GitHub API calls (SERVICE_BOT_PAT | GITHUB_TOKEN | ACTIONS_DEFAULT_TOKEN)"
    value: ${{ steps.bootstrap.outputs.token_source }}
  fallback_used:
    description: "true if a fallback token (GITHUB_TOKEN or ACTIONS_DEFAULT_TOKEN) was needed for branch or PR creation"
    value: ${{ steps.bootstrap.outputs.fallback_used }}
runs:
  using: "composite"
  steps:
    - name: Network preflight (optional retry)
      shell: bash
      run: |
        attempts=${{ inputs.net_retry_attempts }}
        delay=${{ inputs.net_retry_delay_s }}
        # Determine token to use for authenticated requests
        token=""
        if [ -n "${{ inputs.service_bot_pat }}" ]; then
          token="${{ inputs.service_bot_pat }}"
        elif [ "${{ inputs.allow_fallback }}" = "true" ] && [ -n "${GITHUB_TOKEN}" ]; then
          token="${GITHUB_TOKEN}"
        fi
        if ! [[ "$attempts" =~ ^[0-9]+$ ]] || [ "$attempts" -lt 1 ]; then attempts=1; fi
        if ! [[ "$delay" =~ ^[0-9]+$ ]] || [ "$delay" -lt 1 ]; then delay=2; fi
        i=1
        while [ $i -le $attempts ]; do
          echo "[network-preflight] Attempt $i/$attempts ..."
          if [ -n "$token" ]; then
            if curl -sSf -H "Authorization: Bearer $token" https://api.github.com/rate_limit > /dev/null 2>&1; then
              echo "[network-preflight] OK"; break
            fi
          else
            if curl -sSf https://api.github.com/rate_limit > /dev/null 2>&1; then
              echo "[network-preflight] OK"; break
            fi
          fi
          if [ $i -eq $attempts ]; then
            echo "[network-preflight] FAILED after $attempts attempts" >&2
            exit 75
          fi
          echo "[network-preflight] Retry in ${delay}s"; sleep $delay; i=$((i+1))
        done
    - name: Pre-flight token gate
      id: token_gate
      shell: bash
      run: |
        if [ -z "${{ inputs.service_bot_pat }}" ] && [ "${{ inputs.allow_fallback }}" != "true" ]; then
          echo "Codex bootstrap blocked: SERVICE_BOT_PAT missing and fallback not allowed (set CODEX_ALLOW_FALLBACK=true to permit).";
          exit 86
        fi
    - name: Warn if PAT missing (fallback to GITHUB_TOKEN)
      if: inputs.service_bot_pat == '' && inputs.allow_fallback == 'true'
      uses: actions/github-script@v7
      with:
        script: |
          const {owner, repo} = context.repo;
          const issue_number = Number('${{ inputs.issue }}');
          core.warning('SERVICE_BOT_PAT missing – proceeding with GITHUB_TOKEN for bootstrap. Comments/commits will appear as github-actions[bot].');
          if (issue_number) {
            await github.rest.issues.createComment({ owner, repo, issue_number, body: 'Heads up: SERVICE_BOT_PAT is not configured. Proceeding with GITHUB_TOKEN; comments and commits will appear as github-actions[bot].' });
          }
    - name: Bootstrap Codex branch/PR
      id: bootstrap
      uses: actions/github-script@v7
      env:
        SERVICE_BOT_PAT: ${{ inputs.service_bot_pat }}
        CODEX_COMMAND: ${{ inputs.codex_command }}
        CODEX_SUPPRESS_ACTIVATE_INPUT: ${{ inputs.suppress_activate }}
        CODEX_PR_MODE: ${{ inputs.pr_mode }}
        CODEX_FAIL_ON_TOKEN_MISMATCH: ${{ inputs.fail_on_token_mismatch }}
      with:
        github-token: ${{ inputs.service_bot_pat != '' && inputs.service_bot_pat || github.token }}
        script: |
          const issue_number = Number('${{ inputs.issue }}');
          const { owner, repo } = context.repo;
          if (!issue_number) { core.setFailed('No issue number passed to bootstrap'); return; }
          const usingPAT = !!process.env.SERVICE_BOT_PAT;
          let tokenSource = usingPAT ? 'SERVICE_BOT_PAT' : 'GITHUB_TOKEN';
          const allowFallback = '${{ inputs.allow_fallback }}' === 'true';
          let fallbackUsed = false;
          const branch = `agents/codex-issue-${issue_number}`;
          const markerPath = `agents/.codex-bootstrap-${issue_number}.json`;
          async function exists(path, ref){
            try { await github.rest.repos.getContent({owner, repo, path, ref}); return true; } catch { return false; }
          }
          // Resolve base branch
          let baseSha; let baseBranch;
          try {
            const { data: repoInfo } = await github.rest.repos.get({ owner, repo });
            baseBranch = repoInfo.default_branch || 'main';
            const { data: ref } = await github.rest.git.getRef({ owner, repo, ref: `heads/${baseBranch}` });
            baseSha = ref.object.sha;
          } catch (e) {
            core.setFailed(`Unable to resolve base branch SHA: ${e.message}`);
            return;
          }
          let branchExists = true;
            try { await github.rest.git.getRef({ owner, repo, ref: `heads/${branch}` }); } catch { branchExists = false; }
          if (!branchExists) {
            let created = false;
            let firstErr;
            const debugMode = '${{ inputs.debug_mode }}' === 'true';
            try {
              await github.rest.git.createRef({ owner, repo, ref: `refs/heads/${branch}`, sha: baseSha });
              core.info(`Created branch ${branch} with primary token (${tokenSource}).`);
              created = true;
            } catch (e) {
              firstErr = e;
              const detail = e && e.response && e.response.data ? JSON.stringify(e.response.data) : '';
              core.warning(`Primary branch create failed (${tokenSource}) status=${e.status || '?'} msg=${e.message} detail=${detail}`);
              if (debugMode) core.info(`DEBUG primary-create-error-object: ${JSON.stringify({status: e.status, message: e.message, stack: e.stack})}`);
<<<<<<< HEAD
              // Fallback only if PAT primary attempt and allowed
              if (tokenSource === 'SERVICE_BOT_PAT' && allowFallback && process.env.GITHUB_TOKEN) {
                core.info('Attempting branch create retry with GITHUB_TOKEN fallback (fetch API).');
                try {
                  const apiBaseUrl = process.env.GITHUB_API_URL || 'https://api.github.com';
                  const resp = await fetch(`${apiBaseUrl}/repos/${owner}/${repo}/git/refs`, {
                    method: 'POST',
                    headers: {
                      'Authorization': `Bearer ${process.env.GITHUB_TOKEN}`,
                      'Accept': 'application/vnd.github+json',
                      'Content-Type': 'application/json'
                    },
                    body: JSON.stringify({ ref: `refs/heads/${branch}`, sha: baseSha })
                  });
                  if (resp.status === 201) {
                    created = true; core.info(`Created branch ${branch} with fallback GITHUB_TOKEN.`);
                  } else {
                    core.warning(`Fallback branch create failed http_status=${resp.status} error=Unable to create branch. See debug logs for details.`);
=======
              // Multi-layer fallback only if PAT primary attempt and allowed
              if (tokenSource === 'SERVICE_BOT_PAT' && allowFallback) {
                const fallbackCandidates = [
                  { env: 'GITHUB_TOKEN', value: process.env.GITHUB_TOKEN },
                  { env: 'ACTIONS_DEFAULT_TOKEN', value: process.env.ACTIONS_DEFAULT_TOKEN }
                ].filter(c => !!c.value);
                for (const cand of fallbackCandidates) {
                  if (created) break;
                  core.info(`Attempting branch create retry with fallback ${cand.env} (fetch API).`);
                  try {
                    const resp = await fetch(`https://api.github.com/repos/${owner}/${repo}/git/refs`, {
                      method: 'POST',
                      headers: {
                        'Authorization': `Bearer ${cand.value}`,
                        'Accept': 'application/vnd.github+json',
                        'Content-Type': 'application/json'
                      },
                      body: JSON.stringify({ ref: `refs/heads/${branch}`, sha: baseSha })
                    });
                    if (resp.status === 201) {
                      created = true; fallbackUsed = true; tokenSource = cand.env; core.info(`Created branch ${branch} with fallback ${cand.env}.`);
                    } else {
                      let txt; try { txt = await resp.text(); } catch {}
                      core.warning(`Fallback (${cand.env}) branch create failed http_status=${resp.status} body=${(txt||'').slice(0,400)}`);
                    }
                  } catch (e2) {
                    const detail2 = e2 && e2.response && e2.response.data ? JSON.stringify(e2.response.data) : '';
                    core.warning(`Fallback (${cand.env}) branch create exception status=${e2.status || '?'} msg=${e2.message} detail=${detail2}`);
>>>>>>> 7e318c6e
                  }
                }
              }
            }
            if (!created) {
              const dualFail = tokenSource === 'SERVICE_BOT_PAT';
              const err = firstErr || { status: 'unknown', message: 'unspecified branch create error' };
              const msg = `Codex bootstrap blocked: unable to create branch ${branch}. primary_status=${err.status || '?'} primary_msg=${err.message}`;
              try { await github.rest.issues.createComment({ owner, repo, issue_number, body: msg + '\n\nIf this persists: 1) confirm token rulesets, 2) check branch protection/rulesets, 3) ensure fallback allowed if PAT blocked.' }); } catch {}
              core.warning(msg);
              if ('${{ inputs.fail_on_dual_branch_failure }}' === 'true') core.setFailed(msg);
              return;
            } else {
              core.setOutput('branch_created', 'true');
              core.setOutput('fallback_used', fallbackUsed ? 'true' : 'false');
            }
          } else {
            core.info(`Branch ${branch} already exists`);
            core.setOutput('branch_created', 'false');
            core.setOutput('fallback_used', 'false');
          }
          core.setOutput('token_source', tokenSource);
          if (await exists(markerPath, branch)) {
            core.info('Marker exists – bootstrap already performed. Emitting summary (idempotent).');
            let decoded; let issueBodyCached = '';
            try {
              const { data: markerFile } = await github.rest.repos.getContent({ owner, repo, path: markerPath, ref: branch });
              if (!Array.isArray(markerFile)) {
                decoded = Buffer.from(markerFile.content, markerFile.encoding || 'base64').toString('utf8');
                core.summary.addHeading('Codex Bootstrap (Previously Completed)').addCodeBlock(decoded, 'json').write();
              }
            } catch (e) { core.warning('Could not read marker for summary: ' + e.message); }
            try { const { data: issue } = await github.rest.issues.get({ owner, repo, issue_number }); issueBodyCached = issue.body || ''; } catch {}
            const suppressFromToken = (issueBodyCached || '').includes('[codex-suppress-activate]');
            const suppressFromInput = /true/i.test(String(process.env.CODEX_SUPPRESS_ACTIVATE_INPUT||''));
            const suppressFromEnv   = !!process.env.CODEX_SUPPRESS_ACTIVATE;
            const activationSuppressed = suppressFromEnv || suppressFromInput || suppressFromToken;
            let parsed = {}; try { parsed = JSON.parse(decoded||'{}'); } catch {}
            let reuse = true; let prNumberExisting = parsed.pr || null; let prAuthor = parsed.pr_author || null;
            // Optional re-bootstrap if existing PR is closed
            if (prNumberExisting && '${{ inputs.rebootstrap_closed_pr }}' === 'true') {
              try {
                const { data: existingPR } = await github.rest.pulls.get({ owner, repo, pull_number: prNumberExisting });
                if (existingPR.state === 'closed') {
                  core.info(`Existing PR #${prNumberExisting} is closed; initiating re-bootstrap.`);
                  const replicatedHeader = `### Source Issue #${issue_number}: ${existingPR.title || ''}`;
                  const newBody = `${replicatedHeader}\n\nRe-bootstrap due to closed original PR #${prNumberExisting}.`;
<<<<<<< HEAD
                  const { data: newPR } = await github.rest.pulls.create({ owner, repo, head: branch, base: baseBranch, draft: true, title: `Codex re-bootstrap for #${issue_number}`, body: newBody });
                  prNumberExisting = newPR.number; prAuthor = newPR.user && newPR.user.login || null; reuse = false; // treat as fresh for outputs
                  const markerContent = Buffer.from(JSON.stringify({ issue: issue_number, pr: prNumberExisting, ts: new Date().toISOString(), rebootstrap: true }, null, 2)).toString('base64');
                  await github.rest.repos.createOrUpdateFileContents({ owner, repo, path: markerPath, branch, message: `chore(codex): rebootstrap marker for #${issue_number}`, content: markerContent });
                  const human = 'stranske-automation-bot';
                  async function assignPair(target) {
                    try {
                      await github.rest.issues.addAssignees({ owner, repo, issue_number: target, assignees: ['chatgpt-codex-connector', human] });
                      return true;
                    } catch (e) {
                      core.warning(`Codex assignment failed on #${target}: ${e.status || '?'} ${e.message}`);
                      return false;
                    }
                  }
                  const issueAssignOk = await assignPair(issue_number);
                  const prAssignOk = await assignPair(prNumberExisting);
                  if (!activationSuppressed) {
                    await github.rest.issues.createComment({ owner, repo, issue_number: prNumberExisting, body: `@chatgpt-codex-connector Please begin work on this task. Source issue #${issue_number}.` });
                  } else {
                    core.info('Activation comment suppressed.');
                  }
                  await github.rest.issues.addLabels({ owner, repo, issue_number: prNumberExisting, labels: ['agent:codex'] });
                  let cmd = String(process.env.CODEX_COMMAND || 'codex: start').replace(/[\r\n`]/g,'').trim();
                  const allowedCommands = ['codex: start','codex: test','codex: lint','codex: build','codex: review','codex: docs'];
                  if (!allowedCommands.some(c => c.toLowerCase() === cmd.toLowerCase())) {
                    core.warning('Unsafe Codex command; defaulting.');
                    cmd = 'codex: start';
                  }
                  await github.rest.issues.createComment({ owner, repo, issue_number: prNumberExisting, body: `${cmd}\n\nPlease create commits on this branch, run tests, and keep the PR updated.` });
                  await github.rest.issues.createComment({ owner, repo, issue_number, body: `Opened draft PR #${prNumberExisting} to engage Codex. Track work there.` });
=======
                  let newPRData;
                  try {
                    const { data: newPR } = await github.rest.pulls.create({ owner, repo, head: branch, base: baseBranch, draft: true, title: `Codex re-bootstrap for #${issue_number}`, body: newBody });
                    newPRData = newPR;
                  } catch (prErr) {
                    if (tokenSource === 'SERVICE_BOT_PAT' && allowFallback) {
                      const fallbackPRCandidates = [
                        { env: 'GITHUB_TOKEN', value: process.env.GITHUB_TOKEN },
                        { env: 'ACTIONS_DEFAULT_TOKEN', value: process.env.ACTIONS_DEFAULT_TOKEN }
                      ].filter(c => !!c.value);
                      for (const cand of fallbackPRCandidates) {
                        if (newPRData) break;
                        core.info(`Attempting PR re-bootstrap with fallback ${cand.env} (fetch API).`);
                        try {
                          const resp = await fetch(`https://api.github.com/repos/${owner}/${repo}/pulls`, {
                            method: 'POST',
                            headers: {
                              'Authorization': `Bearer ${cand.value}`,
                              'Accept': 'application/vnd.github+json',
                              'Content-Type': 'application/json'
                            },
                            body: JSON.stringify({ title: `Codex re-bootstrap for #${issue_number}`, head: branch, base: baseBranch, body: newBody, draft: true })
                          });
                          if (resp.status === 201) {
                            newPRData = await resp.json(); tokenSource = cand.env; fallbackUsed = true; core.info(`Created re-bootstrap PR with fallback ${cand.env}.`);
                          } else {
                            let txt; try { txt = await resp.text(); } catch {}
                            core.warning(`Fallback (${cand.env}) PR create failed status=${resp.status} body=${(txt||'').slice(0,400)}`);
                          }
                        } catch (e3) {
                          core.warning(`Fallback (${cand.env}) PR create exception: ${e3.message}`);
                        }
                      }
                    } else {
                      core.warning(`Re-bootstrap PR create failed: ${prErr.message}`);
                    }
                  }
                  if (newPRData) {
                    prNumberExisting = newPRData.number; prAuthor = newPRData.user && newPRData.user.login || null; reuse = false;
                    const markerContent = Buffer.from(JSON.stringify({ issue: issue_number, pr: prNumberExisting, ts: new Date().toISOString(), rebootstrap: true }, null, 2)).toString('base64');
                    await github.rest.repos.createOrUpdateFileContents({ owner, repo, path: markerPath, branch, message: `chore(codex): rebootstrap marker for #${issue_number}`, content: markerContent });
                  }
>>>>>>> 7e318c6e
                }
              } catch (e) { core.warning(`Closed PR re-bootstrap check failed: ${e.message}`); }
            }
            if (prNumberExisting) core.setOutput('codex_pr', String(prNumberExisting));
            core.setOutput('codex_reused', reuse ? 'true' : 'false');
            const prAuthorFinal = prAuthor;
            try {
              const fs = require('fs'); fs.mkdirSync('codex-artifacts', { recursive: true });
              fs.writeFileSync('codex-artifacts/codex_bootstrap_summary.json', JSON.stringify({
                reused: reuse, issue: issue_number, pr: prNumberExisting || null, branch, base: baseBranch,
                suppression: activationSuppressed, token_source: tokenSource, pr_author: prAuthorFinal, ts: new Date().toISOString(), rebootstrap_attempt: !reuse,
                fallback_used: (fallbackUsed || core.getOutput('fallback_used') === 'true')
              }, null, 2));
              if (decoded) fs.writeFileSync('codex-artifacts/marker_snapshot.json', decoded);
              fs.writeFileSync('codex-artifacts/README.txt', 'Codex bootstrap artifacts.');
<<<<<<< HEAD
            } catch (e) { core.warning('Failed to write codex_bootstrap_summary.json: ' + e.message); }
            console.log('CODEX_BOOTSTRAP_SUMMARY:' + JSON.stringify({ reused: reuse, issue: issue_number, pr: prNumberExisting || null, branch, base: baseBranch, suppression: activationSuppressed, token_source: tokenSource, pr_author: prAuthorFinal }));
=======
            } catch (e) { core.warning('Failed to write codex_bootstrap_result.json: ' + e.message); }
            console.log('CODEX_BOOTSTRAP_RESULT:' + JSON.stringify({ reused: reuse, issue: issue_number, pr: prNumberExisting || null, branch, base: baseBranch, suppression: activationSuppressed, token_source: tokenSource, pr_author: prAuthorFinal, fallback_used: (fallbackUsed || core.getOutput('fallback_used') === 'true') }));
>>>>>>> 7e318c6e
            return;
          }
          // Create marker seed file to ensure branch has a change (issue markdown stub)
          const path = `agents/codex-${issue_number}.md`;
          const content = Buffer.from(`<!-- bootstrap for codex on issue #${issue_number} -->\n`).toString('base64');
          let sha; try { const probe = await github.rest.repos.getContent({ owner, repo, path, ref: branch }); if (!Array.isArray(probe.data)) sha = probe.data.sha; } catch {}
          await github.rest.repos.createOrUpdateFileContents({ owner, repo, path, branch, message: `chore(codex): bootstrap PR for issue #${issue_number}`, content, sha });
          // Pull issue details
          let issueTitle = '(no title)'; let issueBody = '(no body provided)';
          try { const { data: issue } = await github.rest.issues.get({ owner, repo, issue_number }); issueTitle = issue.title || issueTitle; issueBody = issue.body || issueBody; } catch (e) { core.warning(`Failed to fetch issue #${issue_number} for body replication: ${e.message}`); }
          const prMode = (process.env.CODEX_PR_MODE || 'auto').toLowerCase();
          const manual = prMode === 'manual';
          if (manual) {
            const markerContent = Buffer.from(JSON.stringify({ issue: issue_number, pr: null, ts: new Date().toISOString(), mode: 'manual', token_source: tokenSource }, null, 2)).toString('base64');
            await github.rest.repos.createOrUpdateFileContents({ owner, repo, path: markerPath, branch, message: `chore(codex): mark manual bootstrap for #${issue_number}`, content: markerContent });
            await github.rest.issues.createComment({ owner, repo, issue_number, body: `Branch **${branch}** created. Manual mode is enabled (CODEX_PR_MODE=manual). Open a draft PR from this branch targeting **${baseBranch}** then label with \`agent:codex\`.` });
            core.summary.addHeading('Codex Bootstrap (Manual Mode)').addTable([[{data:'Issue',header:true},{data:'Branch',header:true},{data:'PR Created',header:true},{data:'Mode',header:true},{data:'TokenSource',header:true}], [String(issue_number), branch, 'false', 'manual', tokenSource]]).write();
            const fs = require('fs'); fs.mkdirSync('codex-artifacts', { recursive: true });
            fs.writeFileSync('codex-artifacts/codex_bootstrap_summary.json', JSON.stringify({ reused:false, issue:issue_number, pr:null, branch, base:baseBranch, manual:true, token_source: tokenSource, pr_author: null, ts:new Date().toISOString() }, null, 2));
            console.log('CODEX_BOOTSTRAP_SUMMARY:' + JSON.stringify({ reused:false, issue:issue_number, pr:null, branch, base:baseBranch, manual:true, token_source: tokenSource, pr_author: null }));
            core.setOutput('codex_pr', ''); core.setOutput('codex_reused', 'false');
            return;
          }
          const suppressFromToken = (issueBody || '').includes('[codex-suppress-activate]');
          const suppressFromInput = /true/i.test(String(process.env.CODEX_SUPPRESS_ACTIVATE_INPUT||''));
          const suppressFromEnv   = !!process.env.CODEX_SUPPRESS_ACTIVATE;
          const activationSuppressed = suppressFromEnv || suppressFromInput || suppressFromToken;
          const replicatedHeader = `### Source Issue #${issue_number}: ${issueTitle}`;
          const replicatedBody = `${replicatedHeader}\n\n---\n${issueBody}\n\n---\n\nThis draft PR was auto-created to engage Codex on the task above. All edits should occur on this branch.\n`;
          const { data: open } = await github.rest.pulls.list({ owner, repo, state: 'open', head: `${owner}:${branch}` });
          let prNumber; let prBodyNeedsUpdate = false; let existingPR; let prAuthorLogin = null;
          if (open.length) { existingPR = open[0]; prNumber = existingPR.number; prAuthorLogin = existingPR.user && existingPR.user.login || null; if (!existingPR.body || !existingPR.body.includes(replicatedHeader)) prBodyNeedsUpdate = true; }
          else { const { data: pr } = await github.rest.pulls.create({ owner, repo, head: branch, base: baseBranch, draft: true, title: `Codex bootstrap for #${issue_number}`, body: replicatedBody }); prNumber = pr.number; prAuthorLogin = pr.user && pr.user.login || null; }
          if (prBodyNeedsUpdate) { try { await github.rest.pulls.update({ owner, repo, pull_number: prNumber, body: replicatedBody }); core.info(`Updated existing PR #${prNumber} body.`); } catch (e) { core.warning(`Unable to update PR body: ${e.message}`); } }
          const human = 'stranske-automation-bot';
          async function assignPair(target) { try { await github.rest.issues.addAssignees({ owner, repo, issue_number: target, assignees: ['chatgpt-codex-connector', human] }); return true; } catch (e) { core.warning(`Codex assignment failed on #${target}: ${e.status || '?'} ${e.message}`); return false; } }
          const issueAssignOk = await assignPair(issue_number);
          const prAssignOk = await assignPair(prNumber);
          if (!activationSuppressed) {
            await github.rest.issues.createComment({ owner, repo, issue_number: prNumber, body: `@chatgpt-codex-connector Please begin work on this task. Source issue #${issue_number}.` });
          } else { core.info('Activation comment suppressed.'); }
          await github.rest.issues.addLabels({ owner, repo, issue_number: prNumber, labels: ['agent:codex'] });
          let cmd = String(process.env.CODEX_COMMAND || 'codex: start').replace(/[\r\n`]/g,'').trim();
          const allowedCommands = [
            'codex: start',
            'codex: test',
            'codex: lint',
            'codex: build',
            'codex: review',
            'codex: docs'
          ];
          if (!allowedCommands.some(c => c.toLowerCase() === cmd.toLowerCase())) {
            core.warning('Unsafe Codex command; defaulting.');
            cmd = 'codex: start';
          }
          await github.rest.issues.createComment({ owner, repo, issue_number: prNumber, body: `${cmd}\n\nPlease create commits on this branch, run tests, and keep the PR updated.` });
          await github.rest.issues.createComment({ owner, repo, issue_number, body: `Opened draft PR #${prNumber} to engage Codex. Track work there.` });
          const markerContent = Buffer.from(JSON.stringify({ issue: issue_number, pr: prNumber, ts: new Date().toISOString() }, null, 2)).toString('base64');
          await github.rest.repos.createOrUpdateFileContents({ owner, repo, path: markerPath, branch, message: `chore(codex): mark bootstrap for #${issue_number}`, content: markerContent });
          core.summary.addHeading('Codex Bootstrap').addTable([[{data:'Issue',header:true},{data:'PR',header:true},{data:'Branch',header:true},{data:'Reused',header:true},{data:'Suppressed',header:true},{data:'TokenSource',header:true},{data:'Author',header:true}], [String(issue_number), String(prNumber), branch, 'false', String(activationSuppressed), tokenSource, prAuthorLogin || '(unknown)']]).write();
          core.setOutput('codex_pr', String(prNumber));
          core.setOutput('codex_reused', 'false');
<<<<<<< HEAD
          try { const fs = require('fs'); fs.mkdirSync('codex-artifacts', { recursive: true }); fs.writeFileSync('codex-artifacts/codex_bootstrap_summary.json', JSON.stringify({ reused:false, issue:issue_number, pr:prNumber, branch, base:baseBranch, assigned_issue:issueAssignOk, assigned_pr:prAssignOk, suppression:activationSuppressed, token_source: tokenSource, pr_author: prAuthorLogin, ts:new Date().toISOString() }, null, 2)); fs.writeFileSync('codex-artifacts/README.txt', 'Codex bootstrap artifacts.'); } catch(e){ core.warning('Failed to write artifact: '+e.message); }
          console.log('CODEX_BOOTSTRAP_SUMMARY:' + JSON.stringify({ reused:false, issue:issue_number, pr:prNumber, branch, base:baseBranch, assigned_issue:issueAssignOk, assigned_pr:prAssignOk, suppression:activationSuppressed, token_source: tokenSource, pr_author: prAuthorLogin }));
=======
          try { const fs = require('fs'); fs.mkdirSync('codex-artifacts', { recursive: true }); fs.writeFileSync('codex-artifacts/codex_bootstrap_result.json', JSON.stringify({ reused:false, issue:issue_number, pr:prNumber, branch, base:baseBranch, assigned_issue:issueAssignOk, assigned_pr:prAssignOk, suppression:activationSuppressed, token_source: tokenSource, pr_author: prAuthorLogin, ts:new Date().toISOString(), fallback_used: fallbackUsed }, null, 2)); fs.writeFileSync('codex-artifacts/README.txt', 'Codex bootstrap artifacts.'); } catch(e){ core.warning('Failed to write artifact: '+e.message); }
          console.log('CODEX_BOOTSTRAP_RESULT:' + JSON.stringify({ reused:false, issue:issue_number, pr:prNumber, branch, base:baseBranch, assigned_issue:issueAssignOk, assigned_pr:prAssignOk, suppression:activationSuppressed, token_source: tokenSource, pr_author: prAuthorLogin, fallback_used: fallbackUsed }));
>>>>>>> 7e318c6e
          const mismatch = usingPAT && prAuthorLogin === 'github-actions[bot]';
          if (mismatch) {
            const msg = `:warning: Token mismatch – SERVICE_BOT_PAT present but PR author is github-actions[bot].`;
            try { await github.rest.issues.createComment({ owner, repo, issue_number: prNumber, body: msg }); } catch(e){ core.warning('Comment failed: '+e.message); }
            if (process.env.CODEX_FAIL_ON_TOKEN_MISMATCH) core.setFailed('Failing due to CODEX_FAIL_ON_TOKEN_MISMATCH and author mismatch.');
          }<|MERGE_RESOLUTION|>--- conflicted
+++ resolved
@@ -168,7 +168,6 @@
               const detail = e && e.response && e.response.data ? JSON.stringify(e.response.data) : '';
               core.warning(`Primary branch create failed (${tokenSource}) status=${e.status || '?'} msg=${e.message} detail=${detail}`);
               if (debugMode) core.info(`DEBUG primary-create-error-object: ${JSON.stringify({status: e.status, message: e.message, stack: e.stack})}`);
-<<<<<<< HEAD
               // Fallback only if PAT primary attempt and allowed
               if (tokenSource === 'SERVICE_BOT_PAT' && allowFallback && process.env.GITHUB_TOKEN) {
                 core.info('Attempting branch create retry with GITHUB_TOKEN fallback (fetch API).');
@@ -187,36 +186,6 @@
                     created = true; core.info(`Created branch ${branch} with fallback GITHUB_TOKEN.`);
                   } else {
                     core.warning(`Fallback branch create failed http_status=${resp.status} error=Unable to create branch. See debug logs for details.`);
-=======
-              // Multi-layer fallback only if PAT primary attempt and allowed
-              if (tokenSource === 'SERVICE_BOT_PAT' && allowFallback) {
-                const fallbackCandidates = [
-                  { env: 'GITHUB_TOKEN', value: process.env.GITHUB_TOKEN },
-                  { env: 'ACTIONS_DEFAULT_TOKEN', value: process.env.ACTIONS_DEFAULT_TOKEN }
-                ].filter(c => !!c.value);
-                for (const cand of fallbackCandidates) {
-                  if (created) break;
-                  core.info(`Attempting branch create retry with fallback ${cand.env} (fetch API).`);
-                  try {
-                    const resp = await fetch(`https://api.github.com/repos/${owner}/${repo}/git/refs`, {
-                      method: 'POST',
-                      headers: {
-                        'Authorization': `Bearer ${cand.value}`,
-                        'Accept': 'application/vnd.github+json',
-                        'Content-Type': 'application/json'
-                      },
-                      body: JSON.stringify({ ref: `refs/heads/${branch}`, sha: baseSha })
-                    });
-                    if (resp.status === 201) {
-                      created = true; fallbackUsed = true; tokenSource = cand.env; core.info(`Created branch ${branch} with fallback ${cand.env}.`);
-                    } else {
-                      let txt; try { txt = await resp.text(); } catch {}
-                      core.warning(`Fallback (${cand.env}) branch create failed http_status=${resp.status} body=${(txt||'').slice(0,400)}`);
-                    }
-                  } catch (e2) {
-                    const detail2 = e2 && e2.response && e2.response.data ? JSON.stringify(e2.response.data) : '';
-                    core.warning(`Fallback (${cand.env}) branch create exception status=${e2.status || '?'} msg=${e2.message} detail=${detail2}`);
->>>>>>> 7e318c6e
                   }
                 }
               }
@@ -264,7 +233,6 @@
                   core.info(`Existing PR #${prNumberExisting} is closed; initiating re-bootstrap.`);
                   const replicatedHeader = `### Source Issue #${issue_number}: ${existingPR.title || ''}`;
                   const newBody = `${replicatedHeader}\n\nRe-bootstrap due to closed original PR #${prNumberExisting}.`;
-<<<<<<< HEAD
                   const { data: newPR } = await github.rest.pulls.create({ owner, repo, head: branch, base: baseBranch, draft: true, title: `Codex re-bootstrap for #${issue_number}`, body: newBody });
                   prNumberExisting = newPR.number; prAuthor = newPR.user && newPR.user.login || null; reuse = false; // treat as fresh for outputs
                   const markerContent = Buffer.from(JSON.stringify({ issue: issue_number, pr: prNumberExisting, ts: new Date().toISOString(), rebootstrap: true }, null, 2)).toString('base64');
@@ -295,50 +263,6 @@
                   }
                   await github.rest.issues.createComment({ owner, repo, issue_number: prNumberExisting, body: `${cmd}\n\nPlease create commits on this branch, run tests, and keep the PR updated.` });
                   await github.rest.issues.createComment({ owner, repo, issue_number, body: `Opened draft PR #${prNumberExisting} to engage Codex. Track work there.` });
-=======
-                  let newPRData;
-                  try {
-                    const { data: newPR } = await github.rest.pulls.create({ owner, repo, head: branch, base: baseBranch, draft: true, title: `Codex re-bootstrap for #${issue_number}`, body: newBody });
-                    newPRData = newPR;
-                  } catch (prErr) {
-                    if (tokenSource === 'SERVICE_BOT_PAT' && allowFallback) {
-                      const fallbackPRCandidates = [
-                        { env: 'GITHUB_TOKEN', value: process.env.GITHUB_TOKEN },
-                        { env: 'ACTIONS_DEFAULT_TOKEN', value: process.env.ACTIONS_DEFAULT_TOKEN }
-                      ].filter(c => !!c.value);
-                      for (const cand of fallbackPRCandidates) {
-                        if (newPRData) break;
-                        core.info(`Attempting PR re-bootstrap with fallback ${cand.env} (fetch API).`);
-                        try {
-                          const resp = await fetch(`https://api.github.com/repos/${owner}/${repo}/pulls`, {
-                            method: 'POST',
-                            headers: {
-                              'Authorization': `Bearer ${cand.value}`,
-                              'Accept': 'application/vnd.github+json',
-                              'Content-Type': 'application/json'
-                            },
-                            body: JSON.stringify({ title: `Codex re-bootstrap for #${issue_number}`, head: branch, base: baseBranch, body: newBody, draft: true })
-                          });
-                          if (resp.status === 201) {
-                            newPRData = await resp.json(); tokenSource = cand.env; fallbackUsed = true; core.info(`Created re-bootstrap PR with fallback ${cand.env}.`);
-                          } else {
-                            let txt; try { txt = await resp.text(); } catch {}
-                            core.warning(`Fallback (${cand.env}) PR create failed status=${resp.status} body=${(txt||'').slice(0,400)}`);
-                          }
-                        } catch (e3) {
-                          core.warning(`Fallback (${cand.env}) PR create exception: ${e3.message}`);
-                        }
-                      }
-                    } else {
-                      core.warning(`Re-bootstrap PR create failed: ${prErr.message}`);
-                    }
-                  }
-                  if (newPRData) {
-                    prNumberExisting = newPRData.number; prAuthor = newPRData.user && newPRData.user.login || null; reuse = false;
-                    const markerContent = Buffer.from(JSON.stringify({ issue: issue_number, pr: prNumberExisting, ts: new Date().toISOString(), rebootstrap: true }, null, 2)).toString('base64');
-                    await github.rest.repos.createOrUpdateFileContents({ owner, repo, path: markerPath, branch, message: `chore(codex): rebootstrap marker for #${issue_number}`, content: markerContent });
-                  }
->>>>>>> 7e318c6e
                 }
               } catch (e) { core.warning(`Closed PR re-bootstrap check failed: ${e.message}`); }
             }
@@ -354,13 +278,8 @@
               }, null, 2));
               if (decoded) fs.writeFileSync('codex-artifacts/marker_snapshot.json', decoded);
               fs.writeFileSync('codex-artifacts/README.txt', 'Codex bootstrap artifacts.');
-<<<<<<< HEAD
             } catch (e) { core.warning('Failed to write codex_bootstrap_summary.json: ' + e.message); }
             console.log('CODEX_BOOTSTRAP_SUMMARY:' + JSON.stringify({ reused: reuse, issue: issue_number, pr: prNumberExisting || null, branch, base: baseBranch, suppression: activationSuppressed, token_source: tokenSource, pr_author: prAuthorFinal }));
-=======
-            } catch (e) { core.warning('Failed to write codex_bootstrap_result.json: ' + e.message); }
-            console.log('CODEX_BOOTSTRAP_RESULT:' + JSON.stringify({ reused: reuse, issue: issue_number, pr: prNumberExisting || null, branch, base: baseBranch, suppression: activationSuppressed, token_source: tokenSource, pr_author: prAuthorFinal, fallback_used: (fallbackUsed || core.getOutput('fallback_used') === 'true') }));
->>>>>>> 7e318c6e
             return;
           }
           // Create marker seed file to ensure branch has a change (issue markdown stub)
@@ -423,13 +342,8 @@
           core.summary.addHeading('Codex Bootstrap').addTable([[{data:'Issue',header:true},{data:'PR',header:true},{data:'Branch',header:true},{data:'Reused',header:true},{data:'Suppressed',header:true},{data:'TokenSource',header:true},{data:'Author',header:true}], [String(issue_number), String(prNumber), branch, 'false', String(activationSuppressed), tokenSource, prAuthorLogin || '(unknown)']]).write();
           core.setOutput('codex_pr', String(prNumber));
           core.setOutput('codex_reused', 'false');
-<<<<<<< HEAD
           try { const fs = require('fs'); fs.mkdirSync('codex-artifacts', { recursive: true }); fs.writeFileSync('codex-artifacts/codex_bootstrap_summary.json', JSON.stringify({ reused:false, issue:issue_number, pr:prNumber, branch, base:baseBranch, assigned_issue:issueAssignOk, assigned_pr:prAssignOk, suppression:activationSuppressed, token_source: tokenSource, pr_author: prAuthorLogin, ts:new Date().toISOString() }, null, 2)); fs.writeFileSync('codex-artifacts/README.txt', 'Codex bootstrap artifacts.'); } catch(e){ core.warning('Failed to write artifact: '+e.message); }
           console.log('CODEX_BOOTSTRAP_SUMMARY:' + JSON.stringify({ reused:false, issue:issue_number, pr:prNumber, branch, base:baseBranch, assigned_issue:issueAssignOk, assigned_pr:prAssignOk, suppression:activationSuppressed, token_source: tokenSource, pr_author: prAuthorLogin }));
-=======
-          try { const fs = require('fs'); fs.mkdirSync('codex-artifacts', { recursive: true }); fs.writeFileSync('codex-artifacts/codex_bootstrap_result.json', JSON.stringify({ reused:false, issue:issue_number, pr:prNumber, branch, base:baseBranch, assigned_issue:issueAssignOk, assigned_pr:prAssignOk, suppression:activationSuppressed, token_source: tokenSource, pr_author: prAuthorLogin, ts:new Date().toISOString(), fallback_used: fallbackUsed }, null, 2)); fs.writeFileSync('codex-artifacts/README.txt', 'Codex bootstrap artifacts.'); } catch(e){ core.warning('Failed to write artifact: '+e.message); }
-          console.log('CODEX_BOOTSTRAP_RESULT:' + JSON.stringify({ reused:false, issue:issue_number, pr:prNumber, branch, base:baseBranch, assigned_issue:issueAssignOk, assigned_pr:prAssignOk, suppression:activationSuppressed, token_source: tokenSource, pr_author: prAuthorLogin, fallback_used: fallbackUsed }));
->>>>>>> 7e318c6e
           const mismatch = usingPAT && prAuthorLogin === 'github-actions[bot]';
           if (mismatch) {
             const msg = `:warning: Token mismatch – SERVICE_BOT_PAT present but PR author is github-actions[bot].`;
