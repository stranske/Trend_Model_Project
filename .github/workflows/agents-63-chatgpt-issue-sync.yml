# See docs/ci/AGENTS_POLICY.md for guardrails and override process.
name: Agents 63 ChatGPT Issue Sync

on:
  workflow_dispatch:
    inputs:
      repo_file:
        description: "Primary: path (in repo) to topics file (preferred for large lists)"
        required: false
        type: string
      raw_input:
        description: "Secondary: small pasted topic list (may truncate around 1KB)"
        required: false
        type: string
      source_url:
        description: "Fallback: raw text URL (raw.githubusercontent.com / Gist raw)"
        required: false
        type: string
      debug:
        description: Enable verbose debug diagnostics
        required: false
        type: boolean
        default: false

jobs:
  sync:
    name: Normalize ChatGPT topics into GitHub issues
    runs-on: ubuntu-latest
    concurrency:
      # Queue overlapping runs on the same ref so a prior sync can finish cleanly.
      group: agent-sync-${{ github.ref }}
      cancel-in-progress: false
    permissions:
      contents: read
      issues: write # Only elevated when a sync actually mutates issues; early exits remain read-only.
    steps:
      - name: Checkout repository
        uses: actions/checkout@v4

      - name: Echo received inputs
        run: |
          echo "Inputs JSON:" '${{ toJson(github.event.inputs) }}'
          echo "Selected ref: ${GITHUB_REF}"

      - name: Prepare topic source
        env:
          RAW_INPUT_JSON: ${{ toJson(github.event.inputs.raw_input) }}
          SOURCE_URL: ${{ github.event.inputs.source_url }}
          REPO_FILE: ${{ github.event.inputs.repo_file }}
          DEBUG_FLAG: ${{ github.event.inputs.debug }}
        run: |
          set -euo pipefail
          echo "Ref: ${GITHUB_REF} Commit: ${GITHUB_SHA}" >&2
          echo "Debug input (raw): '${DEBUG_FLAG}'" >&2
          # Precedence: repo_file > raw_input > source_url
          if [ -n "${REPO_FILE}" ]; then
            if [ -f "${REPO_FILE}" ]; then
              python .github/scripts/decode_raw_input.py --passthrough --in "${REPO_FILE}" --source repo_file
            else
              echo "::error::repo_file '${REPO_FILE}' not found in repository." >&2; exit 1
            fi
          elif [ -n "${RAW_INPUT_JSON}" ] && [ "${RAW_INPUT_JSON}" != "null" ]; then
            printf '%s' "${RAW_INPUT_JSON}" > raw_input.json
            python .github/scripts/decode_raw_input.py --source raw_input || python .github/scripts/decode_raw_input.py
          elif [ -n "${SOURCE_URL}" ]; then
            tmp_dl=$(mktemp)
            if ! curl -fsSL "${SOURCE_URL}" -o "$tmp_dl"; then
              echo "::error::Failed to download content from ${SOURCE_URL}" >&2; exit 1
            fi
            python .github/scripts/decode_raw_input.py --passthrough --in "$tmp_dl" --source source_url
          else
            echo "::error::Provide one of repo_file, raw_input, or source_url when dispatching this workflow." >&2; exit 1
          fi
          if ! [ -s input.txt ]; then
            echo "::error::The provided input was empty." >&2
            exit 1
          fi
          if [ -f raw_input.json ]; then
            size=$(wc -c < raw_input.json || echo 0)
            if [ "$size" -ge 1024 ]; then
              echo "::warning::raw_input size is $size bytes (possible truncation). Prefer repo_file or source_url." >&2
            fi
          fi

      - name: Debug artifacts (raw/decoded)
        if: ${{ github.event.inputs.debug == 'true' }}
        run: |
          echo '--- DEBUG: file inventory ---'
          # shellcheck disable=SC2012
          ls -al . | sed 's/^/  /'
          if [ -f raw_input.json ]; then
            echo "--- DEBUG: raw_input.json (size) ---"; wc -c raw_input.json
            echo '--- DEBUG: raw_input.json (first 240 chars) ---'
            head -c 240 raw_input.json | sed 's/[[:cntrl:]]/./g'; echo
            echo '--- DEBUG: raw_input.json (hexdump first 256 bytes) ---'
            head -c 256 raw_input.json | hexdump -C || true
          else
            echo 'raw_input.json missing'
          fi
          if [ -f input.txt ]; then
            echo "--- DEBUG: input.txt (size + line count) ---"; wc -cl input.txt
            echo '--- DEBUG: input.txt (first 240 chars) ---'
            head -c 240 input.txt | sed 's/[[:cntrl:]]/./g'; echo
          else
            echo 'input.txt missing'
          fi

      - name: Upload debug artifacts
        if: ${{ always() && github.event.inputs.debug == 'true' }}
        uses: actions/upload-artifact@v4
        with:
          name: chatgpt-sync-debug
          path: |
            raw_input.json
            input.txt
            topics.json
            decode_debug.json
          if-no-files-found: ignore

      - name: Parse topics
        env:
          ALLOW_SINGLE_TOPIC: '1'
        run: |
          set -euo pipefail
          echo '--- INPUT PREVIEW (first 200 chars) ---'
          head -c 200 input.txt 2>/dev/null | sed 's/[[:cntrl:]]/./g' || true
          printf '\n--------------------------------------\n'
          if python .github/scripts/parse_chatgpt_topics.py; then
            echo 'Parser succeeded.'
          else
            ec=$?
            case "$ec" in
              2) echo '::error::Exit 2 (empty after trimming). Ensure raw_input or source_url contains non-whitespace content.' ;;
              3) echo '::error::Exit 3 (no enumerated topics). Provide numbered lines.' ;;
              4) echo '::error::Exit 4 (parsed zero topics unexpectedly).' ;;
              *) echo "::error::Parser failed with exit code $ec." ;;
            esac
            # Fallback: if enumerators detected by decoder (decode_debug.json) and code==3, attempt naive split
            if [ "$ec" -eq 3 ] && [ -f decode_debug.json ]; then
              enum_count=$(jq '.rebuilt_enum_count // 0' decode_debug.json 2>/dev/null || echo 0)
              if [ "$enum_count" -gt 0 ]; then
                echo '::warning::Structured parser failed; invoking fallback enumerator splitter.'
                python .github/scripts/fallback_split.py || true
                if [ -f topics.json ]; then
                  tmp=$(mktemp)
                  if jq '. + {fallback_used: true}' decode_debug.json > "$tmp"; then
                    mv "$tmp" decode_debug.json
                  else
                    rm -f "$tmp"
                  fi
                  echo 'Fallback succeeded.'
                  ec=0
                fi
              fi
            fi
            if [ "$ec" -ne 0 ]; then
              exit $ec
            fi
          fi
          echo 'Topics length:'
          if [ -f topics.json ]; then jq 'length' topics.json || true; fi
          if [ -f decode_debug.json ] && [ -f topics.json ]; then
            topics_count=$(jq 'length' topics.json 2>/dev/null || echo 0)
            first_title=$(jq -r '.[0].title // ""' topics.json 2>/dev/null || echo "")
            tmp=$(mktemp)
            if jq --arg tc "$topics_count" --arg ft "$first_title" '. + {parsed_topics: ($tc|tonumber), first_title: $ft}' decode_debug.json > "$tmp"; then
              mv "$tmp" decode_debug.json
            else
              rm -f "$tmp"
            fi
          fi

      - name: Sync issues
        uses: actions/github-script@v7
        env:
          RUN_URL: https://github.com/${{ github.repository }}/actions/runs/${{ github.run_id }}
        with:
          script: |
            const fs = require('fs');
            const crypto = require('crypto');
            const defaultOutputs = {
              created_issues: 0,
              updated_issues: 0,
              reopened_issues: 0,
              skipped_issues: 0,
              duplicate_topics: 0,
              invalid_topics: 0,
              mutations_performed: 0,
              topics_total: 0,
              topics_with_agent_labels: 0,
              topics_after_dedup: 0,
              topics_processed: 0,
              topics_skipped_for_other_agents: 0,
              topics_skipped_without_agent_labels: 0,
              assigned_elsewhere: 0,
            };
            const metrics = {
              topics_total: 0,
              topics_with_agent_labels: 0,
              topics_after_dedup: 0,
              topics_processed: 0,
              topics_skipped_for_other_agents: 0,
              topics_skipped_without_agent_labels: 0,
              duplicate_topics: 0,
              invalid_topics: 0,
              assigned_elsewhere: 0,
              mutations_performed: 0,
            };
            const setOutputs = (overrides = {}) => {
              const values = { ...defaultOutputs, ...metrics, ...overrides };
              for (const [key, value] of Object.entries(values)) {
                core.setOutput(key, String(value));
              }
            };
            const setZeroOutputs = () => {
              setOutputs();
            };
            const publishSummary = async ({
              createdCount = 0,
              updatedCount = 0,
              reopenedCount = 0,
              skippedCount = 0,
              duplicateCount = 0,
              invalidTopicCount = 0,
              assignedElsewhereCount = 0,
              mutationCount,
              notice,
            } = {}) => {
              const mutationsPerformed =
                typeof mutationCount === 'number' ? mutationCount : createdCount + updatedCount;
              const summaryLines = [
                `Topics provided: ${metrics.topics_total}`,
                `Agent-labeled topics: ${metrics.topics_with_agent_labels}`,
                `Deduplicated topics: ${metrics.topics_after_dedup}`,
                `Topics processed: ${metrics.topics_processed}`,
                `Topics skipped for other agents: ${metrics.topics_skipped_for_other_agents}`,
                `Topics skipped without agent labels: ${metrics.topics_skipped_without_agent_labels}`,
                `Created issues: ${createdCount}`,
                `Updated issues: ${updatedCount}`,
                `Reopened issues: ${reopenedCount}`,
                `Skipped (no changes): ${skippedCount}`,
                `Skipped (assigned to other agents): ${assignedElsewhereCount}`,
                `Duplicate topics skipped: ${duplicateCount}`,
                `Invalid topics skipped: ${invalidTopicCount}`,
                `Mutations performed: ${mutationsPerformed}`,
              ];
              const summaryText = summaryLines.join('\n');
              if (notice) core.notice(notice);
              core.notice(summaryText);
              core.summary.clear();
              core.summary.addHeading('Agents issue sync results');
              for (const line of summaryLines) {
                core.summary.addRaw(`- ${line}\n`);
              }
              await core.summary.write();
            };
            if (!fs.existsSync('topics.json')) {
              setZeroOutputs();
              await publishSummary({
                notice: 'topics.json not found – assuming parser short-circuited. Exiting without mutations.',
              });
              return;
            }
            const rawTopics = JSON.parse(fs.readFileSync('topics.json', 'utf8'));
            metrics.topics_total = Array.isArray(rawTopics) ? rawTopics.length : 0;
            if (!Array.isArray(rawTopics) || rawTopics.length === 0) {
              setZeroOutputs();
              await publishSummary({ notice: 'No topics provided. Exiting without mutations.' });
              return;
            }
            const normalizeLabel = (label) => label.trim().toLowerCase();
            const isAgentLabel = (label) => {
              if (typeof label !== 'string') return false;
              return label.trim().toLowerCase().startsWith('agent:');
            };
            let topicsWithAgentLabels = 0;
            const topics = rawTopics.filter((topic) => {
              const labels = Array.isArray(topic.labels) ? topic.labels : [];
              const agentLabels = labels.filter((label) => isAgentLabel(label));
<<<<<<< HEAD
              if (agentLabels.length) {
                topicsWithAgentLabels += 1;
=======
              if (!agentLabels.length) {
                const preview = topic?.title ? ` (${topic.title.slice(0, 80)})` : '';
                core.info(`Skipping topic without agent label${preview}.`);
                metrics.topics_skipped_without_agent_labels += 1;
                return false;
              }
              topicsWithAgentLabels += 1;
              const codexLabelTargets = agentLabels.filter((label) => isCodexAgentLabel(label));
              if (!codexLabelTargets.length) {
                const preview = topic?.title ? ` (${topic.title.slice(0, 80)})` : '';
                core.info(
                  `Skipping topic targeted at other agents${preview}. Labels: ${agentLabels.join(', ')}`,
                );
                metrics.topics_skipped_for_other_agents += 1;
                return false;
>>>>>>> 0dec513a
              }
              return true;
            });
            metrics.topics_with_agent_labels = topicsWithAgentLabels;
            if (!topics.length) {
              setZeroOutputs();
<<<<<<< HEAD
=======
              const otherAgentSkipCount = metrics.topics_skipped_for_other_agents;
              const noLabelSkipCount = metrics.topics_skipped_without_agent_labels;
              let notice = 'No topics were eligible after filtering. Exiting without changes.';
              if (otherAgentSkipCount && noLabelSkipCount) {
                notice =
                  `All topics were skipped because they request other agent assignments (${otherAgentSkipCount}) or lacked agent labels (${noLabelSkipCount}). Exiting without changes.`;
              } else if (otherAgentSkipCount) {
                notice =
                  `All topics were skipped because they request other agent assignments (${otherAgentSkipCount}). Exiting without changes.`;
              } else if (noLabelSkipCount) {
                notice =
                  `All topics were skipped because they lacked agent labels (${noLabelSkipCount}). Exiting without changes.`;
              }
>>>>>>> 0dec513a
              await publishSummary({
                notice: 'No topics were eligible after filtering. Exiting without changes.',
              });
              return;
            }
            const seenTopics = new Set();
            const deduped = [];
            let duplicateCount = 0;
            for (const topic of topics) {
              const guidKey = topic.guid ? `guid:${topic.guid.trim().toLowerCase()}` : null;
              const titleKey = topic.title ? `title:${topic.title.trim().toLowerCase()}` : null;
              const key = guidKey || titleKey;
              if (key && seenTopics.has(key)) {
                const preview = topic?.title ? ` (${topic.title.slice(0, 80)})` : '';
                core.info(`Skipping duplicate topic${preview}.`);
                duplicateCount += 1;
                metrics.duplicate_topics = duplicateCount;
                continue;
              }
              if (key) {
                seenTopics.add(key);
              }
              deduped.push(topic);
            }
            metrics.topics_after_dedup = deduped.length;
            metrics.duplicate_topics = duplicateCount;
            if (!deduped.length) {
              setOutputs();
              await publishSummary({
                notice: `All topics were filtered as duplicates (${duplicateCount}). Exiting without changes.`,
                duplicateCount,
              });
              return;
            }
            const { owner, repo } = context.repo;
            const normalize = (name) => name.toLowerCase().replace(/[^a-z0-9]+/g, '');
            const escapeSearch = (value) => value.replace(/["\\]/g, (char) => `\\${char}`);
            const canonicalizeNewLabel = (name) => {
              let cleaned = name.trim().toLowerCase();
              cleaned = cleaned.replace(/[_\u2013\u2014]/g, ' ');
              cleaned = cleaned.replace(/[^a-z0-9: ]+/g, ' ').replace(/\s+/g, ' ').trim();
              if (!cleaned) return name.trim();
              if (cleaned.includes(':')) {
                return cleaned
                  .split(':')
                  .map((s) => s.trim().replace(/\s+/g, '-'))
                  .join(':');
              }
              const parts = cleaned.split(' ');
              if (parts.length > 1) return `${parts[0]}:${parts.slice(1).join('-')}`;
              return cleaned.replace(/\s+/g, '-');
            };
            const levenshtein = (a, b) => {
              const dp = Array.from({ length: a.length + 1 }, () => new Array(b.length + 1).fill(0));
              for (let i = 0; i <= a.length; i++) dp[i][0] = i;
              for (let j = 0; j <= b.length; j++) dp[0][j] = j;
              for (let i = 1; i <= a.length; i++)
                for (let j = 1; j <= b.length; j++) {
                  const cost = a[i - 1] === b[j - 1] ? 0 : 1;
                  dp[i][j] = Math.min(dp[i - 1][j] + 1, dp[i][j - 1] + 1, dp[i - 1][j - 1] + cost);
                }
              return dp[a.length][b.length];
            };
            const labelsCache = await github.paginate(
              github.rest.issues.listLabelsForRepo,
              { owner, repo, per_page: 100 },
            );
            const usedColors = new Set(labelsCache.map((l) => l.color.toLowerCase()));
            const findMatchingLabel = (input) => {
              const candidates = [input];
              if (!input.includes(':')) candidates.push(canonicalizeNewLabel(input));
              for (const cand of candidates) {
                const norm = normalize(cand);
                if (!norm) continue;
                for (const label of labelsCache) {
                  if (normalize(label.name) === norm) return label.name;
                }
                const partial = labelsCache
                  .map((label) => ({ label, norm: normalize(label.name) }))
                  .filter((o) => o.norm && (o.norm.includes(norm) || norm.includes(o.norm)));
                if (partial.length === 1) return partial[0].label.name;
                if (partial.length > 1) {
                  let best = null;
                  let bestScore = Infinity;
                  for (const m of partial) {
                    const d = levenshtein(m.norm, norm);
                    const r = d / Math.max(m.norm.length, norm.length);
                    if (r < bestScore) {
                      best = m.label.name;
                      bestScore = r;
                    }
                  }
                  if (best !== null && bestScore <= 0.35) return best;
                }
              }
              return null;
            };
            const generateColor = (name) => {
              const base = crypto.createHash('md5').update(name.toLowerCase()).digest('hex').slice(0, 6);
              if (!usedColors.has(base)) {
                usedColors.add(base);
                return base;
              }
              let c = 1;
              while (c < 4096) {
                const val = (parseInt(base, 16) + c * 0x111111) % 0xffffff;
                const cand = val.toString(16).padStart(6, '0');
                if (!usedColors.has(cand)) {
                  usedColors.add(cand);
                  return cand;
                }
                c++;
              }
              usedColors.add('777777');
              return '777777';
            };
            const labelResolutionCache = new Map();
            const memoizeLabelResolution = (keys, value) => {
              for (const key of keys) {
                if (!key) continue;
                labelResolutionCache.set(key.toLowerCase(), value);
              }
            };
            const classifyTopicLabels = (rawLabels) => {
              const details = [];
              const pendingCreates = new Map();
              const skipped = [];
              for (const raw of rawLabels || []) {
                if (typeof raw !== 'string') continue;
                const trimmed = raw.trim();
                if (!trimmed) continue;
                const cacheKey = trimmed.toLowerCase();
                if (labelResolutionCache.has(cacheKey)) {
                  const cached = labelResolutionCache.get(cacheKey);
                  if (cached) {
                    details.push({ name: cached, requiresCreation: false });
                  } else {
                    skipped.push(trimmed);
                  }
                  continue;
                }
                const existing = findMatchingLabel(trimmed);
                if (existing) {
                  memoizeLabelResolution([trimmed, existing], existing);
                  details.push({ name: existing, requiresCreation: false });
                  continue;
                }
                const newName = canonicalizeNewLabel(trimmed);
                const canonicalKey = newName.toLowerCase();
                if (labelResolutionCache.has(canonicalKey)) {
                  const cached = labelResolutionCache.get(canonicalKey);
                  if (cached) {
                    memoizeLabelResolution([trimmed, newName, cached], cached);
                    details.push({ name: cached, requiresCreation: false });
                  } else {
                    skipped.push(trimmed);
                  }
                  continue;
                }
                const already = findMatchingLabel(newName);
                if (already) {
                  memoizeLabelResolution([trimmed, newName, already], already);
                  details.push({ name: already, requiresCreation: false });
                  continue;
                }
                if (!pendingCreates.has(canonicalKey)) {
                  pendingCreates.set(canonicalKey, {
                    name: newName,
                    source: trimmed,
                    keys: [trimmed, newName],
                  });
                } else {
                  pendingCreates.get(canonicalKey).keys.push(trimmed);
                }
                details.push({ name: newName, requiresCreation: true, pendingKey: canonicalKey });
              }
              return { details, pendingCreates, skipped };
            };
            const ensurePendingLabelCreates = async (pendingCreates) => {
              const successful = new Set();
              for (const pending of pendingCreates.values()) {
                const existing = findMatchingLabel(pending.name);
                if (existing) {
                  memoizeLabelResolution([...pending.keys, existing], existing);
                  successful.add(existing.toLowerCase());
                  continue;
                }
                const color = generateColor(pending.name);
                try {
                  const created = await github.rest.issues.createLabel({
                    owner,
                    repo,
                    name: pending.name,
                    color,
                    description: `Synthesized from ChatGPT import for ${pending.source}`,
                  });
                  labelsCache.push(created.data);
                  const resolvedName = created.data.name || pending.name;
                  memoizeLabelResolution([...pending.keys, resolvedName], resolvedName);
                  successful.add(resolvedName.toLowerCase());
                } catch (e) {
                  core.warning(`Failed to create label for "${pending.source}": ${e.message}`);
                  memoizeLabelResolution(pending.keys, null);
                }
              }
              return successful;
            };
            const formatTasks = (text) => {
              if (!text || !text.trim()) return '_Not provided._';
              const lines = text.split('\n');
              const out = [];
              let inFence = false;
              for (const raw of lines) {
                const tr = raw.trim();
                if (tr.startsWith('```')) {
                  inFence = !inFence;
                  out.push(raw);
                  continue;
                }
                if (!inFence && /^[-*]\s+/.test(tr)) {
                  out.push(raw.replace(/^\s*[-*]\s+/, '- [ ] '));
                } else {
                  out.push(raw);
                }
              }
              return out.join('\n').trim() || '_Not provided._';
            };
            const ensureContent = (t) => (t && t.trim() ? t.trim() : '_Not provided._');
            const buildBody = (topic) => {
              const lines = [];
              const guidText = topic.guid && String(topic.guid).trim() ? String(topic.guid).trim() : '_Not provided._';
              lines.push(`Topic GUID: ${guidText}`, '', '## Why');
              const why =
                (topic.sections?.why && topic.sections.why.trim()) ||
                topic.extras?.trim() ||
                '_Not provided._';
              lines.push(why, '', '## Tasks', formatTasks(topic.sections?.tasks || ''));
              lines.push('', '## Acceptance criteria', ensureContent(topic.sections?.acceptance_criteria || ''));
              lines.push('', '## Implementation notes', ensureContent(topic.sections?.implementation_notes || ''));
              lines.push('', '---', `Synced by [workflow run](${process.env.RUN_URL}).`);
              return lines.join('\n');
            };
            const normalizeSyncFooter = (text) => {
              if (!text) return '';
              return text
                .trim()
                .replace(
                  /Synced by \[workflow run\]\([^)]+\)\./gi,
                  'Synced by [workflow run](RUN_URL_PLACEHOLDER).',
                );
            };
            const labelsEqual = (a, b) => {
              const clean = (list) =>
                Array.from(new Set((list || []).map((l) => l.trim()).filter(Boolean))).sort((x, y) =>
                  x.localeCompare(y, undefined, { sensitivity: 'accent' }),
                );
              const left = clean(a);
              const right = clean(b);
              if (left.length !== right.length) return false;
              for (let i = 0; i < left.length; i += 1) {
                if (left[i].toLowerCase() !== right[i].toLowerCase()) {
                  return false;
                }
              }
              return true;
            };
            let createdCount = 0;
            let updatedCount = 0;
            let reopenedCount = 0;
            let skippedCount = 0;
            let invalidTopicCount = 0;
            let assignedElsewhereCount = 0;
            for (const topic of deduped) {
              try {
                const rawTitle = typeof topic.title === 'string' ? topic.title : '';
                const title = rawTitle.trim();
                if (!title) {
                  invalidTopicCount += 1;
                  metrics.invalid_topics = invalidTopicCount;
                  core.warning('Skipping topic without a valid title.');
                  continue;
                }
                metrics.topics_processed += 1;
                const { details: labelDetails, pendingCreates, skipped } = classifyTopicLabels(topic.labels || []);
                for (const skippedLabel of skipped) {
                  core.warning(`Skipped label "${skippedLabel}" for ${title}.`);
                }
                const uniqueDesired = Array.from(
                  new Set(labelDetails.map((detail) => detail.name).filter((name) => typeof name === 'string' && name)),
                );
                const body = buildBody(topic);
                const guid = topic.guid && String(topic.guid).trim() ? String(topic.guid).trim() : '';
                let issueNumber = null;
                if (guid) {
                  const escapedGuid = escapeSearch(guid);
                  const searchOpen = await github.rest.search.issuesAndPullRequests({
                    q: `repo:${owner}/${repo} "${escapedGuid}" in:body is:issue is:open`,
                    per_page: 1,
                  });
                  if (searchOpen.data.items.length) {
                    issueNumber = searchOpen.data.items[0].number;
                  } else {
                    const searchAny = await github.rest.search.issuesAndPullRequests({
                      q: `repo:${owner}/${repo} "${escapedGuid}" in:body is:issue`,
                      per_page: 1,
                    });
                    if (searchAny.data.items.length) {
                      issueNumber = searchAny.data.items[0].number;
                    }
                  }
                }
                if (!issueNumber && title && title.trim()) {
                  const quotedTitle = escapeSearch(title.trim());
                  const searchTitleOpen = await github.rest.search.issuesAndPullRequests({
                    q: `repo:${owner}/${repo} "${quotedTitle}" in:title is:issue is:open`,
                    per_page: 1,
                  });
                  if (searchTitleOpen.data.items.length) {
                    issueNumber = searchTitleOpen.data.items[0].number;
                  } else {
                    const searchTitleAny = await github.rest.search.issuesAndPullRequests({
                      q: `repo:${owner}/${repo} "${quotedTitle}" in:title is:issue`,
                      per_page: 1,
                    });
                    if (searchTitleAny.data.items.length) {
                      issueNumber = searchTitleAny.data.items[0].number;
                    }
                  }
                }
                if (issueNumber) {
                  const issueData = await github.rest.issues.get({ owner, repo, issue_number: issueNumber });
                  const current = (issueData.data.labels || [])
                    .map((l) => l.name)
                    .filter(Boolean);
                  let final = Array.from(new Set([...current, ...uniqueDesired]));
                  const needsStateChange = issueData.data.state === 'closed';
                  const existingTitle = (issueData.data.title || '').trim();
                  const needsTitle = existingTitle !== title;
                  const existingBody = (issueData.data.body || '').trim();
                  const normalizedExistingBody = normalizeSyncFooter(existingBody);
                  const normalizedDesiredBody = normalizeSyncFooter(body);
                  const needsBody = normalizedExistingBody !== normalizedDesiredBody;
                  if (!needsBody && existingBody !== body.trim()) {
                    core.info(
                      `Preserving existing sync footer for issue #${issueNumber} to avoid unnecessary run URL churn.`,
                    );
                  }
                  const normalizeAgentLabel = (labelName) => {
                    if (!labelName) return null;
                    const trimmed = labelName.trim();
                    if (!trimmed.toLowerCase().startsWith('agent:')) return null;
                    return trimmed.toLowerCase();
                  };
                  const currentAgentLabels = current
                    .map((label) => normalizeAgentLabel(label))
                    .filter((label) => label !== null);
                  const hasNonCodexAssignment = currentAgentLabels.some(
                    (label) => label !== 'agent:codex',
                  );
                  if (hasNonCodexAssignment) {
                    core.info(
                      `Skipping issue #${issueNumber} because it already has an agent assignment (${currentAgentLabels.join(
                        ', ',
                      )}).`,
                    );
                    skippedCount += 1;
                    assignedElsewhereCount += 1;
                    metrics.assigned_elsewhere = assignedElsewhereCount;
                    continue;
                  }
                  const needsLabels = !labelsEqual(current, final);
                  if (!(needsStateChange || needsTitle || needsBody || needsLabels)) {
                    core.info(`No changes detected for issue #${issueNumber}; skipping update.`);
                    skippedCount += 1;
                    continue;
                  }
                  let ensuredLabels = uniqueDesired;
                  if (pendingCreates.size && (needsLabels || !labelsEqual(current, uniqueDesired))) {
                    const createdLabels = await ensurePendingLabelCreates(pendingCreates);
                    ensuredLabels = Array.from(
                      new Set(
                        labelDetails
                          .filter((detail) => {
                            if (!detail.name) return false;
                            if (!detail.requiresCreation) return true;
                            return createdLabels.has(detail.name.toLowerCase());
                          })
                          .map((detail) => detail.name),
                      ),
                    );
                    final = Array.from(new Set([...current, ...ensuredLabels]));
                  }
                  const finalNeedsLabels = !labelsEqual(current, final);
                  if (!(needsStateChange || needsTitle || needsBody || finalNeedsLabels)) {
                    core.info(
                      `No changes detected for issue #${issueNumber} after label reconciliation; skipping update.`,
                    );
                    skippedCount += 1;
                    continue;
                  }
                  const bodyForUpdate = needsBody ? body : issueData.data.body;
                  const payload = {
                    owner,
                    repo,
                    issue_number: issueNumber,
                    title,
                    labels: final,
                  };
                  if (bodyForUpdate !== undefined && bodyForUpdate !== null) {
                    payload.body = bodyForUpdate;
                  }
                  if (needsStateChange) payload.state = 'open';
                  await github.rest.issues.update(payload);
                  updatedCount += 1;
                  if (needsStateChange) {
                    reopenedCount += 1;
                  }
                  if (needsTitle || needsBody || needsLabels || needsStateChange) {
                    try {
                      await github.rest.issues.createComment({
                        owner,
                        repo,
                        issue_number: issueNumber,
                        body: `Updated by [workflow run](${process.env.RUN_URL}).`,
                      });
                    } catch (e) {
                      core.warning(`Failed to comment on issue #${issueNumber}: ${e.message}`);
                    }
                  }
                } else {
                  let labelsForCreation = uniqueDesired;
                  if (pendingCreates.size) {
                    const createdLabels = await ensurePendingLabelCreates(pendingCreates);
                    labelsForCreation = Array.from(
                      new Set(
                        labelDetails
                          .filter((detail) => {
                            if (!detail.name) return false;
                            if (!detail.requiresCreation) {
                              return true;
                            }
                            return createdLabels.has(detail.name.toLowerCase());
                          })
                          .map((detail) => detail.name),
                      ),
                    );
                  }
                  const created = await github.rest.issues.create({
                    owner,
                    repo,
                    title,
                    body,
                    labels: labelsForCreation,
                  });
                  core.info(`Created issue #${created.data.number} for ${title}.`);
                  createdCount += 1;
                }
              } catch (e) {
                core.warning(`Failed to process topic "${topic.title}": ${e.message}`);
              }
            }
            let summaryNotice;
            if (!metrics.topics_processed && invalidTopicCount) {
              const invalidSummary =
                metrics.topics_after_dedup > 0
                  ? `All ${metrics.topics_after_dedup} topics were skipped because they lacked valid titles.`
                  : 'All topics were skipped because they lacked valid titles.';
              summaryNotice = invalidSummary;
            }
            if (
              !summaryNotice &&
              assignedElsewhereCount &&
              metrics.topics_processed > 0 &&
              assignedElsewhereCount === metrics.topics_processed &&
              !createdCount &&
              !updatedCount
            ) {
              const plural = assignedElsewhereCount === 1 ? 'topic was' : 'topics were';
              summaryNotice = `All ${assignedElsewhereCount} processed ${plural} already assigned to other agents. No mutations performed.`;
            }
            const mutationCount = createdCount + updatedCount;
            metrics.duplicate_topics = duplicateCount;
            metrics.invalid_topics = invalidTopicCount;
            metrics.assigned_elsewhere = assignedElsewhereCount;
            metrics.mutations_performed = mutationCount;
            setOutputs({
              created_issues: createdCount,
              updated_issues: updatedCount,
              reopened_issues: reopenedCount,
              skipped_issues: skippedCount,
            });
            await publishSummary({
              createdCount,
              updatedCount,
              reopenedCount,
              skippedCount,
              duplicateCount,
              invalidTopicCount,
              assignedElsewhereCount,
              mutationCount,
              notice: summaryNotice,
            });
            if (!createdCount && !updatedCount && !reopenedCount) {
              if (!summaryNotice) {
                core.notice('No issues required modifications; run completed without mutations.');
              }
            }
<|MERGE_RESOLUTION|>--- conflicted
+++ resolved
@@ -277,48 +277,14 @@
             const topics = rawTopics.filter((topic) => {
               const labels = Array.isArray(topic.labels) ? topic.labels : [];
               const agentLabels = labels.filter((label) => isAgentLabel(label));
-<<<<<<< HEAD
               if (agentLabels.length) {
                 topicsWithAgentLabels += 1;
-=======
-              if (!agentLabels.length) {
-                const preview = topic?.title ? ` (${topic.title.slice(0, 80)})` : '';
-                core.info(`Skipping topic without agent label${preview}.`);
-                metrics.topics_skipped_without_agent_labels += 1;
-                return false;
-              }
-              topicsWithAgentLabels += 1;
-              const codexLabelTargets = agentLabels.filter((label) => isCodexAgentLabel(label));
-              if (!codexLabelTargets.length) {
-                const preview = topic?.title ? ` (${topic.title.slice(0, 80)})` : '';
-                core.info(
-                  `Skipping topic targeted at other agents${preview}. Labels: ${agentLabels.join(', ')}`,
-                );
-                metrics.topics_skipped_for_other_agents += 1;
-                return false;
->>>>>>> 0dec513a
               }
               return true;
             });
             metrics.topics_with_agent_labels = topicsWithAgentLabels;
             if (!topics.length) {
               setZeroOutputs();
-<<<<<<< HEAD
-=======
-              const otherAgentSkipCount = metrics.topics_skipped_for_other_agents;
-              const noLabelSkipCount = metrics.topics_skipped_without_agent_labels;
-              let notice = 'No topics were eligible after filtering. Exiting without changes.';
-              if (otherAgentSkipCount && noLabelSkipCount) {
-                notice =
-                  `All topics were skipped because they request other agent assignments (${otherAgentSkipCount}) or lacked agent labels (${noLabelSkipCount}). Exiting without changes.`;
-              } else if (otherAgentSkipCount) {
-                notice =
-                  `All topics were skipped because they request other agent assignments (${otherAgentSkipCount}). Exiting without changes.`;
-              } else if (noLabelSkipCount) {
-                notice =
-                  `All topics were skipped because they lacked agent labels (${noLabelSkipCount}). Exiting without changes.`;
-              }
->>>>>>> 0dec513a
               await publishSummary({
                 notice: 'No topics were eligible after filtering. Exiting without changes.',
               });
