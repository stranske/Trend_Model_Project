--- conflicted
+++ resolved
@@ -279,41 +279,17 @@
             const topics = rawTopics.filter((topic) => {
               const labels = Array.isArray(topic.labels) ? topic.labels : [];
               const agentLabels = labels.filter((label) => isAgentLabel(label));
-<<<<<<< HEAD
               if (agentLabels.length) {
                 topicsWithAgentLabels += 1;
-=======
-              if (!agentLabels.length) {
-                topicsSkippedWithoutAgentLabels += 1;
-                return false;
-              }
-              topicsWithAgentLabels += 1;
-              const normalizedAgentLabels = agentLabels.map((label) => normalizeLabel(label));
-              if (!normalizedAgentLabels.includes('agent:codex')) {
-                topicsSkippedForOtherAgents += 1;
-                return false;
->>>>>>> 463a7d13
               }
               return true;
             });
             metrics.topics_with_agent_labels = topicsWithAgentLabels;
-<<<<<<< HEAD
                 notice: 'No topics available to process. Exiting without changes.',
               setZeroOutputs();
               await publishSummary({
                 notice: 'No topics were eligible after filtering. Exiting without changes.',
               });
-=======
-            metrics.topics_skipped_for_other_agents = topicsSkippedForOtherAgents;
-            metrics.topics_skipped_without_agent_labels = topicsSkippedWithoutAgentLabels;
-            if (!topics.length) {
-              setZeroOutputs();
-              const notice =
-                topicsWithAgentLabels === 0
-                  ? 'No topics available to process. Exiting without changes.'
-                  : 'No topics were eligible after filtering. Exiting without changes.';
-              await publishSummary({ notice });
->>>>>>> 463a7d13
               return;
             }
             const seenTopics = new Set();
