name: Agents PR meta manager

on:
  issue_comment:
    types: [created]
  pull_request:
    types: [opened, synchronize, reopened, edited]
  workflow_run:
    workflows: [Gate]
    types: [completed]
  workflow_dispatch:
    inputs:
      pr_number:
        description: 'PR number to update (leave empty to use trigger context)'
        required: false
        type: string
      debug:
        description: 'Enable debug logging'
        required: false
        type: boolean
        default: false

permissions:
  contents: read
  issues: write
  pull-requests: write
  actions: write
  checks: read

concurrency:
  group: agents-pr-meta-${{ github.event.issue.number || github.event.pull_request.number || (github.event.workflow_run && github.event.workflow_run.pull_requests && github.event.workflow_run.pull_requests[0] && github.event.workflow_run.pull_requests[0].number) || inputs.pr_number || github.run_id }}
  cancel-in-progress: false

jobs:
  keepalive_dispatch:
    if: github.event_name == 'issue_comment' && github.event.issue.pull_request
    name: Detect keepalive round comments
    runs-on: ubuntu-latest
    outputs:
      dispatch: ${{ steps.pre_gate.outputs.ok == 'true' && steps.detect.outputs.dispatch == 'true' && 'true' || 'false' }}
      reason: ${{ steps.detect.outputs.reason || steps.pre_gate.outputs.reason }}
      issue: ${{ steps.detect.outputs.issue }}
      round: ${{ steps.detect.outputs.round }}
      branch: ${{ steps.detect.outputs.branch }}
      base: ${{ steps.detect.outputs.base }}
      trace: ${{ steps.detect.outputs.trace }}
      pr: ${{ steps.detect.outputs.pr }}
      author: ${{ steps.detect.outputs.author }}
      comment_id: ${{ steps.detect.outputs.comment_id }}
      comment_url: ${{ steps.detect.outputs.comment_url }}
      gate_reason: ${{ steps.pre_gate.outputs.reason }}
      agent_alias: ${{ steps.pre_gate.outputs.agent_alias }}
      has_human_activation: ${{ steps.pre_gate.outputs.has_human_activation }}
      has_keepalive_label: ${{ steps.pre_gate.outputs.has_keepalive_label }}
      has_activated_label: ${{ steps.pre_gate.outputs.has_activated_label }}
      gate_concluded: ${{ steps.pre_gate.outputs.gate_concluded }}
      gate_succeeded: ${{ steps.pre_gate.outputs.gate_succeeded }}
      under_run_cap: ${{ steps.pre_gate.outputs.under_run_cap }}
      active_runs: ${{ steps.pre_gate.outputs.active_runs }}
      run_cap: ${{ steps.pre_gate.outputs.run_cap }}
      require_human_activation: ${{ steps.pre_gate.outputs.require_human_activation }}
      activation_comment: ${{ steps.pre_gate.outputs.activation_comment }}
    steps:
      - name: Checkout repository
        uses: actions/checkout@v4

      - name: Evaluate keepalive pre-gate
        id: pre_gate
        uses: actions/github-script@v7
        with:
          github-token: ${{ secrets.GITHUB_TOKEN }}
          script: |
            const { evaluateKeepaliveGate } = require('./.github/scripts/keepalive_gate.js');

            const issueNumber = Number(context.payload?.issue?.number || 0);
            const comment = context.payload?.comment ? [context.payload.comment] : [];

            const result = await evaluateKeepaliveGate({
              core,
              github,
              context,
              options: {
                prNumber: issueNumber,
                comments: comment,
                requireHumanActivation: true,
              },
            });

            const bool = (value) => (value ? 'true' : 'false');
            core.setOutput('ok', bool(result.ok));
            core.setOutput('reason', result.reason || '');
            core.setOutput('has_keepalive_label', bool(result.hasKeepaliveLabel));
            core.setOutput('has_human_activation', bool(result.hasHumanActivation));
            core.setOutput('gate_concluded', bool(result.gateConcluded));
            core.setOutput('gate_succeeded', bool(result.gateSucceeded));
            core.setOutput('under_run_cap', bool(result.underRunCap));
            core.setOutput('run_cap', String(result.runCap ?? ''));
            core.setOutput('active_runs', String(result.activeRuns ?? ''));
            core.setOutput('agent_alias', result.primaryAgent || '');
            core.setOutput('head_sha', result.headSha || '');
            core.setOutput('pr_number', issueNumber > 0 ? String(issueNumber) : '');
            core.setOutput('has_activated_label', bool(result.hasActivatedLabel));
            core.setOutput('require_human_activation', bool(result.requireHumanActivation));
            core.setOutput('activation_comment', result.activationComment ? JSON.stringify(result.activationComment) : '');

            if (result.ok) {
              core.info('Keepalive pre-gate satisfied; continuing detection.');
            } else {
              core.info(`Keepalive pre-gate blocked dispatch: ${result.reason || 'unspecified'}`);
            }

      - name: Record gate summary
        run: |
          set -euo pipefail
          ok="${OK:-false}"
          reason="${REASON:-unspecified}"
          pr_num="${PR_NUMBER:-}"
          if [[ -n "${pr_num}" ]]; then
            pr_value="#${pr_num}"
          else
            pr_value="#?"
          fi
          agent="${AGENT_ALIAS:-codex}"
          if [[ -z "${agent}" ]]; then
            agent='?'
          fi
          cap="${RUN_CAP:-}"
          if [[ -z "${cap}" ]]; then
            cap='?'
          fi
          active="${ACTIVE_RUNS:-}"
          if [[ -z "${active}" ]]; then
            active='0'
          fi
          head="${HEAD_SHA:-}"
          if [[ -n "${head}" ]]; then
            head="${head:0:7}"
          else
            head='unknown'
          fi
          printf 'GATE: ok=%s reason=%s pr=%s agent=%s cap=%s active=%s head=%s\n' \
            "${ok}" "${reason}" "${pr_value}" "${agent}" "${cap}" "${active}" "${head}" >>"$GITHUB_STEP_SUMMARY"
        env:
          OK: ${{ steps.pre_gate.outputs.ok || 'false' }}
          REASON: ${{ steps.pre_gate.outputs.reason || 'unspecified' }}
          PR_NUMBER: ${{ steps.pre_gate.outputs.pr_number || '' }}
          AGENT_ALIAS: ${{ steps.pre_gate.outputs.agent_alias || '' }}
          RUN_CAP: ${{ steps.pre_gate.outputs.run_cap || '2' }}
          ACTIVE_RUNS: ${{ steps.pre_gate.outputs.active_runs || '0' }}
          HEAD_SHA: ${{ steps.pre_gate.outputs.head_sha || '' }}

      - name: Persist keepalive activation label
        if: steps.pre_gate.outputs.ok == 'true' && steps.pre_gate.outputs.has_activated_label != 'true'
        uses: actions/github-script@v7
        with:
<<<<<<< HEAD
          github-token: ${{ secrets.ACTIONS_BOT_PAT != '' && secrets.ACTIONS_BOT_PAT || (secrets.SERVICE_BOT_PAT != '' && secrets.SERVICE_BOT_PAT) || github.token }}
=======
          github-token: ${{ secrets.ACTIONS_BOT_PAT != '' && secrets.ACTIONS_BOT_PAT || secrets.SERVICE_BOT_PAT }}
>>>>>>> ddba9135
          script: |
            const prNumber = Number('${{ steps.pre_gate.outputs.pr_number || '0' }}');
            if (!Number.isFinite(prNumber) || prNumber <= 0) {
              core.warning('Activation label requires a valid pull request number.');
              return;
            }

            const { owner, repo } = context.repo;
            try {
              await github.rest.issues.addLabels({
                owner,
                repo,
                issue_number: prNumber,
                labels: ['agents:activated'],
              });
              core.info(`Added agents:activated label to PR #${prNumber}.`);
            } catch (error) {
              const message = error instanceof Error ? error.message : String(error);
              core.warning(`Failed to add agents:activated label to PR #${prNumber}: ${message}`);
            }

      - name: Evaluate keepalive comment
        id: detect
        if: steps.pre_gate.outputs.ok == 'true'
        uses: actions/github-script@v7
        env:
          ALLOWED_LOGINS: chatgpt-codex-connector,stranske-automation-bot,stranske
          KEEPALIVE_MARKER: '<!-- codex-keepalive-marker -->'
          KEEPALIVE_AGENT_ALIAS: ${{ steps.pre_gate.outputs.agent_alias }}
        with:
          github-token: ${{ secrets.GITHUB_TOKEN }}
          script: |
            const { detectKeepalive } = require('./.github/scripts/agents_pr_meta_keepalive.js');
            await detectKeepalive({ core, github, context, env: process.env });

      - name: Prepare keepalive summary context
        id: summary_context
        run: |
          set -euo pipefail
          comment_id="${COMMENT_ID:-}"
          comment_url="${COMMENT_URL:-}"

          if [[ -n "${comment_id}" && -n "${comment_url}" ]]; then
            value="[#${comment_id}](${comment_url})"
          elif [[ -n "${comment_id}" ]]; then
            value="${comment_id}"
          else
            value="—"
          fi

          printf 'comment=%s\n' "${value}" >>"${GITHUB_OUTPUT}"
        env:
          COMMENT_ID: ${{ steps.detect.outputs.comment_id }}
          COMMENT_URL: ${{ steps.detect.outputs.comment_url }}

      - name: Summarise keepalive evaluation
        run: |
          cat <<'EOF' >>"$GITHUB_STEP_SUMMARY"
          ## Keepalive detection
          | ok | reason | author | comment | pr | round | trace |
          | --- | --- | --- | --- | --- | --- | --- |
          | ${{ steps.detect.outputs.dispatch == 'true' && 'true' || 'false' }} | ${{ steps.detect.outputs.reason || steps.pre_gate.outputs.reason || '(none)' }} | ${{ steps.detect.outputs.author || '—' }} | ${{ steps.summary_context.outputs.comment || '—' }} | ${{ steps.detect.outputs.pr || steps.pre_gate.outputs.pr_number || '—' }} | ${{ steps.detect.outputs.round || '—' }} | ${{ steps.detect.outputs.trace || '—' }} |
          
          **Gate inputs**
          
          - keepalive label: ${{ steps.pre_gate.outputs.has_keepalive_label || 'false' }}
          - human activation: ${{ steps.pre_gate.outputs.has_human_activation || 'false' }}
          - gate concluded: ${{ steps.pre_gate.outputs.gate_concluded || 'false' }}
          - run cap: ${{ steps.pre_gate.outputs.active_runs || '0' }}/${{ steps.pre_gate.outputs.run_cap || '2' }}
          EOF

      - name: Register keepalive detection
        if: steps.detect.outputs.dispatch == 'true'
        run: |
          echo "Keepalive round ${{ steps.detect.outputs.round }} detected for issue ${{ steps.detect.outputs.issue }} on branch ${{ steps.detect.outputs.branch }} (trace ${{ steps.detect.outputs.trace }})"

      - name: Report keepalive dispatch outcome
        if: steps.detect.outputs.dispatch != 'true'
        run: |
          echo "Keepalive dispatch skipped: ${{ steps.detect.outputs.reason || steps.pre_gate.outputs.reason }}"

  keepalive_from_gate:
    if: >-
      ${{ github.event_name == 'workflow_run' && github.event.workflow_run.conclusion == 'success' }}
    name: Resume keepalive after Gate
    runs-on: ubuntu-latest
    outputs:
      dispatch: ${{ steps.detect.outputs.dispatch == 'true' && 'true' || 'false' }}
      reason: ${{ steps.detect.outputs.reason || steps.gate.outputs.reason }}
      issue: ${{ steps.detect.outputs.issue }}
      round: ${{ steps.detect.outputs.round }}
      branch: ${{ steps.detect.outputs.branch }}
      base: ${{ steps.detect.outputs.base }}
      trace: ${{ steps.detect.outputs.trace }}
      pr: ${{ steps.detect.outputs.pr || steps.gate.outputs.pr_number }}
      author: ${{ steps.detect.outputs.author }}
      comment_id: ${{ steps.detect.outputs.comment_id }}
      comment_url: ${{ steps.detect.outputs.comment_url }}
      gate_reason: ${{ steps.gate.outputs.reason }}
      agent_alias: ${{ steps.gate.outputs.agent_alias }}
      has_human_activation: ${{ steps.gate.outputs.has_human_activation }}
      has_keepalive_label: ${{ steps.gate.outputs.has_keepalive_label }}
      has_activated_label: ${{ steps.gate.outputs.has_activated_label }}
      gate_concluded: ${{ steps.gate.outputs.gate_concluded }}
      gate_succeeded: ${{ steps.gate.outputs.gate_succeeded }}
      under_run_cap: ${{ steps.gate.outputs.under_run_cap }}
      active_runs: ${{ steps.gate.outputs.active_runs }}
      run_cap: ${{ steps.gate.outputs.run_cap }}
      require_human_activation: ${{ steps.gate.outputs.require_human_activation }}
    steps:
      - name: Checkout repository
        uses: actions/checkout@v4

      - name: Evaluate keepalive gate after workflow_run
        id: gate
        uses: actions/github-script@v7
        with:
          github-token: ${{ secrets.GITHUB_TOKEN }}
          script: |
            const { evaluateKeepaliveGate } = require('./.github/scripts/keepalive_gate.js');

            const workflowRun = context.payload?.workflow_run || {};
            const pullRequests = Array.isArray(workflowRun.pull_requests) ? workflowRun.pull_requests : [];
            const primaryPull = pullRequests.length > 0 ? pullRequests[0] : null;

            const prNumber = Number(primaryPull?.number || 0);
            const headSha = workflowRun.head_sha || '';
            const headRef = primaryPull?.head?.ref || workflowRun.head_branch || '';

            const result = await evaluateKeepaliveGate({
              core,
              github,
              context,
              options: {
                prNumber,
                headSha,
                requireHumanActivation: true,
                currentRunId: workflowRun.id,
              },
            });

            const bool = (value) => (value ? 'true' : 'false');
            core.setOutput('ok', bool(result.ok));
            core.setOutput('reason', result.reason || '');
            core.setOutput('has_keepalive_label', bool(result.hasKeepaliveLabel));
            core.setOutput('has_human_activation', bool(result.hasHumanActivation));
            core.setOutput('has_activated_label', bool(result.hasActivatedLabel));
            core.setOutput('gate_concluded', bool(result.gateConcluded));
            core.setOutput('gate_succeeded', bool(result.gateSucceeded));
            core.setOutput('under_run_cap', bool(result.underRunCap));
            core.setOutput('run_cap', String(result.runCap ?? ''));
            core.setOutput('active_runs', String(result.activeRuns ?? ''));
            core.setOutput('agent_alias', result.primaryAgent || '');
            core.setOutput('head_sha', result.headSha || headSha || '');
            core.setOutput('head_ref', result.headRef || headRef || '');
            core.setOutput('pr_number', Number.isFinite(prNumber) && prNumber > 0 ? String(prNumber) : '');
            core.setOutput('require_human_activation', bool(result.requireHumanActivation));
            core.setOutput('activation_comment', result.activationComment ? JSON.stringify(result.activationComment) : '');

            if (result.ok) {
              core.info('Gate-triggered keepalive evaluation passed.');
            } else {
              core.info(`Gate-triggered keepalive evaluation blocked: ${result.reason || 'unspecified'}`);
            }

      - name: Record gate summary
        run: |
          set -euo pipefail
          ok="${OK:-false}"
          reason="${REASON:-unspecified}"
          pr_num="${PR_NUMBER:-}"
          if [[ -n "${pr_num}" ]]; then
            pr_value="#${pr_num}"
          else
            pr_value="#?"
          fi
          agent="${AGENT_ALIAS:-codex}"
          if [[ -z "${agent}" ]]; then
            agent='?'
          fi
          cap="${RUN_CAP:-}"
          if [[ -z "${cap}" ]]; then
            cap='?'
          fi
          active="${ACTIVE_RUNS:-}"
          if [[ -z "${active}" ]]; then
            active='0'
          fi
          head="${HEAD_SHA:-}"
          if [[ -n "${head}" ]]; then
            head="${head:0:7}"
          else
            head='unknown'
          fi
          printf 'GATE: ok=%s reason=%s pr=%s agent=%s cap=%s active=%s head=%s\n' \
            "${ok}" "${reason}" "${pr_value}" "${agent}" "${cap}" "${active}" "${head}" >>"$GITHUB_STEP_SUMMARY"
        env:
          OK: ${{ steps.gate.outputs.ok || 'false' }}
          REASON: ${{ steps.gate.outputs.reason || 'unspecified' }}
          PR_NUMBER: ${{ steps.gate.outputs.pr_number || '' }}
          AGENT_ALIAS: ${{ steps.gate.outputs.agent_alias || '' }}
          RUN_CAP: ${{ steps.gate.outputs.run_cap || '2' }}
          ACTIVE_RUNS: ${{ steps.gate.outputs.active_runs || '0' }}
          HEAD_SHA: ${{ steps.gate.outputs.head_sha || '' }}

      - name: Persist keepalive activation label
        if: steps.gate.outputs.ok == 'true' && steps.gate.outputs.has_activated_label != 'true'
        uses: actions/github-script@v7
        with:
          github-token: ${{ secrets.ACTIONS_BOT_PAT != '' && secrets.ACTIONS_BOT_PAT || secrets.SERVICE_BOT_PAT }}
          script: |
            const prNumber = Number('${{ steps.gate.outputs.pr_number || '0' }}');
            if (!Number.isFinite(prNumber) || prNumber <= 0) {
              core.warning('Activation label requires a valid pull request number.');
              return;
            }

            const { owner, repo } = context.repo;
            try {
              await github.rest.issues.addLabels({
                owner,
                repo,
                issue_number: prNumber,
                labels: ['agents:activated'],
              });
              core.info(`Added agents:activated label to PR #${prNumber}.`);
            } catch (error) {
              const message = error instanceof Error ? error.message : String(error);
              core.warning(`Failed to add agents:activated label to PR #${prNumber}: ${message}`);
            }

      - name: Evaluate keepalive request after Gate
        id: detect
        if: steps.gate.outputs.ok == 'true'
        uses: actions/github-script@v7
        env:
          ALLOWED_LOGINS: chatgpt-codex-connector,stranske-automation-bot,stranske
          KEEPALIVE_MARKER: '<!-- codex-keepalive-marker -->'
          KEEPALIVE_AGENT_ALIAS: ${{ steps.gate.outputs.agent_alias }}
          ACTIVATION_COMMENT: ${{ steps.gate.outputs.activation_comment }}
          PR_NUMBER: ${{ steps.gate.outputs.pr_number }}
        with:
          github-token: ${{ secrets.GITHUB_TOKEN }}
          script: |
            const { detectKeepalive } = require('./.github/scripts/agents_pr_meta_keepalive.js');

            const prNumber = Number(process.env.PR_NUMBER || 0);
            if (!Number.isFinite(prNumber) || prNumber <= 0) {
              core.setOutput('dispatch', 'false');
              core.setOutput('reason', 'missing-pr-number');
              return;
            }

            const commentPayload = process.env.ACTIVATION_COMMENT || '';
            if (!commentPayload) {
              core.setOutput('dispatch', 'false');
              core.setOutput('reason', 'missing-activation-comment');
              return;
            }

            let comment;
            try {
              comment = JSON.parse(commentPayload);
            } catch (error) {
              core.setOutput('dispatch', 'false');
              core.setOutput('reason', 'invalid-activation-comment');
              core.warning(`Unable to parse activation comment payload: ${error.message}`);
              return;
            }

            const commentId = Number(comment?.id || 0);
            if (!Number.isFinite(commentId) || commentId <= 0) {
              core.setOutput('dispatch', 'false');
              core.setOutput('reason', 'invalid-activation-comment');
              core.warning('Activation comment missing a valid id.');
              return;
            }

            const { owner, repo } = context.repo;
            let enrichedComment = comment;
            try {
              const { data } = await github.rest.issues.getComment({
                owner,
                repo,
                comment_id: commentId,
              });
              enrichedComment = data || comment;
            } catch (error) {
              const message = error instanceof Error ? error.message : String(error);
              core.warning(`Failed to refresh activation comment ${commentId}: ${message}`);
              enrichedComment = {
                ...comment,
                id: commentId,
              };
            }

            const detectionContext = {
              ...context,
              payload: {
                comment: enrichedComment,
                issue: { number: prNumber },
              },
            };

            await detectKeepalive({ core, github, context: detectionContext, env: process.env });

      - name: Prepare keepalive summary context
        id: summary_context
        if: steps.gate.outputs.ok == 'true'
        run: |
          set -euo pipefail
          comment_id="${COMMENT_ID:-}"
          comment_url="${COMMENT_URL:-}"

          if [[ -n "${comment_id}" && -n "${comment_url}" ]]; then
            value="[#${comment_id}](${comment_url})"
          elif [[ -n "${comment_id}" ]]; then
            value="${comment_id}"
          else
            value="—"
          fi

          printf 'comment=%s\n' "${value}" >>"${GITHUB_OUTPUT}"
        env:
          COMMENT_ID: ${{ steps.detect.outputs.comment_id }}
          COMMENT_URL: ${{ steps.detect.outputs.comment_url }}

      - name: Summarise keepalive evaluation
        if: steps.gate.outputs.ok == 'true'
        run: |
          cat <<'EOF' >>"$GITHUB_STEP_SUMMARY"
          ## Keepalive detection (Gate)
          | ok | reason | author | comment | pr | round | trace |
          | --- | --- | --- | --- | --- | --- | --- |
          | ${{ steps.detect.outputs.dispatch == 'true' && 'true' || 'false' }} | ${{ steps.detect.outputs.reason || steps.gate.outputs.reason || '(none)' }} | ${{ steps.detect.outputs.author || '—' }} | ${{ steps.summary_context.outputs.comment || '—' }} | ${{ steps.detect.outputs.pr || steps.gate.outputs.pr_number || '—' }} | ${{ steps.detect.outputs.round || '—' }} | ${{ steps.detect.outputs.trace || '—' }} |

          **Gate inputs**

          - keepalive label: ${{ steps.gate.outputs.has_keepalive_label || 'false' }}
          - activated label: ${{ steps.gate.outputs.has_activated_label || 'false' }}
          - human activation: ${{ steps.gate.outputs.has_human_activation || 'false' }}
          - gate success: ${{ steps.gate.outputs.gate_succeeded || 'false' }}
          - run cap: ${{ steps.gate.outputs.active_runs || '0' }}/${{ steps.gate.outputs.run_cap || '2' }}
          EOF

      - name: Register keepalive detection
        if: steps.detect.outputs.dispatch == 'true'
        run: |
          echo "Gate-triggered keepalive round ${{ steps.detect.outputs.round }} detected for PR ${{ steps.detect.outputs.pr }} (trace ${{ steps.detect.outputs.trace }})."

      - name: Report keepalive dispatch outcome
        if: steps.gate.outputs.ok == 'true' && steps.detect.outputs.dispatch != 'true'
        run: |
          echo "Gate-triggered keepalive dispatch skipped: ${{ steps.detect.outputs.reason || steps.gate.outputs.reason }}"

      - name: Ensure keepalive dispatch token available
        if: steps.detect.outputs.dispatch == 'true'
        env:
          ACTIONS_TOKEN: ${{ secrets.ACTIONS_BOT_PAT }}
          SERVICE_TOKEN: ${{ secrets.SERVICE_BOT_PAT }}
        run: |
          if [ -z "${ACTIONS_TOKEN}" ] && [ -z "${SERVICE_TOKEN}" ]; then
            echo "::error::Keepalive orchestrator dispatch requires ACTIONS_BOT_PAT or SERVICE_BOT_PAT." >&2
            exit 1
          fi

      - name: Dispatch Agents 70 run for keepalive
        if: steps.detect.outputs.dispatch == 'true'
        uses: actions/github-script@v7
        with:
          github-token: ${{ secrets.ACTIONS_BOT_PAT || secrets.SERVICE_BOT_PAT }}
          script: |
            const issue = Number('${{ steps.detect.outputs.issue }}');
            const prNumber = Number('${{ steps.detect.outputs.pr || steps.gate.outputs.pr_number }}');
            const branch = '${{ steps.detect.outputs.branch }}';
            const base = '${{ steps.detect.outputs.base }}';
            const round = Number('${{ steps.detect.outputs.round }}');
            const trace = '${{ steps.detect.outputs.trace }}';

            const { owner, repo } = context.repo;
            const workflowId = 'agents-70-orchestrator.yml';
            const ref = context.payload?.repository?.default_branch || 'phase-2-dev';

            const params = {
              enable_keepalive: true,
              dispatcher_force_issue: issue ? String(issue) : '',
            };

            const roundValue = Number.isFinite(round) && round > 0 ? String(round) : '';
            const prValue = Number.isFinite(prNumber) && prNumber > 0 ? prNumber : '';

            const options = {
              keepalive_trace: trace,
              round: roundValue,
              pr: prValue,
            };

            await github.rest.actions.createWorkflowDispatch({
              owner,
              repo,
              workflow_id: workflowId,
              ref,
              inputs: {
                keepalive_enabled: 'true',
                params_json: JSON.stringify(params),
                options_json: JSON.stringify(options),
                dry_run: 'false',
              },
            });

            core.summary
              .addHeading('Keepalive orchestrator dispatch (Gate)')
              .addRaw(`Workflow: ${workflowId}`)
              .addEOL()
              .addRaw(`PR: ${prNumber ? `#${prNumber}` : '(unknown)'}`)
              .addEOL()
              .addRaw(`Round: ${round || 'n/a'}`)
              .addEOL()
              .addRaw(`Trace: ${trace || '(not detected)'}`)
              .addEOL()
              .addRaw(`Branch: ${branch || '(not detected)'}`)
              .addEOL()
              .addRaw(`Base: ${base || '(not detected)'}`)
              .write();

      - name: Ensure connector dispatch token available
        if: steps.detect.outputs.dispatch == 'true'
        env:
          ACTIONS_TOKEN: ${{ secrets.ACTIONS_BOT_PAT }}
          SERVICE_TOKEN: ${{ secrets.SERVICE_BOT_PAT }}
        run: |
          if [ -z "${ACTIONS_TOKEN}" ] && [ -z "${SERVICE_TOKEN}" ]; then
            echo "::error::Codex keepalive command dispatch requires ACTIONS_BOT_PAT or SERVICE_BOT_PAT." >&2
            exit 1
          fi

      - name: Dispatch codex keepalive command
        if: steps.detect.outputs.dispatch == 'true'
        uses: actions/github-script@v7
        env:
          BASE: ${{ steps.detect.outputs.base }}
          HEAD: ${{ steps.detect.outputs.branch }}
          ROUND: ${{ steps.detect.outputs.round }}
          TRACE: ${{ steps.detect.outputs.trace }}
          COMMENT_ID: ${{ steps.detect.outputs.comment_id }}
          COMMENT_URL: ${{ steps.detect.outputs.comment_url }}
          AGENT_ALIAS: ${{ steps.gate.outputs.agent_alias }}
        with:
          github-token: ${{ secrets.ACTIONS_BOT_PAT || secrets.SERVICE_BOT_PAT }}
          script: |
            const { owner, repo } = context.repo;

            const prNumber = Number('${{ steps.detect.outputs.pr || steps.gate.outputs.pr_number }}');
            if (!Number.isFinite(prNumber) || prNumber <= 0) {
              core.setFailed('Unable to determine pull request number from Gate-triggered context.');
              return;
            }

            const base = process.env.BASE || '';
            const head = process.env.HEAD || '';
            const round = process.env.ROUND || '';
            const trace = process.env.TRACE || '';
            const agentAlias = (process.env.AGENT_ALIAS || '').trim() || 'codex';

            let resolvedBase = base;
            let resolvedHead = head;

            if (!resolvedBase || !resolvedHead) {
              const pull = await github.rest.pulls.get({
                owner,
                repo,
                pull_number: prNumber,
              });

              resolvedBase = resolvedBase || pull.data.base?.ref || '';
              resolvedHead = resolvedHead || pull.data.head?.ref || '';
            }

            if (!resolvedBase || !resolvedHead) {
              core.setFailed('Unable to determine pull request base/head branches.');
              return;
            }

            const commentId = process.env.COMMENT_ID || '';
            const commentUrl = process.env.COMMENT_URL || '';

            if (!commentId || !commentUrl) {
              core.setFailed('Comment metadata missing id or url.');
              return;
            }

            const clientPayload = {
              issue: prNumber,
              base: resolvedBase,
              head: resolvedHead,
              agent: agentAlias,
              comment_id: commentId,
              comment_url: commentUrl,
              round,
              trace,
            };

            await github.rest.repos.createDispatchEvent({
              owner,
              repo,
              event_type: 'codex-pr-comment-command',
              client_payload: clientPayload,
            });

            core.summary
              .addHeading('Codex keepalive dispatch (Gate)')
              .addRaw(`Pull request: #${prNumber}`)
              .addEOL()
              .addRaw(`Base branch: ${clientPayload.base}`)
              .addEOL()
              .addRaw(`Head branch: ${clientPayload.head}`)
              .addEOL()
              .addRaw(`Comment ID: ${clientPayload.comment_id}`)
              .addEOL()
              .addLink('Comment URL', clientPayload.comment_url)
              .addEOL()
              .addRaw(`Round: ${round || '(unknown)'}`)
              .addEOL()
              .addRaw(`Trace: ${trace || '(missing)'}`)
              .write();

            core.info(`repository_dispatch emitted for PR #${prNumber} (Gate-triggered).`);

  keepalive_orchestrator:
    needs: keepalive_dispatch
    if: needs.keepalive_dispatch.outputs.dispatch == 'true'
    name: Dispatch keepalive orchestrator
    runs-on: ubuntu-latest
    steps:
      - name: Ensure keepalive dispatch token available
        env:
          ACTIONS_TOKEN: ${{ secrets.ACTIONS_BOT_PAT }}
          SERVICE_TOKEN: ${{ secrets.SERVICE_BOT_PAT }}
        run: |
          if [ -z "${ACTIONS_TOKEN}" ] && [ -z "${SERVICE_TOKEN}" ]; then
            echo "::error::Keepalive orchestrator dispatch requires ACTIONS_BOT_PAT or SERVICE_BOT_PAT." >&2
            exit 1
          fi

      - name: Dispatch Agents 70 run for keepalive
        id: orchestrator
        uses: actions/github-script@v7
        with:
          github-token: ${{ secrets.ACTIONS_BOT_PAT || secrets.SERVICE_BOT_PAT }}
          script: |
            const issue = Number('${{ needs.keepalive_dispatch.outputs.issue }}');
            const prNumber = Number('${{ needs.keepalive_dispatch.outputs.pr }}');
            const branch = '${{ needs.keepalive_dispatch.outputs.branch }}';
            const base = '${{ needs.keepalive_dispatch.outputs.base }}';
            const round = Number('${{ needs.keepalive_dispatch.outputs.round }}');
            const trace = '${{ needs.keepalive_dispatch.outputs.trace }}';

            const { owner, repo } = context.repo;
            const workflowId = 'agents-70-orchestrator.yml';
            const ref = context.payload?.repository?.default_branch || 'phase-2-dev';

            const params = {
              enable_keepalive: true,
              dispatcher_force_issue: issue ? String(issue) : '',
            };

            const roundValue = Number.isFinite(round) && round > 0 ? String(round) : '';
            const fallbackPr = Number(context.payload?.issue?.number || 0);
            const prValue = Number.isFinite(prNumber) && prNumber > 0 ? prNumber : fallbackPr;

            const options = {
              keepalive_trace: trace,
              round: roundValue,
              pr: prValue,
            };

            await github.rest.actions.createWorkflowDispatch({
              owner,
              repo,
              workflow_id: workflowId,
              ref,
              inputs: {
                keepalive_enabled: 'true',
                params_json: JSON.stringify(params),
                options_json: JSON.stringify(options),
                dry_run: 'false',
              },
            });

            core.summary
              .addHeading('Keepalive orchestrator dispatch')
              .addRaw(`Workflow: ${workflowId}`)
              .addEOL()
              .addRaw(`Issue: ${issue ? `#${issue}` : 'unknown'}`)
              .addEOL()
              .addRaw(`PR: ${prNumber ? `#${prNumber}` : (context.payload?.issue?.number ? `#${context.payload.issue.number}` : 'unknown')}`)
              .addEOL()
              .addRaw(`Round: ${round || 'n/a'}`)
              .addEOL()
              .addRaw(`Trace: ${trace || '(not detected)'}`)
              .addEOL()
              .addRaw(`Branch: ${branch || '(not detected)'}`)
              .addEOL()
              .addRaw(`Base: ${base || '(not detected)'}`)
              .write();

  listen_commands:
    needs: keepalive_dispatch
    if: >-
      ${{ github.event_name == 'issue_comment'
          && github.event.issue.pull_request
          && needs.keepalive_dispatch.outputs.dispatch == 'true' }}
    runs-on: ubuntu-latest
    steps:
      - name: Ensure connector dispatch token available
        env:
          ACTIONS_TOKEN: ${{ secrets.ACTIONS_BOT_PAT }}
          SERVICE_TOKEN: ${{ secrets.SERVICE_BOT_PAT }}
        run: |
          if [ -z "${ACTIONS_TOKEN}" ] && [ -z "${SERVICE_TOKEN}" ]; then
            echo "::error::Codex keepalive command dispatch requires ACTIONS_BOT_PAT or SERVICE_BOT_PAT." >&2
            exit 1
          fi

      - name: Dispatch codex keepalive command
        id: dispatch
        uses: actions/github-script@v7
        env:
          BASE: ${{ needs.keepalive_dispatch.outputs.base }}
          HEAD: ${{ needs.keepalive_dispatch.outputs.branch }}
          ROUND: ${{ needs.keepalive_dispatch.outputs.round }}
          TRACE: ${{ needs.keepalive_dispatch.outputs.trace }}
          COMMENT_ID: ${{ needs.keepalive_dispatch.outputs.comment_id }}
          COMMENT_URL: ${{ needs.keepalive_dispatch.outputs.comment_url }}
          AGENT_ALIAS: ${{ needs.keepalive_dispatch.outputs.agent_alias }}
        with:
          github-token: ${{ secrets.ACTIONS_BOT_PAT || secrets.SERVICE_BOT_PAT }}
          script: |
            const { payload } = context;
            const { owner, repo } = context.repo;

            const pullNumber = payload.issue?.number;
            if (!pullNumber) {
              core.setFailed('Unable to determine pull request number from issue_comment payload.');
              return;
            }

            const base = process.env.BASE || '';
            const head = process.env.HEAD || '';
            const round = process.env.ROUND || '';
            const trace = process.env.TRACE || '';
            const agentAlias = (process.env.AGENT_ALIAS || '').trim() || 'codex';

            if (!base || !head) {
              core.warning('Keepalive metadata missing base/head from detection; fetching pull request details.');
            }

            let resolvedBase = base;
            let resolvedHead = head;

            if (!resolvedBase || !resolvedHead) {
              const pull = await github.rest.pulls.get({
                owner,
                repo,
                pull_number: pullNumber,
              });

              resolvedBase = resolvedBase || pull.data.base?.ref || '';
              resolvedHead = resolvedHead || pull.data.head?.ref || '';
            }

            if (!resolvedBase || !resolvedHead) {
              core.setFailed('Unable to determine pull request base/head branches.');
              return;
            }

            const commentId = payload.comment?.id;
            const commentUrl = payload.comment?.html_url;

            const fallbackCommentId = process.env.COMMENT_ID || '';
            const fallbackCommentUrl = process.env.COMMENT_URL || '';

            if (!commentId || !commentUrl) {
              if (!fallbackCommentId || !fallbackCommentUrl) {
                core.setFailed('Comment metadata missing id or url.');
                return;
              }
            }

            const clientPayload = {
              issue: pullNumber,
              base: resolvedBase,
              head: resolvedHead,
              agent: agentAlias,
              comment_id: commentId || fallbackCommentId,
              comment_url: commentUrl || fallbackCommentUrl,
              round,
              trace,
            };

            await github.rest.repos.createDispatchEvent({
              owner,
              repo,
              event_type: 'codex-pr-comment-command',
              client_payload: clientPayload,
            });

            core.summary
              .addHeading('Codex keepalive dispatch')
              .addRaw(`Pull request: #${pullNumber}`)
              .addEOL()
              .addRaw(`Base branch: ${clientPayload.base}`)
              .addEOL()
              .addRaw(`Head branch: ${clientPayload.head}`)
              .addEOL()
              .addRaw(`Comment ID: ${clientPayload.comment_id}`)
              .addEOL()
              .addLink('Comment URL', clientPayload.comment_url)
              .addEOL()
              .addRaw(`Round: ${round || '(unknown)'}`)
              .addEOL()
              .addRaw(`Trace: ${trace || '(missing)'}`)
              .write();

            core.info(`repository_dispatch emitted for PR #${pullNumber} (comment ${commentId}).`);

  update_body:
    if: github.event_name != 'issue_comment'
    name: Upsert PR body sections
    runs-on: ubuntu-latest
    steps:
      - name: Update PR body
        uses: actions/github-script@v7
        with:
          script: |
            const owner = context.repo.owner;
            const repo = context.repo.repo;

            async function discoverPr() {
              if (context.eventName === 'workflow_dispatch') {
                const prNumber = '${{ inputs.pr_number || '' }}';
                if (prNumber && prNumber.trim()) {
                  const num = Number.parseInt(prNumber.trim(), 10);
                  if (!Number.isNaN(num)) {
                    core.info(`Manual trigger: using PR #${num}`);
                    const {data: pr} = await github.rest.pulls.get({owner, repo, pull_number: num});
                    return {number: num, headSha: pr.head.sha};
                  }
                }
                core.warning('workflow_dispatch without valid pr_number; skipping');
                return null;
              }

              if (context.eventName === 'pull_request') {
                const pr = context.payload.pull_request;
                return {number: pr.number, headSha: pr.head.sha};
              }

              if (context.eventName === 'workflow_run') {
                const run = context.payload.workflow_run;
                if (!run || run.event !== 'pull_request') {
                  core.info('Workflow run not associated with a pull request.');
                  return null;
                }

                const headSha = run.head_sha;
                if (Array.isArray(run.pull_requests) && run.pull_requests.length > 0) {
                  const directMatch = run.pull_requests.find((item) => item && item.head_sha === headSha);
                  const candidate = directMatch || run.pull_requests[0];
                  if (candidate && typeof candidate.number === 'number') {
                    return {number: candidate.number, headSha};
                  }
                }
                const prs = await github.paginate(
                  github.rest.repos.listPullRequestsAssociatedWithCommit,
                  {
                    owner,
                    repo,
                    commit_sha: headSha,
                    per_page: 100,
                  },
                );

                const matching = prs.find((item) => item.head && item.head.sha === headSha);
                if (!matching) {
                  core.info(`No pull request found for commit ${headSha}.`);
                  return null;
                }

                return {number: matching.number, headSha};
              }

              core.info(`Unsupported event: ${context.eventName}`);
              return null;
            }

            function extractIssueNumber(pr) {
              const branch = pr.head.ref || '';
              const candidates = [];
              const branchMatch = branch.match(/issue-+([0-9]+)/i);
              if (branchMatch) {
                candidates.push(branchMatch[1]);
              }

              const titleMatch = (pr.title || '').match(/#([0-9]+)/);
              if (titleMatch) {
                candidates.push(titleMatch[1]);
              }

              const bodyMatches = [...((pr.body || '').matchAll(/#([0-9]+)/g))].map((m) => m[1]);
              candidates.push(...bodyMatches);

              for (const value of candidates) {
                const parsed = Number.parseInt(value, 10);
                if (!Number.isNaN(parsed)) {
                  return parsed;
                }
              }

              return null;
            }

            function extractSection(body, heading) {
              if (!body) {
                core.debug(`extractSection: body is empty for heading "${heading}"`);
                return '';
              }

              // Flexible regex: allow ## headers OR standalone text on its own line
              const escapedHeading = heading.replace(/[-/\\^$*+?.()|[\]{}]/g, '\\$&');
              // Match either "## Heading" or just "Heading" at start of line
              const pattern = new RegExp(`(^|\\n)(#{1,3}\\s+)?${escapedHeading}\\s*\\r?\\n`, 'i');
              const match = body.match(pattern);

              if (!match) {
                core.debug(`extractSection: No match for heading "${heading}"`);
                core.debug(`  Pattern: ${pattern}`);
                core.debug(`  Body preview: ${body.slice(0, 200).replace(/\n/g, '\\n')}`);
                return '';
              }

              core.debug(`extractSection: Found "${heading}" at index ${match.index}`);
              const start = match.index + match[0].length;
              const rest = body.slice(start);

              // Look for next section: either ## heading OR a known section name at start of line
              const knownSections = ['Why', 'Scope', 'Non-Goals', 'Goal', 'Tasks', 'Acceptance criteria', 'Success criteria', 'Definition of done', 'Implementation notes', 'Technical notes', 'Summary', 'Description', 'Overview', 'Testing', 'Test Plan', 'Validation', 'CI readiness'];
              const sectionPattern = knownSections.map(s => s.replace(/[-/\\^$*+?.()|[\]{}]/g, '\\$&')).join('|');
              const nextPattern = new RegExp(`\\r?\\n(#{2,3}\\s+|(?:${sectionPattern})\\s*\\r?\\n)`, 'i');
              const nextMatch = rest.match(nextPattern);
              const end = nextMatch ? nextMatch.index + 1 : rest.length;
              const content = rest.slice(0, end).trim();

              core.debug(`  Extracted ${content.length} characters`);
              return content;
            }

            function normalizeWhitespace(value) {
              if (!value) return '';
              return value
                .replace(/\r\n/g, '\n')
                .split('\n')
                .map((line) => line.trimEnd())
                .join('\n')
                .trim();
            }

            function ensureChecklist(section) {
              const cleaned = normalizeWhitespace(section);
              if (!cleaned) {
                return '';
              }

              return cleaned
                .split('\n')
                .map((line) => {
                  const match = line.match(/^(\s*)([-*])\s+(.*)$/);
                  if (!match) {
                    return line.trim();
                  }
                  const [, indent = '', , contentRaw] = match;
                  const content = contentRaw.trim();
                  const checkbox = content.match(/^\[( |x|X)\]\s*/);
                  if (checkbox) {
                    const state = checkbox[1].toLowerCase() === 'x' ? 'x' : ' ';
                    const remainder = content.slice(checkbox[0].length).trimStart();
                    return `${indent}- [${state}] ${remainder}`;
                  }
                  return `${indent}- [ ] ${content}`;
                })
                .join('\n');
            }

            function fallbackChecklist(message) {
              return `- [ ] ${message}`;
            }

            function buildPreamble(sections) {
              const lines = ['<!-- pr-preamble:start -->'];
              
              // Only include sections that have actual content from the issue
              if (sections.summary && sections.summary.trim()) {
                lines.push('## Summary', sections.summary, '');
              }
              
              if (sections.testing && sections.testing.trim()) {
                lines.push('## Testing', sections.testing, '');
              }
              
              if (sections.ci && sections.ci.trim()) {
                lines.push('## CI readiness', sections.ci, '');
              }
              
              lines.push('<!-- pr-preamble:end -->');
              return lines.join('\n');
            }

            function iconForStatus(status) {
              switch (status) {
                case 'success':
                  return '✅';
                case 'skipped':
                  return '⏭️';
                case 'cancelled':
                  return '⏹️';
                case 'timed_out':
                  return '⏱️';
                case 'failure':
                  return '❌';
                case 'neutral':
                  return '⚪';
                case 'pending':
                case 'waiting':
                case 'queued':
                case 'requested':
                  return '⏳';
                default:
                  return '❔';
              }
            }

            function friendlyStatus(status) {
              return (status || 'unknown').replace(/_/g, ' ');
            }

            function combineStatus(run) {
              if (!run) {
                return {icon: '❔', label: 'unknown'};
              }
              if (run.conclusion) {
                const normalized = run.conclusion.toLowerCase();
                return {icon: iconForStatus(normalized), label: friendlyStatus(normalized)};
              }
              if (run.status) {
                const normalized = run.status.toLowerCase();
                return {icon: iconForStatus(normalized), label: friendlyStatus(normalized)};
              }
              return {icon: '❔', label: 'unknown'};
            }

            function selectLatestWorkflows(runs) {
              const latest = new Map();
              for (const run of runs) {
                const name = run.name || 'Unnamed workflow';
                const key = name.toLowerCase();
                const existing = latest.get(key);
                if (!existing) {
                  latest.set(key, run);
                  continue;
                }
                if (new Date(run.created_at) > new Date(existing.created_at)) {
                  latest.set(key, run);
                }
              }
              return latest;
            }

            function buildStatusBlock({scope, tasks, acceptance, headSha, workflowRuns, requiredChecks}) {
              const statusLines = ['<!-- auto-status-summary:start -->', '## Automated Status Summary'];

              statusLines.push('#### Scope');
              const scopeFormatted = scope ? ensureChecklist(scope) : fallbackChecklist('Scope section missing from source issue.');
              statusLines.push(scopeFormatted);
              statusLines.push('');

              statusLines.push('#### Tasks');
              const tasksFormatted = tasks ? ensureChecklist(tasks) : fallbackChecklist('Tasks section missing from source issue.');
              statusLines.push(tasksFormatted);
              statusLines.push('');

              statusLines.push('#### Acceptance criteria');
              const acceptanceFormatted = acceptance ? ensureChecklist(acceptance) : fallbackChecklist('Acceptance criteria section missing from source issue.');
              statusLines.push(acceptanceFormatted);
              statusLines.push('');

              statusLines.push(`**Head SHA:** ${headSha}`);

              const latestRuns = Array.from(workflowRuns.values()).sort((a, b) => new Date(b.created_at) - new Date(a.created_at));
              let latestLine = '—';
              if (latestRuns.length > 0) {
                const gate = latestRuns.find((run) => (run.name || '').toLowerCase() === 'gate');
                const chosen = gate || latestRuns[0];
                const status = combineStatus(chosen);
                latestLine = `${status.icon} ${status.label} — ${chosen.name}`;
              }
              statusLines.push(`**Latest Runs:** ${latestLine}`);

              const requiredParts = [];
              for (const name of requiredChecks) {
                const run = Array.from(workflowRuns.values()).find((item) => (item.name || '').toLowerCase() === name.toLowerCase());
                if (!run) {
                  requiredParts.push(`${name}: ⏸️ not started`);
                } else {
                  const status = combineStatus(run);
                  requiredParts.push(`${name}: ${status.icon} ${status.label}`);
                }
              }
              statusLines.push(`**Required:** ${requiredParts.length > 0 ? requiredParts.join(', ') : '—'}`);
              statusLines.push('');

              const table = ['| Workflow / Job | Result | Logs |', '|----------------|--------|------|'];
              const runs = Array.from(workflowRuns.values()).sort((a, b) => (a.name || '').localeCompare(b.name || ''));

              if (runs.length === 0) {
                table.push('| _(no workflow runs yet for this commit)_ | — | — |');
              } else {
                for (const run of runs) {
                  const status = combineStatus(run);
                  const link = run.html_url ? `[View run](${run.html_url})` : '—';
                  table.push(`| ${run.name || 'Unnamed workflow'} | ${status.icon} ${status.label} | ${link} |`);
                }
              }

              statusLines.push(...table);
              statusLines.push('<!-- auto-status-summary:end -->');

              return statusLines.join('\n');
            }

            function upsertBlock(body, marker, replacement) {
              const start = `<!-- ${marker}:start -->`;
              const end = `<!-- ${marker}:end -->`;

              const startIndex = body.indexOf(start);
              const endIndex = body.indexOf(end);
              if (startIndex !== -1 && endIndex !== -1 && endIndex > startIndex) {
                return `${body.slice(0, startIndex)}${replacement}${body.slice(endIndex + end.length)}`;
              }

              const trimmed = body.trimEnd();
              const prefix = trimmed ? `${trimmed}\n\n` : '';
              return `${prefix}${replacement}`;
            }

            async function fetchRequiredChecks(baseRef) {
              const qualified = baseRef.startsWith('refs/') ? baseRef : `refs/heads/${baseRef}`;
              try {
                const result = await github.graphql(
                  `query($owner: String!, $repo: String!, $qualified: String!) {
                    repository(owner: $owner, name: $repo) {
                      ref(qualifiedName: $qualified) {
                        branchProtectionRule {
                          requiresStatusChecks
                          requiredStatusCheckContexts
                        }
                      }
                    }
                  }`,
                  {owner, repo, qualified},
                );
                const rule = result?.repository?.ref?.branchProtectionRule;
                if (rule && rule.requiresStatusChecks && Array.isArray(rule.requiredStatusCheckContexts)) {
                  return rule.requiredStatusCheckContexts.filter((item) => typeof item === 'string' && item.trim());
                }
              } catch (error) {
                core.info(`Branch protection lookup failed: ${error.message}`);
              }
              return [];
            }

            const prInfo = await discoverPr();
            if (!prInfo) {
              return 'No pull request context detected; skipping update.';
            }

            const prResponse = await github.rest.pulls.get({owner, repo, pull_number: prInfo.number});
            const pr = prResponse.data;
            if (pr.state === 'closed') {
              return `Pull request #${pr.number} is closed; skipping update.`;
            }

            if (prInfo.headSha && pr.head && pr.head.sha && pr.head.sha !== prInfo.headSha) {
              return `Skipping update for PR #${pr.number} because workflow run head ${prInfo.headSha} does not match current head ${pr.head.sha}.`;
            }

            const issueNumber = extractIssueNumber(pr);
            if (!issueNumber) {
              return `Unable to determine source issue for PR #${pr.number}; skipping.`;
            }

            core.info(`Fetching content from issue #${issueNumber} for PR #${pr.number}`);
            const issueResponse = await github.rest.issues.get({owner, repo, issue_number: issueNumber});
            const issueBody = issueResponse.data.body || '';

            if (!issueBody) {
              core.warning(`Issue #${issueNumber} has no body content`);
            } else {
              core.debug(`Issue body length: ${issueBody.length} characters`);
              core.debug(`Issue body preview: ${issueBody.slice(0, 300).replace(/\n/g, '\\n')}`);
            }

            function extractWithAliases(body, aliases) {
              for (const alias of aliases) {
                const content = extractSection(body, alias);
                if (content) return content;
              }
              return '';
            }

            function buildRichSummary(body) {
              core.info('Building rich summary from issue sections...');
              const why = normalizeWhitespace(extractSection(body, 'Why'));
              const scopeRaw = normalizeWhitespace(extractSection(body, 'Scope'));
              const nonGoals = normalizeWhitespace(extractSection(body, 'Non-Goals'));
              const goal = normalizeWhitespace(extractSection(body, 'Goal'));

              core.info(`  Why: ${why ? `${why.length} chars` : 'NOT FOUND'}`);
              core.info(`  Scope: ${scopeRaw ? `${scopeRaw.length} chars` : 'NOT FOUND'}`);
              core.info(`  Non-Goals: ${nonGoals ? `${nonGoals.length} chars` : 'NOT FOUND'}`);
              core.info(`  Goal: ${goal ? `${goal.length} chars` : 'NOT FOUND'}`);

              const parts = [];
              if (why) parts.push(why);
              if (goal) parts.push(goal);
              if (scopeRaw) parts.push(`\n**Scope:** ${scopeRaw}`);
              if (nonGoals) parts.push(`**Non-Goals:** ${nonGoals}`);

              const result = parts.join('\n\n');
              core.info(`Rich summary result: ${result ? `${result.length} chars` : 'EMPTY'}`);
              return result;
            }

            const summaryRich = buildRichSummary(issueBody);
            const summary = summaryRich || normalizeWhitespace(extractWithAliases(issueBody, ['Summary', 'Description', 'Overview']));
            const testing = normalizeWhitespace(extractWithAliases(issueBody, ['Testing', 'Test Plan', 'Validation']));
            const ci = normalizeWhitespace(extractWithAliases(issueBody, ['CI readiness', 'Implementation notes', 'Technical notes']));

            core.info(`Final sections - Summary: ${summary ? 'OK' : 'EMPTY'}, Testing: ${testing ? 'OK' : 'EMPTY'}, CI: ${ci ? 'OK' : 'EMPTY'}`);

            const scope = extractSection(issueBody, 'Scope') || '';
            const tasks = extractSection(issueBody, 'Tasks') || '';
            const acceptance = extractWithAliases(issueBody, ['Acceptance criteria', 'Success criteria', 'Definition of done']) || '';

            core.info(`Status block sections - Scope: ${scope ? 'OK' : 'EMPTY'}, Tasks: ${tasks ? 'OK' : 'EMPTY'}, Acceptance: ${acceptance ? 'OK' : 'EMPTY'}`);

            const preamble = buildPreamble({summary, testing, ci});

            const workflowRunResponse = await github.rest.actions.listWorkflowRunsForRepo({
              owner,
              repo,
              head_sha: pr.head.sha,
              per_page: 100,
            });
            const workflowRuns = selectLatestWorkflows(workflowRunResponse.data.workflow_runs || []);

            const requiredChecks = await fetchRequiredChecks(pr.base.ref);
            if (!requiredChecks.includes('gate') && pr.base.ref) {
              requiredChecks.push('gate');
            }

            const statusBlock = buildStatusBlock({
              scope,
              tasks,
              acceptance,
              headSha: prInfo.headSha,
              workflowRuns,
              requiredChecks,
            });

            const bodyWithPreamble = upsertBlock(pr.body || '', 'pr-preamble', preamble);
            const newBody = upsertBlock(bodyWithPreamble, 'auto-status-summary', statusBlock);

            if (newBody !== (pr.body || '')) {
              await github.rest.pulls.update({
                owner,
                repo,
                pull_number: pr.number,
                body: newBody,
              });
              return `Updated PR #${pr.number} body with synchronized sections from issue #${issueNumber}.`;
            }

            return 'PR body already up to date; no changes required.';
<|MERGE_RESOLUTION|>--- conflicted
+++ resolved
@@ -153,11 +153,7 @@
         if: steps.pre_gate.outputs.ok == 'true' && steps.pre_gate.outputs.has_activated_label != 'true'
         uses: actions/github-script@v7
         with:
-<<<<<<< HEAD
           github-token: ${{ secrets.ACTIONS_BOT_PAT != '' && secrets.ACTIONS_BOT_PAT || (secrets.SERVICE_BOT_PAT != '' && secrets.SERVICE_BOT_PAT) || github.token }}
-=======
-          github-token: ${{ secrets.ACTIONS_BOT_PAT != '' && secrets.ACTIONS_BOT_PAT || secrets.SERVICE_BOT_PAT }}
->>>>>>> ddba9135
           script: |
             const prNumber = Number('${{ steps.pre_gate.outputs.pr_number || '0' }}');
             if (!Number.isFinite(prNumber) || prNumber <= 0) {
