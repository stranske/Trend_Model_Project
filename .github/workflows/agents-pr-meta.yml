name: Agents PR meta manager

on:
  issue_comment:
    types: [created]
  pull_request:
    types: [opened, synchronize, reopened, edited]
  workflow_run:
    workflows: [Gate]
    types: [completed]
  workflow_dispatch:
    inputs:
      pr_number:
        description: 'PR number to update (leave empty to use trigger context)'
        required: false
        type: string
      debug:
        description: 'Enable debug logging'
        required: false
        type: boolean
        default: false

permissions:
  contents: read
  issues: write
  pull-requests: write
  actions: write
  checks: read

concurrency:
  group: >-
    ${{
      github.event_name == 'issue_comment'
      && github.event.comment
      && github.event.comment.id
      && format('agents-pr-meta-comment-{0}', github.event.comment.id)
      || format('agents-pr-meta-run-{0}', github.run_id)
    }}
  cancel-in-progress: false

jobs:
  comment_event_context:
    if: >-
      ${{ github.event_name == 'issue_comment'
          && github.event.action == 'created'
          && github.event.issue.pull_request }}
    runs-on: ubuntu-latest
    outputs:
      pr: ${{ steps.resolve.outputs.pr }}
    steps:
      - name: Resolve pull request number
        id: resolve
        env:
          PR_NUMBER: ${{ github.event.issue.number }}
        run: |
          set -euo pipefail
          pr="${PR_NUMBER:-}"
          if [[ -z "${pr}" ]]; then
            pr="unknown"
          fi
          printf 'pr=%s\n' "${pr}" >>"${GITHUB_OUTPUT}"

  keepalive_dispatch:
    needs: comment_event_context
    if: >-
      ${{ github.event_name == 'issue_comment'
          && github.event.action == 'created'
          && github.event.issue.pull_request }}
    name: Detect keepalive round comments
    concurrency:
      group: >-
        ${{ format('pr-meta-dispatch-{0}', needs.comment_event_context.outputs.pr) }}
      cancel-in-progress: false
    runs-on: ubuntu-latest
    outputs:
      dispatch: >-
        ${{
          steps.pre_gate.outputs.ok == 'true'
          && steps.detect.outputs.dispatch == 'true'
          && 'true'
          || 'false'
        }}
      reason: >-
        ${{
          steps.detect.outputs.reason
          || steps.pre_gate.outputs.reason
        }}
      issue: ${{ steps.detect.outputs.issue }}
      round: ${{ steps.detect.outputs.round }}
      branch: ${{ steps.detect.outputs.branch }}
      base: ${{ steps.detect.outputs.base }}
      trace: ${{ steps.detect.outputs.trace }}
      pr: ${{ steps.detect.outputs.pr }}
      author: ${{ steps.detect.outputs.author }}
      comment_id: ${{ steps.detect.outputs.comment_id }}
      comment_url: ${{ steps.detect.outputs.comment_url }}
      processed_reaction: ${{ steps.detect.outputs.processed_reaction }}
      deduped: ${{ steps.detect.outputs.deduped }}
      gate_reason: ${{ steps.pre_gate.outputs.reason }}
      gate_ok: ${{ steps.pre_gate.outputs.ok }}
      agent_alias: ${{ steps.pre_gate.outputs.agent_alias }}
      has_human_activation: ${{ steps.pre_gate.outputs.has_human_activation }}
      has_keepalive_label: ${{ steps.pre_gate.outputs.has_keepalive_label }}
      has_activated_label: ${{ steps.pre_gate.outputs.has_activated_label }}
      gate_concluded: ${{ steps.pre_gate.outputs.gate_concluded }}
      gate_succeeded: ${{ steps.pre_gate.outputs.gate_succeeded }}
      pending_gate: ${{ steps.pre_gate.outputs.pending_gate }}
      under_run_cap: ${{ steps.pre_gate.outputs.under_run_cap }}
      active_runs: ${{ steps.pre_gate.outputs.active_runs }}
      run_cap: ${{ steps.pre_gate.outputs.run_cap }}
      require_human_activation: ${{ steps.pre_gate.outputs.require_human_activation }}
      activation_comment: ${{ steps.pre_gate.outputs.activation_comment }}
      instruction_body: ${{ steps.detect.outputs.instruction_body }}
      instruction_bytes: ${{ steps.detect.outputs.instruction_bytes }}
      head_sha: ${{ steps.pre_gate.outputs.head_sha }}
    steps:
      - name: Checkout repository
        uses: actions/checkout@v4

      - name: Evaluate keepalive pre-gate
        id: pre_gate
        uses: actions/github-script@v7
        with:
          github-token: ${{ secrets.GITHUB_TOKEN }}
          script: |
            const { evaluateKeepaliveGate } = require('./.github/scripts/keepalive_gate.js');

            const issueNumber = Number(context.payload?.issue?.number || 0);
            const comment = context.payload?.comment ? [context.payload.comment] : [];

            const result = await evaluateKeepaliveGate({
              core,
              github,
              context,
              options: {
                prNumber: issueNumber,
                comments: comment,
                requireHumanActivation: true,
                requireGateSuccess: true,
              },
            });

            const bool = (value) => (value ? 'true' : 'false');
            core.setOutput('ok', bool(result.ok));
            core.setOutput('reason', result.reason || '');
            core.setOutput('has_keepalive_label', bool(result.hasKeepaliveLabel));
            core.setOutput('has_human_activation', bool(result.hasHumanActivation));
            core.setOutput('gate_concluded', bool(result.gateConcluded));
            core.setOutput('gate_succeeded', bool(result.gateSucceeded));
            core.setOutput('under_run_cap', bool(result.underRunCap));
            core.setOutput('run_cap', String(result.runCap ?? ''));
            core.setOutput('active_runs', String(result.activeRuns ?? ''));
            core.setOutput('cap', String(result.cap ?? result.runCap ?? ''));
            core.setOutput('active', String(result.active ?? result.activeRuns ?? ''));
            core.setOutput('agent_alias', result.primaryAgent || '');
            core.setOutput('head_sha', result.headSha || '');
            core.setOutput('last_green_sha', result.lastGreenSha || '');
            core.setOutput('pr_number', issueNumber > 0 ? String(issueNumber) : '');
            core.setOutput('has_activated_label', bool(result.hasActivatedLabel));
            core.setOutput('require_human_activation', bool(result.requireHumanActivation));
            core.setOutput('pending_gate', bool(result.pendingGate));
            core.setOutput('activation_comment', result.activationComment ? JSON.stringify(result.activationComment) : '');

            if (result.ok) {
              core.info('Keepalive pre-gate satisfied; continuing detection.');
            } else {
              core.info(`Keepalive pre-gate blocked dispatch: ${result.reason || 'unspecified'}`);
            }

      - name: Record gate summary
        run: |
          set -euo pipefail
          ok="${OK:-false}"
          reason="${REASON:-unspecified}"
          pr_num="${PR_NUMBER:-}"
          if [[ -n "${pr_num}" ]]; then
            pr_value="#${pr_num}"
          else
            pr_value="#?"
          fi
          agent="${AGENT_ALIAS:-codex}"
          if [[ -z "${agent}" ]]; then
            agent='?'
          fi
          cap="${CAP:-}"
          if [[ -z "${cap}" ]]; then
            cap='?'
          fi
          active="${ACTIVE:-}"
          if [[ -z "${active}" ]]; then
            active='0'
          fi
          head="${HEAD_SHA:-}"
          if [[ -n "${head}" ]]; then
            head="${head:0:7}"
          else
            head='unknown'
          fi
          if [[ "${reason}" == 'run-cap-reached' ]]; then
            printf 'CAP: ok=%s reason=%s pr=%s cap=%s active=%s\n' \
              "${ok}" "${reason}" "${pr_value}" "${cap}" "${active}"
          else
            printf 'GATE: ok=%s reason=%s pr=%s agent=%s cap=%s active=%s head=%s\n' \
              "${ok}" "${reason}" "${pr_value}" "${agent}" "${cap}" "${active}" "${head}"
          fi
        env:
          OK: ${{ steps.pre_gate.outputs.ok || 'false' }}
          REASON: ${{ steps.pre_gate.outputs.reason || 'unspecified' }}
          PR_NUMBER: ${{ steps.pre_gate.outputs.pr_number || '' }}
          AGENT_ALIAS: ${{ steps.pre_gate.outputs.agent_alias || '' }}
          CAP: ${{ steps.pre_gate.outputs.cap || steps.pre_gate.outputs.run_cap || '2' }}
          ACTIVE: ${{ steps.pre_gate.outputs.active || steps.pre_gate.outputs.active_runs || '0' }}
          HEAD_SHA: ${{ steps.pre_gate.outputs.head_sha || '' }}

      - name: Persist keepalive activation label
        if: steps.pre_gate.outputs.ok == 'true' && steps.pre_gate.outputs.has_activated_label != 'true'
        uses: actions/github-script@v7
        with:
          github-token: ${{ secrets.AGENTS_AUTOMATION_PAT || secrets.ACTIONS_BOT_PAT || secrets.SERVICE_BOT_PAT || github.token }}
          script: |
            const prNumber = Number('${{ steps.pre_gate.outputs.pr_number || '0' }}');
            if (!Number.isFinite(prNumber) || prNumber <= 0) {
              core.warning('Activation label requires a valid pull request number.');
              return;
            }

            const { owner, repo } = context.repo;
            try {
              await github.rest.issues.addLabels({
                owner,
                repo,
                issue_number: prNumber,
                labels: ['agents:activated'],
              });
              core.info(`Added agents:activated label to PR #${prNumber}.`);
            } catch (error) {
              const message = error instanceof Error ? error.message : String(error);
              core.warning(`Failed to add agents:activated label to PR #${prNumber}: ${message}`);
            }

      - name: Evaluate keepalive comment
        id: detect
        uses: actions/github-script@v7
        env:
          ALLOWED_LOGINS: stranske
          KEEPALIVE_MARKER: '<!-- codex-keepalive-marker -->'
          KEEPALIVE_AGENT_ALIAS: ${{ steps.pre_gate.outputs.agent_alias }}
          GATE_OK: ${{ steps.pre_gate.outputs.ok || 'false' }}
          GATE_REASON: ${{ steps.pre_gate.outputs.reason || '' }}
          GATE_PENDING: ${{ steps.pre_gate.outputs.pending_gate || 'false' }}
        with:
          github-token: ${{ secrets.GITHUB_TOKEN }}
          script: |
            const { detectKeepalive } = require('./.github/scripts/agents_pr_meta_keepalive.js');
            await detectKeepalive({ core, github, context, env: process.env });

      - name: Register keepalive detection
        if: steps.detect.outputs.dispatch == 'true' || steps.detect.outputs.reason == 'lock-held'
        run: |
          set -euo pipefail
          comment_id="${{ steps.detect.outputs.comment_id || '?' }}"
          trace="${{ steps.detect.outputs.trace || '(missing)' }}"
          source="${{ steps.detect.outputs.author || 'unknown' }}"
          seen="${{ steps.detect.outputs.processed_reaction || 'false' }}"
          deduped="${{ steps.detect.outputs.deduped || 'false' }}"
          printf 'INSTRUCTION: comment_id=%s trace=%s source=%s seen=%s deduped=%s\n' \
            "${comment_id}" "${trace}" "${source}" "${seen}" "${deduped}"

      - name: Report keepalive dispatch outcome
        if: steps.detect.outputs.dispatch != 'true'
        run: |
          echo "Keepalive dispatch skipped: ${{ steps.detect.outputs.reason || steps.pre_gate.outputs.reason }}"

  keepalive_orchestrator:
    needs:
      - keepalive_dispatch
    if: needs.keepalive_dispatch.outputs.dispatch == 'true'
    name: Dispatch keepalive orchestrator
    concurrency:
      group: >-
        ${{ format('pr-meta-keepalive-orchestrator-{0}', needs.keepalive_dispatch.outputs.pr || github.run_id) }}
      cancel-in-progress: false
    runs-on: ubuntu-latest
    steps:
      - name: Checkout repository
        uses: actions/checkout@v4

      - name: Select keepalive dispatch token
        id: select_token
        env:
          AUTOMATION_TOKEN: ${{ secrets.AGENTS_AUTOMATION_PAT }}
          ACTIONS_TOKEN: ${{ secrets.ACTIONS_BOT_PAT }}
          SERVICE_TOKEN: ${{ secrets.SERVICE_BOT_PAT }}
        run: |
          set -euo pipefail
          if [[ -n "${AUTOMATION_TOKEN}" ]]; then
            {
              printf 'allowed=true\n'
              printf 'token_source=AGENTS_AUTOMATION_PAT\n'
              printf 'reason=ok\n'
            } >>"${GITHUB_OUTPUT}"
          elif [[ -n "${ACTIONS_TOKEN}" ]]; then
            {
              printf 'allowed=true\n'
              printf 'token_source=ACTIONS_BOT_PAT\n'
              printf 'reason=ok\n'
            } >>"${GITHUB_OUTPUT}"
          elif [[ -n "${SERVICE_TOKEN}" ]]; then
            {
              printf 'allowed=true\n'
              printf 'token_source=SERVICE_BOT_PAT\n'
              printf 'reason=ok\n'
            } >>"${GITHUB_OUTPUT}"
          else
            echo "::error::Keepalive orchestrator dispatch requires AGENTS_AUTOMATION_PAT, ACTIONS_BOT_PAT, or SERVICE_BOT_PAT." >&2
            {
              printf 'allowed=false\n'
              printf 'token_source=\n'
              printf 'reason=forbidden-token\n'
            } >>"${GITHUB_OUTPUT}"
          fi

      - name: Identify dispatch token
        id: identify_token
        if: steps.select_token.outputs.allowed == 'true'
        uses: actions/github-script@v7
        with:
          github-token: ${{ steps.select_token.outputs.token_source == 'AGENTS_AUTOMATION_PAT' && secrets.AGENTS_AUTOMATION_PAT || steps.select_token.outputs.token_source == 'ACTIONS_BOT_PAT' && secrets.ACTIONS_BOT_PAT || secrets.SERVICE_BOT_PAT }}
          script: |
            const response = await github.rest.users.getAuthenticated();
            const login = response.data?.login || 'unknown';
            const id = response.data?.id ? String(response.data.id) : '';
            const identity = id ? `${login} (${id})` : login;
            core.info(`TOKEN_IDENTITY: ${identity}`);
            core.setOutput('login', login);
            core.setOutput('user_id', id);

      - name: Acquire activation lock
        id: activation_lock
        if: steps.select_token.outputs.allowed == 'true'
        uses: actions/github-script@v7
        with:
          github-token: ${{ steps.select_token.outputs.token_source == 'AGENTS_AUTOMATION_PAT' && secrets.AGENTS_AUTOMATION_PAT || steps.select_token.outputs.token_source == 'ACTIONS_BOT_PAT' && secrets.ACTIONS_BOT_PAT || secrets.SERVICE_BOT_PAT }}
          script: |
            const rawCommentId = '${{ needs.keepalive_dispatch.outputs.comment_id || github.event.comment.id || '' }}';
            const commentId = Number(rawCommentId);
            if (!Number.isFinite(commentId) || commentId <= 0) {
              core.setOutput('status', 'missing');
              core.setOutput('reason', 'no-activation-found');
              return;
            }

            const { owner, repo } = context.repo;
            try {
              await github.rest.reactions.createForIssueComment({
                owner,
                repo,
                comment_id: commentId,
                content: 'rocket',
              });
              core.info(`Activation lock applied to comment ${commentId}.`);
              core.setOutput('status', 'ok');
              core.setOutput('reason', 'ok');
            } catch (error) {
              const status = Number(error?.status || 0);
              const message = error instanceof Error ? error.message : String(error);
              if (status === 409) {
                core.info(`Activation lock already present on comment ${commentId}.`);
              } else {
                core.warning(`Failed to add activation lock to comment ${commentId}: ${message}`);
              }
              core.setOutput('status', 'lock-held');
              core.setOutput('reason', 'lock-held');
            }

      - name: Snapshot orchestrator runs
        id: snapshot_runs
        if: steps.select_token.outputs.allowed == 'true' && steps.activation_lock.outputs.status != 'lock-held'
        env:
          PR_NUMBER: ${{ needs.keepalive_dispatch.outputs.pr || github.event.issue.number || '' }}
          TRACE: ${{ needs.keepalive_dispatch.outputs.trace || '' }}
        uses: actions/github-script@v7
        with:
          github-token: ${{ steps.select_token.outputs.token_source == 'AGENTS_AUTOMATION_PAT' && secrets.AGENTS_AUTOMATION_PAT || steps.select_token.outputs.token_source == 'ACTIONS_BOT_PAT' && secrets.ACTIONS_BOT_PAT || secrets.SERVICE_BOT_PAT }}
          script: |
            const prNumber = Number(process.env.PR_NUMBER || 0);
            const trace = (process.env.TRACE || '').trim();
            const { owner, repo } = context.repo;
            const response = await github.rest.actions.listWorkflowRuns({
              owner,
              repo,
              workflow_id: 'agents-70-orchestrator.yml',
              event: 'workflow_dispatch',
              per_page: 50,
            });
            const runs = Array.isArray(response.data?.workflow_runs) ? response.data.workflow_runs : [];
            const ids = runs.map((run) => Number(run?.id)).filter((value) => Number.isFinite(value));
            core.info(`Snapshot captured ${ids.length} workflow_dispatch runs for agents-70-orchestrator.yml.`);
            core.setOutput('ids', JSON.stringify(ids));
            core.setOutput('timestamp', new Date().toISOString());
            core.setOutput('pr', prNumber > 0 ? String(prNumber) : '');
            core.setOutput('trace', trace);

      - name: Dispatch Agents 70 run for keepalive
        id: dispatch_orchestrator
        if: steps.select_token.outputs.allowed == 'true' && steps.activation_lock.outputs.status != 'lock-held'
        uses: actions/github-script@v7
        env:
          ISSUE: ${{ needs.keepalive_dispatch.outputs.issue }}
          PR_NUMBER: ${{ needs.keepalive_dispatch.outputs.pr || github.event.issue.number || '' }}
          BRANCH: ${{ needs.keepalive_dispatch.outputs.branch }}
          BASE: ${{ needs.keepalive_dispatch.outputs.base }}
          ROUND: ${{ needs.keepalive_dispatch.outputs.round }}
          TRACE: ${{ needs.keepalive_dispatch.outputs.trace }}
          INSTRUCTION_BODY: ${{ needs.keepalive_dispatch.outputs.instruction_body }}
        with:
          github-token: ${{ steps.select_token.outputs.token_source == 'AGENTS_AUTOMATION_PAT' && secrets.AGENTS_AUTOMATION_PAT || steps.select_token.outputs.token_source == 'ACTIONS_BOT_PAT' && secrets.ACTIONS_BOT_PAT || secrets.SERVICE_BOT_PAT }}
          script: |
            const issueNumber = Number(process.env.ISSUE || 0);
            const prNumber = Number(process.env.PR_NUMBER || 0);
            const branch = process.env.BRANCH || '';
            const base = process.env.BASE || '';
            const roundRaw = Number(process.env.ROUND || 0);
            const trace = process.env.TRACE || '';
            const instructionBody = process.env.INSTRUCTION_BODY || '';

            const { owner, repo } = context.repo;
            const workflowId = 'agents-70-orchestrator.yml';
            const ref = context.payload?.repository?.default_branch || 'phase-2-dev';

            const params = { enable_keepalive: true };
            if (Number.isFinite(issueNumber) && issueNumber > 0) {
              params.dispatcher_force_issue = String(issueNumber);
            }
            if (branch) {
              params.keepalive_branch = branch;
            }
            if (base) {
              params.keepalive_base = base;
            }

            const round = Number.isFinite(roundRaw) && roundRaw > 0 ? String(roundRaw) : '';
            const prValue = Number.isFinite(prNumber) && prNumber > 0 ? String(prNumber) : '';

            const options = {
              keepalive_trace: trace,
              round,
              pr: prValue,
            };
            if (instructionBody) {
              options.keepalive_instruction = instructionBody;
            }

            try {
              await github.rest.actions.createWorkflowDispatch({
                owner,
                repo,
                workflow_id: workflowId,
                ref,
                inputs: {
                  keepalive_enabled: 'true',
                  params_json: JSON.stringify(params),
                  options_json: JSON.stringify(options),
                  dry_run: 'false',
                  pr_number: prValue,
                },
              });
              core.info(`Dispatched ${workflowId} for keepalive (pr=${prValue || 'n/a'}, trace=${trace || '-' }).`);
              core.setOutput('ok', 'true');
              core.setOutput('reason', 'ok');
            } catch (error) {
              const message = error instanceof Error ? error.message : String(error);
              core.error(`Failed to dispatch ${workflowId}: ${message}`);
              core.setOutput('ok', 'false');
              core.setOutput('reason', 'dispatch-error');
              throw error;
            }

      - name: Confirm orchestrator dispatch
        id: confirm_dispatch
        if: steps.dispatch_orchestrator.outputs.ok == 'true'
        env:
          BASELINE_IDS: ${{ steps.snapshot_runs.outputs.ids }}
          PR_NUMBER: ${{ steps.snapshot_runs.outputs.pr || needs.keepalive_dispatch.outputs.pr || github.event.issue.number || '' }}
          TRACE: ${{ steps.snapshot_runs.outputs.trace || needs.keepalive_dispatch.outputs.trace || '' }}
        uses: actions/github-script@v7
        with:
          github-token: ${{ steps.select_token.outputs.token_source == 'AGENTS_AUTOMATION_PAT' && secrets.AGENTS_AUTOMATION_PAT || steps.select_token.outputs.token_source == 'ACTIONS_BOT_PAT' && secrets.ACTIONS_BOT_PAT || secrets.SERVICE_BOT_PAT }}
          script: |
            const parseIds = (value) => {
              if (!value) {
                return new Set();
              }
              try {
                const parsed = JSON.parse(value);
                if (Array.isArray(parsed)) {
                  return new Set(parsed.map((entry) => Number(entry)).filter((entry) => Number.isFinite(entry)));
                }
              } catch (error) {
                core.warning(`Unable to parse baseline ids: ${error.message || error}`);
              }
              return new Set();
            };

            const baseline = parseIds(process.env.BASELINE_IDS || '[]');
            const prNumber = Number(process.env.PR_NUMBER || 0);
            const trace = (process.env.TRACE || '').trim();
            const { owner, repo } = context.repo;

            const matches = (run) => {
              if (!run) {
                return false;
              }
              const runId = Number(run.id);
              if (baseline.has(runId)) {
                return false;
              }
              if (prNumber > 0) {
                const concurrency = String(run.concurrency || '');
                if (concurrency.includes(`pr-${prNumber}-`)) {
                  return true;
                }
                const pulls = Array.isArray(run.pull_requests) ? run.pull_requests : [];
                if (pulls.some((pull) => Number(pull?.number) === prNumber)) {
                  return true;
                }
              }
              if (trace) {
                const candidates = [run.name, run.display_title, run.head_branch, run.head_sha];
                if (candidates.some((value) => typeof value === 'string' && value.includes(trace))) {
                  return true;
                }
              }
              return false;
            };

            const poll = async () => {
              const response = await github.rest.actions.listWorkflowRuns({
                owner,
                repo,
                workflow_id: 'agents-70-orchestrator.yml',
                event: 'workflow_dispatch',
                per_page: 50,
              });
              const runs = Array.isArray(response.data?.workflow_runs) ? response.data.workflow_runs : [];
              return runs.find((run) => matches(run)) || null;
            };

            const attempts = 6;
            const delayMs = 5000;
            let matched = null;
            for (let attempt = 1; attempt <= attempts; attempt += 1) {
              matched = await poll();
              if (matched) {
                break;
              }
              await new Promise((resolve) => setTimeout(resolve, delayMs));
            }

            if (!matched) {
              core.setOutput('confirmed', 'false');
              core.setOutput('reason', 'dispatch-unconfirmed');
              core.setFailed('dispatch-unconfirmed');
              return;
            }

            const runId = String(matched.id);
            const runUrl = matched.html_url || '';
            core.info(`DISPATCH_CONFIRMED: run ${runId}${runUrl ? ` (${runUrl})` : ''}`);
            core.setOutput('confirmed', 'true');
            core.setOutput('reason', 'ok');
            core.setOutput('run_id', runId);
            core.setOutput('run_url', runUrl);

      - name: Dispatch codex keepalive command
        if: steps.confirm_dispatch.outputs.confirmed == 'true'
        uses: actions/github-script@v7
        env:
          BASE: ${{ needs.keepalive_dispatch.outputs.base }}
          HEAD: ${{ needs.keepalive_dispatch.outputs.branch }}
          ROUND: ${{ needs.keepalive_dispatch.outputs.round }}
          TRACE: ${{ needs.keepalive_dispatch.outputs.trace }}
          COMMENT_ID: ${{ needs.keepalive_dispatch.outputs.comment_id }}
          COMMENT_URL: ${{ needs.keepalive_dispatch.outputs.comment_url }}
          AGENT_ALIAS: ${{ needs.keepalive_dispatch.outputs.agent_alias }}
          INSTRUCTION_BODY: ${{ needs.keepalive_dispatch.outputs.instruction_body }}
        with:
          github-token: ${{ steps.select_token.outputs.token_source == 'AGENTS_AUTOMATION_PAT' && secrets.AGENTS_AUTOMATION_PAT || steps.select_token.outputs.token_source == 'ACTIONS_BOT_PAT' && secrets.ACTIONS_BOT_PAT || secrets.SERVICE_BOT_PAT }}
          script: |
            const { owner, repo } = context.repo;

            const prNumber = Number('${{ needs.keepalive_dispatch.outputs.pr || github.event.issue.number || '' }}');
            if (!Number.isFinite(prNumber) || prNumber <= 0) {
              core.setFailed('Unable to determine pull request number for keepalive dispatch.');
              return;
            }

            const base = process.env.BASE || '';
            const head = process.env.HEAD || '';
            const round = process.env.ROUND || '';
            const trace = process.env.TRACE || '';
            const agentAlias = (process.env.AGENT_ALIAS || '').trim() || 'codex';

            let resolvedBase = base;
            let resolvedHead = head;

            if (!resolvedBase || !resolvedHead) {
              const pull = await github.rest.pulls.get({
                owner,
                repo,
                pull_number: prNumber,
              });

              resolvedBase = resolvedBase || pull.data.base?.ref || '';
              resolvedHead = resolvedHead || pull.data.head?.ref || '';
            }

            if (!resolvedBase || !resolvedHead) {
              core.setFailed('Unable to determine pull request base/head branches.');
              return;
            }

            const commentId = process.env.COMMENT_ID || '';
            const commentUrl = process.env.COMMENT_URL || '';

            if (!commentId || !commentUrl) {
              core.setFailed('Comment metadata missing id or url.');
              return;
            }

            const instructionBody = process.env.INSTRUCTION_BODY || '';
            if (!instructionBody) {
              core.setFailed('Instruction body unavailable for keepalive dispatch.');
              return;
            }

            const clientPayload = {
              issue: prNumber,
              base: resolvedBase,
              head: resolvedHead,
              agent: agentAlias,
              comment_id: commentId,
              comment_url: commentUrl,
              round,
              trace,
              instruction_body: instructionBody,
              quiet: true,
              reply: 'none',
            };

            await github.rest.repos.createDispatchEvent({
              owner,
              repo,
              event_type: 'codex-pr-comment-command',
              client_payload: clientPayload,
            });

            core.info(`repository_dispatch emitted for PR #${prNumber} (comment ${commentId}).`);

      - name: Write dispatch summary
        if: ${{ always() }}
        env:
          PATH_LABEL: comment
          DISPATCH: >-
            ${{
              steps.select_token.outputs.allowed != 'false'
              && steps.activation_lock.outputs.status != 'lock-held'
              && steps.dispatch_orchestrator.outputs.ok == 'true'
              && steps.confirm_dispatch.outputs.confirmed == 'true'
              && 'true'
              || 'false'
            }}
          TRACE: ${{ needs.keepalive_dispatch.outputs.trace || '-' }}
          PR_NUMBER: ${{ needs.keepalive_dispatch.outputs.pr || github.event.issue.number }}
          ACTIVATION_ID: ${{ needs.keepalive_dispatch.outputs.comment_id || github.event.comment.id || '' }}
          DISPATCH_REASON: >-
            ${{
              steps.confirm_dispatch.outputs.reason
              || steps.dispatch_orchestrator.outputs.reason
              || steps.activation_lock.outputs.reason
              || steps.select_token.outputs.reason
              || needs.keepalive_dispatch.outputs.reason
              || ''
            }}
          DISPATCH_AGENT: ${{ needs.keepalive_dispatch.outputs.agent_alias || 'codex' }}
          HEAD_SHA: ${{ needs.keepalive_dispatch.outputs.head_sha || '' }}
          ACTIVE_RUNS: ${{ needs.keepalive_dispatch.outputs.active_runs || '0' }}
          RUN_CAP: ${{ needs.keepalive_dispatch.outputs.run_cap || '' }}
          GATE_OK: ${{ needs.keepalive_dispatch.outputs.gate_ok || 'false' }}
          GATE_REASON: ${{ needs.keepalive_dispatch.outputs.gate_reason || '' }}
        run: |
          set -euo pipefail

          GATE_OK="${GATE_OK:-}"
          GATE_REASON="${GATE_REASON:-}"

          normalise_bool() {
            local raw="${1:-false}"
            raw=$(printf '%s' "${raw}" | tr '[:upper:]' '[:lower:]')
            case "${raw}" in
              true|1|yes) printf 'true' ;;
              *) printf 'false' ;;
            esac
          }

          normalise_path() {
            local raw
            raw=$(printf '%s' "${1:-unknown}" | tr '[:upper:]' '[:lower:]')
            case "${raw}" in
              gate|comment) printf '%s' "${raw}" ;;
              *) printf 'unknown' ;;
            esac
          }

          normalise_reason() {
            local raw
            raw=$(printf '%s' "${1:-}" | tr '[:upper:]' '[:lower:]')
            case "${raw}" in
              ok|success) printf 'ok' ;;
              forbidden-token) printf 'forbidden-token' ;;
              lock-held) printf 'lock-held' ;;
              dispatch-unconfirmed|dispatch-error) printf 'dispatch-unconfirmed' ;;
              cap-reached|run-cap-reached) printf 'cap-reached' ;;
              no-activation-found|missing-activation-comment|invalid-activation-comment) printf 'no-activation-found' ;;
              instruction-empty|instruction-missing|instruction-parse-failed|missing-trace|missing-sentinel|missing-round|invalid-round|missing-comment-id|instruction-reaction-failed|missing-instruction-reaction|automation-comment) printf 'instruction-empty' ;;
              gate-pending|gate-not-concluded|gate-blocked:gate-pending|gate-blocked:pending|gate-blocked:gate-not-concluded) printf 'gate-pending' ;;
              gate-failed|gate-not-success|gate-run-missing|sync-required|gate-error|ignored-comment-action|unsupported-event|pull-fetch-failed|fork-pr|gate-blocked|gate-blocked:gate-run-missing|gate-blocked:gate-not-success|gate-blocked:sync-required|gate-blocked:gate-error|gate-blocked:gate-failed) printf 'gate-failed' ;;
              no-human-activation|unauthorised-author) printf 'no-human-activation' ;;
              missing-keepalive-label|keepalive-label-missing|missing-label) printf 'missing-label' ;;
              no-linked-pr|missing-pr-number|missing-pr|missing-issue-reference) printf 'no-linked-pr' ;;
              gate-blocked:*) printf 'gate-failed' ;;
              *) printf '%s' "${raw:-gate-failed}" ;;
            esac
          }

          pr_value() {
            local raw="${1:-}"
            if [[ -n "${raw}" && "${raw}" != 'unknown' && "${raw}" != '0' ]]; then
              printf '#%s' "${raw}"
            else
              printf '#?'
            fi
          }

          activation_value() {
            local raw="${1:-}"
            if [[ -n "${raw}" && "${raw}" != 'unknown' && "${raw}" != '0' ]]; then
              printf '%s' "${raw}"
            else
              printf 'none'
            fi
          }

          head_value='unknown'
          if [[ -n "${HEAD_SHA}" && "${HEAD_SHA}" != 'unknown' ]]; then
            head_value=$(printf '%.7s' "${HEAD_SHA}")
          fi

          active_value=${ACTIVE_RUNS:-0}
          if [[ -z "${active_value}" || "${active_value}" == 'unknown' ]]; then
            active_value='0'
          fi

          cap_value=${RUN_CAP:-}
          if [[ -z "${cap_value}" || "${cap_value}" == 'unknown' ]]; then
            cap_value='?'
          fi

          dispatch_ok=$(normalise_bool "${DISPATCH}")
          reason_value=$(normalise_reason "${DISPATCH_REASON}")
          if [[ "${dispatch_ok}" == 'true' ]]; then
            reason_value='ok'
          fi

          path_value=$(normalise_path "${PATH_LABEL}")
          pr_text=$(pr_value "${PR_NUMBER}")
          activation_text=$(activation_value "${ACTIVATION_ID}")
          trace_value=${TRACE:--}
          agent_value=${DISPATCH_AGENT:-?}

          summary_line="DISPATCH: ok=${dispatch_ok} path=${path_value} reason=${reason_value} pr=${pr_text} activation=${activation_text} agent=${agent_value:-?} head=${head_value} cap=${active_value}/${cap_value} trace=${trace_value}"

          if [[ -n "${GITHUB_STEP_SUMMARY:-}" ]]; then
            printf '%s\n' "${summary_line}" >>"${GITHUB_STEP_SUMMARY}"
          fi
          printf '%s\n' "${summary_line}"

          gate_ok=$(normalise_bool "${GATE_OK}")
          gate_reason=$(normalise_reason "${GATE_REASON}")
          pr_gate=$(pr_value "${PR_NUMBER}")
          if [[ -n "${GITHUB_STEP_SUMMARY:-}" ]]; then
            printf 'GATE: ok=%s reason=%s pr=%s head=%s\n' "${gate_ok}" "${gate_reason}" "${pr_gate}" "${head_value}" >>"${GITHUB_STEP_SUMMARY}"
          fi
          printf 'GATE: ok=%s reason=%s pr=%s head=%s\n' "${gate_ok}" "${gate_reason}" "${pr_gate}" "${head_value}"

  gate_event_context:
    if: >-
      ${{ github.event_name == 'workflow_run'
          && github.event.workflow_run.name == 'Gate'
          && github.event.workflow_run.conclusion == 'success' }}
    runs-on: ubuntu-latest
    outputs:
      pr: ${{ steps.resolve.outputs.pr }}
      has_pr: ${{ steps.resolve.outputs.has_pr }}
    steps:
      - name: Resolve Gate pull request context
        id: resolve
        uses: actions/github-script@v7
        with:
          github-token: ${{ secrets.GITHUB_TOKEN }}
          script: |
            const pullRequests = Array.isArray(context.payload?.workflow_run?.pull_requests)
              ? context.payload.workflow_run.pull_requests
              : [];
            const first = pullRequests.length > 0 ? pullRequests[0] : null;
            const prNumber = Number(first?.number || 0);
            const hasPr = Number.isFinite(prNumber) && prNumber > 0;
            core.setOutput('has_pr', hasPr ? 'true' : 'false');
            core.setOutput('pr', hasPr ? String(prNumber) : 'unknown');

  keepalive_from_gate:
    needs: gate_event_context
    if: >-
      ${{ github.event_name == 'workflow_run'
          && github.event.workflow_run.name == 'Gate'
          && github.event.workflow_run.conclusion == 'success' }}
    name: Resume keepalive after Gate
    concurrency:
      group: >-
        ${{ format('pr-meta-dispatch-{0}', needs.gate_event_context.outputs.pr) }}
      cancel-in-progress: false
    runs-on: ubuntu-latest
    outputs:
      dispatch: >-
        ${{
          steps.gate.outputs.ok == 'true'
          && steps.detect.outputs.dispatch == 'true'
          && steps.select_token_gate.outputs.allowed != 'false'
          && steps.activation_lock_gate.outputs.status != 'lock-held'
          && steps.dispatch_orchestrator_gate.outputs.ok == 'true'
          && steps.confirm_dispatch_gate.outputs.confirmed == 'true'
          && 'true'
          || 'false'
        }}
      reason: >-
        ${{
          steps.confirm_dispatch_gate.outputs.reason
          || steps.dispatch_orchestrator_gate.outputs.reason
          || steps.activation_lock_gate.outputs.reason
          || steps.select_token_gate.outputs.reason
          || steps.detect.outputs.reason
          || steps.activation_fallback_gate.outputs.reason
          || steps.gate.outputs.reason
        }}
      issue: ${{ steps.detect.outputs.issue }}
      round: ${{ steps.detect.outputs.round }}
      branch: ${{ steps.detect.outputs.branch }}
      base: ${{ steps.detect.outputs.base }}
      trace: ${{ steps.detect.outputs.trace }}
      pr: ${{ steps.detect.outputs.pr || steps.gate.outputs.pr_number }}
      author: ${{ steps.detect.outputs.author }}
      comment_id: ${{ steps.detect.outputs.comment_id || steps.activation_fallback_gate.outputs.comment_id }}
      comment_url: ${{ steps.detect.outputs.comment_url }}
      processed_reaction: ${{ steps.detect.outputs.processed_reaction }}
      deduped: ${{ steps.detect.outputs.deduped }}
      gate_reason: ${{ steps.gate.outputs.reason }}
      agent_alias: ${{ steps.gate.outputs.agent_alias }}
      has_human_activation: ${{ steps.gate.outputs.has_human_activation }}
      has_keepalive_label: ${{ steps.gate.outputs.has_keepalive_label }}
      has_activated_label: ${{ steps.gate.outputs.has_activated_label }}
      gate_concluded: ${{ steps.gate.outputs.gate_concluded }}
      gate_succeeded: ${{ steps.gate.outputs.gate_succeeded }}
      pending_gate: ${{ steps.gate.outputs.pending_gate }}
      under_run_cap: ${{ steps.gate.outputs.under_run_cap }}
      active_runs: ${{ steps.gate.outputs.active_runs }}
      run_cap: ${{ steps.gate.outputs.run_cap }}
      require_human_activation: ${{ steps.gate.outputs.require_human_activation }}
      head_sha: ${{ steps.gate.outputs.head_sha }}
      token_source: ${{ steps.select_token_gate.outputs.token_source }}
      token_login: ${{ steps.identify_token_gate.outputs.login }}
      dispatch_run_id: ${{ steps.confirm_dispatch_gate.outputs.run_id }}
    steps:
      - name: Bootstrap checkout resolver
        uses: actions/checkout@v4
        with:
          path: helpers
          sparse-checkout: |
            .github/scripts/checkout_source.js
          sparse-checkout-cone-mode: false
          fetch-depth: 1

      - name: Resolve workflow_run checkout source
        id: checkout_source
        uses: actions/github-script@v7
        with:
          script: |
            const { resolveCheckoutSource } = require('./helpers/.github/scripts/checkout_source.js');
            const fallbackRepo = process.env.GITHUB_REPOSITORY || '';
            const fallbackRef = context.sha || process.env.GITHUB_SHA || '';
            const { repository, ref, warnings } = resolveCheckoutSource({
              core,
              context,
              fallbackRepo,
              fallbackRef,
            });

            core.setOutput('repository', repository);
            core.setOutput('ref', ref);
            warnings.forEach((warning) => core.warning(warning));

      - name: Warn when workflow_run lacks PR metadata
        if: needs.gate_event_context.outputs.has_pr != 'true'
        run: |
          set -euo pipefail
          repo="${{ steps.checkout_source.outputs.repository || github.repository }}"
          ref_value="${{ steps.checkout_source.outputs.ref || github.sha }}"
          echo "::warning::Gate workflow_run omitted pull_requests context; defaulting to ${repo}@${ref_value}."

      - name: Checkout repository
        uses: actions/checkout@v4
        with:
          repository: ${{ steps.checkout_source.outputs.repository || github.repository }}
          ref: ${{ steps.checkout_source.outputs.ref || github.sha }}

      - name: Evaluate keepalive gate after workflow_run
        id: gate
        uses: actions/github-script@v7
        with:
          github-token: ${{ secrets.GITHUB_TOKEN }}
          script: |
            const { evaluateKeepaliveGate } = require('./.github/scripts/keepalive_gate.js');

            const workflowRun = context.payload?.workflow_run || {};
            const pullRequests = Array.isArray(workflowRun.pull_requests) ? workflowRun.pull_requests : [];
            const primaryPull = pullRequests.length > 0 ? pullRequests[0] : null;

            const prNumber = Number(primaryPull?.number || 0);
            const headSha = workflowRun.head_sha || '';
            const headRef = primaryPull?.head?.ref || workflowRun.head_branch || '';

            const result = await evaluateKeepaliveGate({
              core,
              github,
              context,
              options: {
                prNumber,
                headSha,
                requireHumanActivation: true,
                requireGateSuccess: true,
                currentRunId: workflowRun.id,
              },
            });

            const bool = (value) => (value ? 'true' : 'false');
            core.setOutput('ok', bool(result.ok));
            core.setOutput('reason', result.reason || '');
            core.setOutput('has_keepalive_label', bool(result.hasKeepaliveLabel));
            core.setOutput('has_human_activation', bool(result.hasHumanActivation));
            core.setOutput('has_activated_label', bool(result.hasActivatedLabel));
            core.setOutput('gate_concluded', bool(result.gateConcluded));
            core.setOutput('gate_succeeded', bool(result.gateSucceeded));
            core.setOutput('pending_gate', bool(result.pendingGate));
            core.setOutput('under_run_cap', bool(result.underRunCap));
            core.setOutput('run_cap', String(result.runCap ?? ''));
            core.setOutput('active_runs', String(result.activeRuns ?? ''));
            core.setOutput('agent_alias', result.primaryAgent || '');
            core.setOutput('head_sha', result.headSha || headSha || '');
            core.setOutput('head_ref', result.headRef || headRef || '');
            core.setOutput('pr_number', Number.isFinite(prNumber) && prNumber > 0 ? String(prNumber) : '');
            core.setOutput('require_human_activation', bool(result.requireHumanActivation));
            core.setOutput('activation_comment', result.activationComment ? JSON.stringify(result.activationComment) : '');

            if (result.ok) {
              core.info('Gate-triggered keepalive evaluation passed.');
            } else {
              core.info(`Gate-triggered keepalive evaluation blocked: ${result.reason || 'unspecified'}`);
            }

      - name: Restore activation comment fallback
        id: activation_fallback_gate
        if: steps.gate.outputs.activation_comment == ''
        uses: actions/github-script@v7
        env:
          PR_NUMBER: ${{ steps.gate.outputs.pr_number || '' }}
          HEAD_SHA: ${{ steps.gate.outputs.head_sha || github.event.workflow_run.head_sha || '' }}
          AGENT_ALIAS: ${{ steps.gate.outputs.agent_alias || '' }}
        with:
          github-token: ${{ secrets.GITHUB_TOKEN }}
          script: |
            const fs = require('fs');
            const path = require('path');

            const workflowRun = context.payload?.workflow_run || {};
            const pullRequests = Array.isArray(workflowRun.pull_requests) ? workflowRun.pull_requests : [];
            const firstPull = pullRequests.length > 0 ? pullRequests[0] : null;

            const parseNumber = (value) => {
              const parsed = Number(value);
              return Number.isFinite(parsed) && parsed > 0 ? parsed : null;
            };

            let prNumber = parseNumber(process.env.PR_NUMBER);
            if (!prNumber && firstPull?.number) {
              prNumber = parseNumber(firstPull.number);
            }

            const { owner, repo } = context.repo;

            const headSha = (process.env.HEAD_SHA || '').trim();
            if (!prNumber && headSha) {
              try {
                const { data } = await github.rest.repos.listPullRequestsAssociatedWithCommit({
                  owner,
                  repo,
                  commit_sha: headSha,
                });
                const associated = Array.isArray(data) ? data : [];
                const firstMatch =
                  associated.find((pull) => pull && pull.number && pull.state !== 'closed') ||
                  associated.find((pull) => pull && pull.number);
                if (firstMatch?.number) {
                  prNumber = parseNumber(firstMatch.number);
                }
              } catch (error) {
                const message = error instanceof Error ? error.message : String(error);
                core.warning(`Failed to resolve PR from head SHA ${headSha}: ${message}`);
              }
            }

            if (!prNumber) {
              core.setOutput('activation_comment', '');
              core.setOutput('comment_id', '');
              core.setOutput('reason', 'no-activation-found');
              core.setOutput('found', 'false');
              return;
            }

            const normaliseAlias = (value) => String(value || '').trim().toLowerCase();
            const agentAlias = normaliseAlias(process.env.AGENT_ALIAS);

            const loadMentionCandidates = () => {
              const candidates = new Set(['codex', 'claude', 'octavia']);
              if (agentAlias) {
                candidates.add(agentAlias);
              }

              const agentsPath = path.join(process.cwd(), '.github', 'agents.json');
              try {
                const buffer = fs.readFileSync(agentsPath, 'utf8');
                const parsed = JSON.parse(buffer);
                for (const value of Object.values(parsed || {})) {
                  if (!value || typeof value !== 'object') {
                    continue;
                  }
                  const mention = normaliseAlias(value.mention || '');
                  if (mention) {
                    const mentionValue = mention.replace(/^@/, '');
                    if (mentionValue) {
                      candidates.add(mentionValue);
                    }
                  }
                  if (Array.isArray(value.aliases)) {
                    for (const alias of value.aliases) {
                      const normalised = normaliseAlias(alias);
                      if (normalised) {
                        candidates.add(normalised);
                      }
                    }
                  }
                }
              } catch (error) {
                const message = error instanceof Error ? error.message : String(error);
                core.warning(`Unable to read agents mention list (${agentsPath}): ${message}`);
              }

              return candidates;
            };

            const mentionCandidates = loadMentionCandidates();

            const buildMentionPattern = (alias) => {
              const escaped = alias.replace(/[.*+?^${}()|[\]\\]/g, '\\$&');
              return new RegExp(`(^|[^A-Za-z0-9_-])@${escaped}(?![A-Za-z0-9_-])`, 'i');
            };

            const mentionPatterns = Array.from(mentionCandidates).map((alias) => buildMentionPattern(alias));
            const keepalivePatterns = [
              /<!--\s*codex-keepalive-marker\s*-->/i,
              /<!--\s*keepalive-round\s*:/i,
              /<!--\s*codex-keepalive-trace\s*:/i,
            ];

            const isHumanUser = (user) => {
              if (!user) {
                return false;
              }
              const type = String(user.type || '').toLowerCase();
              if (type === 'bot' || type === 'app') {
                return false;
              }
              const login = String(user.login || '').toLowerCase();
              if (!login) {
                return false;
              }
              return !login.endsWith('[bot]');
            };

            let comments = [];
            try {
              comments = await github.paginate(github.rest.issues.listComments, {
                owner,
                repo,
                issue_number: prNumber,
                per_page: 100,
              });
            } catch (error) {
              const message = error instanceof Error ? error.message : String(error);
              core.warning(`Failed to read comments for PR #${prNumber}: ${message}`);
              comments = [];
            }

            const allowComment = (comment) => {
              if (!comment) {
                return false;
              }
              if (!isHumanUser(comment.user)) {
                return false;
              }
              const body = String(comment.body || '');
              if (!body) {
                return false;
              }
              if (!mentionPatterns.some((pattern) => pattern.test(body))) {
                return false;
              }
              if (keepalivePatterns.some((pattern) => pattern.test(body))) {
                return false;
              }
              return true;
            };

            const sorted = comments
              .filter((comment) => allowComment(comment))
              .sort((a, b) => {
                const aTime = Date.parse(a?.created_at || a?.updated_at || 0) || 0;
                const bTime = Date.parse(b?.created_at || b?.updated_at || 0) || 0;
                return bTime - aTime;
              });

            const activationComment = sorted.length > 0 ? sorted[0] : null;

            if (!activationComment) {
              core.setOutput('activation_comment', '');
              core.setOutput('comment_id', '');
              core.setOutput('reason', 'no-activation-found');
              core.setOutput('found', 'false');
              core.info(`No eligible human activation comment found for PR #${prNumber}.`);
              return;
            }

            const minimalComment = {
              id: activationComment.id,
              body: activationComment.body,
              user: activationComment.user
                ? { login: activationComment.user.login, type: activationComment.user.type }
                : null,
              html_url: activationComment.html_url,
              created_at: activationComment.created_at,
              updated_at: activationComment.updated_at,
            };

            core.setOutput('activation_comment', JSON.stringify(minimalComment));
            core.setOutput('comment_id', String(activationComment.id || ''));
            core.setOutput('found', 'true');
            core.setOutput('reason', 'ok');
            core.info(`Recovered activation comment ${activationComment.id} for PR #${prNumber}.`);

      - name: Record gate summary
        run: |
          set -euo pipefail
          ok="${OK:-false}"
          reason="${REASON:-unspecified}"
          pr_num="${PR_NUMBER:-}"
          if [[ -n "${pr_num}" ]]; then
            pr_value="#${pr_num}"
          else
            pr_value="#?"
          fi
          agent="${AGENT_ALIAS:-codex}"
          if [[ -z "${agent}" ]]; then
            agent='?'
          fi
          cap="${RUN_CAP:-}"
          if [[ -z "${cap}" ]]; then
            cap='?'
          fi
          active="${ACTIVE_RUNS:-}"
          if [[ -z "${active}" ]]; then
            active='0'
          fi
          head="${HEAD_SHA:-}"
          if [[ -n "${head}" ]]; then
            head="${head:0:7}"
          else
            head='unknown'
          fi
          if [[ "${reason}" == 'run-cap-reached' ]]; then
            printf 'CAP: ok=%s reason=%s pr=%s cap=%s active=%s\n' \
              "${ok}" "${reason}" "${pr_value}" "${cap}" "${active}"
          else
            printf 'GATE: ok=%s reason=%s pr=%s agent=%s cap=%s active=%s head=%s\n' \
              "${ok}" "${reason}" "${pr_value}" "${agent}" "${cap}" "${active}" "${head}"
          fi
        env:
          OK: ${{ steps.gate.outputs.ok || 'false' }}
          REASON: ${{ steps.gate.outputs.reason || 'unspecified' }}
          PR_NUMBER: ${{ steps.gate.outputs.pr_number || '' }}
          AGENT_ALIAS: ${{ steps.gate.outputs.agent_alias || '' }}
          RUN_CAP: ${{ steps.gate.outputs.run_cap || '2' }}
          ACTIVE_RUNS: ${{ steps.gate.outputs.active_runs || '0' }}
          HEAD_SHA: ${{ steps.gate.outputs.head_sha || '' }}

      - name: Persist keepalive activation label
        if: steps.gate.outputs.ok == 'true' && steps.gate.outputs.has_activated_label != 'true'
        uses: actions/github-script@v7
        with:
          github-token: ${{ secrets.AGENTS_AUTOMATION_PAT || secrets.ACTIONS_BOT_PAT || secrets.SERVICE_BOT_PAT || github.token }}
          script: |
            const prNumber = Number('${{ steps.gate.outputs.pr_number || '0' }}');
            if (!Number.isFinite(prNumber) || prNumber <= 0) {
              core.warning('Activation label requires a valid pull request number.');
              return;
            }

            const { owner, repo } = context.repo;
            try {
              await github.rest.issues.addLabels({
                owner,
                repo,
                issue_number: prNumber,
                labels: ['agents:activated'],
              });
              core.info(`Added agents:activated label to PR #${prNumber}.`);
            } catch (error) {
              const message = error instanceof Error ? error.message : String(error);
              core.warning(`Failed to add agents:activated label to PR #${prNumber}: ${message}`);
            }

      - name: Evaluate keepalive request after Gate
        id: detect
        if: steps.gate.outputs.activation_comment != '' || steps.activation_fallback_gate.outputs.activation_comment != ''
        uses: actions/github-script@v7
        env:
          ALLOWED_LOGINS: stranske
          KEEPALIVE_MARKER: '<!-- codex-keepalive-marker -->'
          KEEPALIVE_AGENT_ALIAS: ${{ steps.gate.outputs.agent_alias }}
          ACTIVATION_COMMENT: ${{ steps.activation_fallback_gate.outputs.activation_comment || steps.gate.outputs.activation_comment }}
          PR_NUMBER: ${{ steps.gate.outputs.pr_number }}
          GATE_OK: ${{ steps.gate.outputs.ok || 'false' }}
          GATE_REASON: ${{ steps.gate.outputs.reason || '' }}
          GATE_PENDING: ${{ steps.gate.outputs.pending_gate || 'false' }}
          ALLOW_REPLAY: 'true'
        with:
          github-token: ${{ secrets.GITHUB_TOKEN }}
          script: |
            const { detectKeepalive } = require('./.github/scripts/agents_pr_meta_keepalive.js');

            const prNumber = Number(process.env.PR_NUMBER || 0);
            if (!Number.isFinite(prNumber) || prNumber <= 0) {
              core.setOutput('dispatch', 'false');
              core.setOutput('reason', 'missing-pr-number');
              return;
            }

            const commentPayload = process.env.ACTIVATION_COMMENT || '';
            if (!commentPayload) {
              core.setOutput('dispatch', 'false');
              core.setOutput('reason', 'missing-activation-comment');
              return;
            }

            let comment;
            try {
              comment = JSON.parse(commentPayload);
            } catch (error) {
              core.setOutput('dispatch', 'false');
              core.setOutput('reason', 'invalid-activation-comment');
              core.warning(`Unable to parse activation comment payload: ${error.message}`);
              return;
            }

            const commentId = Number(comment?.id || 0);
            if (!Number.isFinite(commentId) || commentId <= 0) {
              core.setOutput('dispatch', 'false');
              core.setOutput('reason', 'invalid-activation-comment');
              core.warning('Activation comment missing a valid id.');
              return;
            }

            const { owner, repo } = context.repo;
            let enrichedComment = comment;
            try {
              const { data } = await github.rest.issues.getComment({
                owner,
                repo,
                comment_id: commentId,
              });
              enrichedComment = data || comment;
            } catch (error) {
              const message = error instanceof Error ? error.message : String(error);
              core.warning(`Failed to refresh activation comment ${commentId}: ${message}`);
              enrichedComment = {
                ...comment,
                id: commentId,
              };
            }

            const detectionContext = {
              ...context,
              payload: {
                comment: enrichedComment,
                issue: { number: prNumber },
              },
            };

            await detectKeepalive({ core, github, context: detectionContext, env: process.env });

      - name: Register keepalive detection
        if: steps.detect.outputs.dispatch == 'true' || steps.detect.outputs.reason == 'lock-held'
        run: |
          set -euo pipefail
          comment_id="${{ steps.detect.outputs.comment_id || '?' }}"
          trace="${{ steps.detect.outputs.trace || '(missing)' }}"
          source="${{ steps.detect.outputs.author || 'unknown' }}"
          seen="${{ steps.detect.outputs.processed_reaction || 'false' }}"
          deduped="${{ steps.detect.outputs.deduped || 'false' }}"
          printf 'INSTRUCTION: comment_id=%s trace=%s source=%s seen=%s deduped=%s\n' \
            "${comment_id}" "${trace}" "${source}" "${seen}" "${deduped}"

      - name: Select keepalive dispatch token (Gate)
        id: select_token_gate
        if: steps.gate.outputs.ok == 'true' && steps.detect.outputs.dispatch == 'true'
        env:
          AUTOMATION_TOKEN: ${{ secrets.AGENTS_AUTOMATION_PAT }}
          ACTIONS_TOKEN: ${{ secrets.ACTIONS_BOT_PAT }}
          SERVICE_TOKEN: ${{ secrets.SERVICE_BOT_PAT }}
        run: |
          set -euo pipefail
          if [[ -n "${AUTOMATION_TOKEN}" ]]; then
            {
              printf 'allowed=true\n'
              printf 'token_source=AGENTS_AUTOMATION_PAT\n'
              printf 'reason=ok\n'
            } >>"${GITHUB_OUTPUT}"
          elif [[ -n "${ACTIONS_TOKEN}" ]]; then
            {
              printf 'allowed=true\n'
              printf 'token_source=ACTIONS_BOT_PAT\n'
              printf 'reason=ok\n'
            } >>"${GITHUB_OUTPUT}"
          elif [[ -n "${SERVICE_TOKEN}" ]]; then
            {
              printf 'allowed=true\n'
              printf 'token_source=SERVICE_BOT_PAT\n'
              printf 'reason=ok\n'
            } >>"${GITHUB_OUTPUT}"
          else
            echo "::error::Keepalive orchestrator dispatch requires AGENTS_AUTOMATION_PAT, ACTIONS_BOT_PAT, or SERVICE_BOT_PAT." >&2
            {
              printf 'allowed=false\n'
              printf 'token_source=\n'
              printf 'reason=forbidden-token\n'
            } >>"${GITHUB_OUTPUT}"
          fi

      - name: Identify dispatch token (Gate)
        id: identify_token_gate
        if: steps.select_token_gate.outputs.allowed == 'true'
        uses: actions/github-script@v7
        with:
          github-token: ${{ steps.select_token_gate.outputs.token_source == 'AGENTS_AUTOMATION_PAT' && secrets.AGENTS_AUTOMATION_PAT || steps.select_token_gate.outputs.token_source == 'ACTIONS_BOT_PAT' && secrets.ACTIONS_BOT_PAT || secrets.SERVICE_BOT_PAT }}
          script: |
            const response = await github.rest.users.getAuthenticated();
            const login = response.data?.login || 'unknown';
            const id = response.data?.id ? String(response.data.id) : '';
            const identity = id ? `${login} (${id})` : login;
            core.info(`TOKEN_IDENTITY: ${identity}`);
            core.setOutput('login', login);
            core.setOutput('user_id', id);

      - name: Acquire activation lock (Gate)
        id: activation_lock_gate
        if: steps.select_token_gate.outputs.allowed == 'true' && steps.detect.outputs.dispatch == 'true'
        uses: actions/github-script@v7
        with:
          github-token: ${{ steps.select_token_gate.outputs.token_source == 'AGENTS_AUTOMATION_PAT' && secrets.AGENTS_AUTOMATION_PAT || steps.select_token_gate.outputs.token_source == 'ACTIONS_BOT_PAT' && secrets.ACTIONS_BOT_PAT || secrets.SERVICE_BOT_PAT }}
          script: |
            const rawCommentId = '${{ steps.detect.outputs.comment_id || steps.activation_fallback_gate.outputs.comment_id || '' }}';
            const commentId = Number(rawCommentId);
            if (!Number.isFinite(commentId) || commentId <= 0) {
              core.setOutput('status', 'missing');
              core.setOutput('reason', 'no-activation-found');
              return;
            }

            const { owner, repo } = context.repo;
            try {
              await github.rest.reactions.createForIssueComment({
                owner,
                repo,
                comment_id: commentId,
                content: 'rocket',
              });
              core.info(`Activation lock applied to comment ${commentId}.`);
              core.setOutput('status', 'ok');
              core.setOutput('reason', 'ok');
            } catch (error) {
              const status = Number(error?.status || 0);
              const message = error instanceof Error ? error.message : String(error);
              if (status === 409) {
                core.info(`Activation lock already present on comment ${commentId}.`);
              } else {
                core.warning(`Failed to add activation lock to comment ${commentId}: ${message}`);
              }
              core.setOutput('status', 'lock-held');
              core.setOutput('reason', 'lock-held');
            }

      - name: Snapshot orchestrator runs (Gate)
        id: snapshot_runs_gate
        if: steps.select_token_gate.outputs.allowed == 'true' && steps.detect.outputs.dispatch == 'true' && steps.activation_lock_gate.outputs.status != 'lock-held'
        env:
          PR_NUMBER: ${{ steps.detect.outputs.pr || steps.gate.outputs.pr_number || '' }}
          TRACE: ${{ steps.detect.outputs.trace || '' }}
        uses: actions/github-script@v7
        with:
          github-token: ${{ steps.select_token_gate.outputs.token_source == 'AGENTS_AUTOMATION_PAT' && secrets.AGENTS_AUTOMATION_PAT || steps.select_token_gate.outputs.token_source == 'ACTIONS_BOT_PAT' && secrets.ACTIONS_BOT_PAT || secrets.SERVICE_BOT_PAT }}
          script: |
            const prNumber = Number(process.env.PR_NUMBER || 0);
            const trace = (process.env.TRACE || '').trim();
            const { owner, repo } = context.repo;
            const response = await github.rest.actions.listWorkflowRuns({
              owner,
              repo,
              workflow_id: 'agents-70-orchestrator.yml',
              event: 'workflow_dispatch',
              per_page: 50,
            });
            const runs = Array.isArray(response.data?.workflow_runs) ? response.data.workflow_runs : [];
            const ids = runs.map((run) => Number(run?.id)).filter((value) => Number.isFinite(value));
            core.info(`Snapshot captured ${ids.length} workflow_dispatch runs for agents-70-orchestrator.yml.`);
            core.setOutput('ids', JSON.stringify(ids));
            core.setOutput('timestamp', new Date().toISOString());
            core.setOutput('pr', prNumber > 0 ? String(prNumber) : '');
            core.setOutput('trace', trace);

      - name: Dispatch Agents 70 run for keepalive (Gate)
        id: dispatch_orchestrator_gate
        if: steps.select_token_gate.outputs.allowed == 'true' && steps.detect.outputs.dispatch == 'true' && steps.activation_lock_gate.outputs.status != 'lock-held'
        uses: actions/github-script@v7
        env:
          ISSUE: ${{ steps.detect.outputs.issue }}
          PR_NUMBER: ${{ steps.detect.outputs.pr || steps.gate.outputs.pr_number || '' }}
          BRANCH: ${{ steps.detect.outputs.branch }}
          BASE: ${{ steps.detect.outputs.base }}
          ROUND: ${{ steps.detect.outputs.round }}
          TRACE: ${{ steps.detect.outputs.trace }}
          INSTRUCTION_BODY: ${{ steps.detect.outputs.instruction_body }}
        with:
          github-token: ${{ steps.select_token_gate.outputs.token_source == 'AGENTS_AUTOMATION_PAT' && secrets.AGENTS_AUTOMATION_PAT || steps.select_token_gate.outputs.token_source == 'ACTIONS_BOT_PAT' && secrets.ACTIONS_BOT_PAT || secrets.SERVICE_BOT_PAT }}
          script: |
            const issueNumber = Number(process.env.ISSUE || 0);
            const prNumber = Number(process.env.PR_NUMBER || 0);
            const branch = process.env.BRANCH || '';
            const base = process.env.BASE || '';
            const roundRaw = Number(process.env.ROUND || 0);
            const trace = process.env.TRACE || '';
            const instructionBody = process.env.INSTRUCTION_BODY || '';

            const { owner, repo } = context.repo;
            const workflowId = 'agents-70-orchestrator.yml';
            const ref = context.payload?.repository?.default_branch || 'phase-2-dev';

            const params = { enable_keepalive: true };
            if (Number.isFinite(issueNumber) && issueNumber > 0) {
              params.dispatcher_force_issue = String(issueNumber);
            }
            if (branch) {
              params.keepalive_branch = branch;
            }
            if (base) {
              params.keepalive_base = base;
            }

            const round = Number.isFinite(roundRaw) && roundRaw > 0 ? String(roundRaw) : '';
            const prValue = Number.isFinite(prNumber) && prNumber > 0 ? String(prNumber) : '';

            const options = {
              keepalive_trace: trace,
              round,
              pr: prValue,
            };
            if (instructionBody) {
              options.keepalive_instruction = instructionBody;
            }

            try {
              await github.rest.actions.createWorkflowDispatch({
                owner,
                repo,
                workflow_id: workflowId,
                ref,
                inputs: {
                  keepalive_enabled: 'true',
                  params_json: JSON.stringify(params),
                  options_json: JSON.stringify(options),
                  dry_run: 'false',
                  pr_number: prValue,
                },
              });
              core.info(`Dispatched ${workflowId} for keepalive (pr=${prValue || 'n/a'}, trace=${trace || '-' }).`);
              core.setOutput('ok', 'true');
              core.setOutput('reason', 'ok');
            } catch (error) {
              const message = error instanceof Error ? error.message : String(error);
              core.error(`Failed to dispatch ${workflowId}: ${message}`);
              core.setOutput('ok', 'false');
              core.setOutput('reason', 'dispatch-error');
              throw error;
            }

      - name: Confirm orchestrator dispatch (Gate)
        id: confirm_dispatch_gate
        if: steps.dispatch_orchestrator_gate.outputs.ok == 'true'
        env:
          BASELINE_IDS: ${{ steps.snapshot_runs_gate.outputs.ids }}
          PR_NUMBER: ${{ steps.snapshot_runs_gate.outputs.pr || steps.detect.outputs.pr || steps.gate.outputs.pr_number || '' }}
          TRACE: ${{ steps.snapshot_runs_gate.outputs.trace || steps.detect.outputs.trace || '' }}
        uses: actions/github-script@v7
        with:
          github-token: ${{ steps.select_token_gate.outputs.token_source == 'AGENTS_AUTOMATION_PAT' && secrets.AGENTS_AUTOMATION_PAT || steps.select_token_gate.outputs.token_source == 'ACTIONS_BOT_PAT' && secrets.ACTIONS_BOT_PAT || secrets.SERVICE_BOT_PAT }}
          script: |
            const parseIds = (value) => {
              if (!value) {
                return new Set();
              }
              try {
                const parsed = JSON.parse(value);
                if (Array.isArray(parsed)) {
                  return new Set(parsed.map((entry) => Number(entry)).filter((entry) => Number.isFinite(entry)));
                }
              } catch (error) {
                core.warning(`Unable to parse baseline ids: ${error.message || error}`);
              }
              return new Set();
            };

            const baseline = parseIds(process.env.BASELINE_IDS || '[]');
            const prNumber = Number(process.env.PR_NUMBER || 0);
            const trace = (process.env.TRACE || '').trim();
            const { owner, repo } = context.repo;

            const matches = (run) => {
              if (!run) {
                return false;
              }
              const runId = Number(run.id);
              if (baseline.has(runId)) {
                return false;
              }
              if (prNumber > 0) {
                const concurrency = String(run.concurrency || '');
                if (concurrency.includes(`pr-${prNumber}-`)) {
                  return true;
                }
                const pulls = Array.isArray(run.pull_requests) ? run.pull_requests : [];
                if (pulls.some((pull) => Number(pull?.number) === prNumber)) {
                  return true;
                }
              }
              if (trace) {
                const candidates = [run.name, run.display_title, run.head_branch, run.head_sha];
                if (candidates.some((value) => typeof value === 'string' && value.includes(trace))) {
                  return true;
                }
              }
              return false;
            };

            const poll = async () => {
              const response = await github.rest.actions.listWorkflowRuns({
                owner,
                repo,
                workflow_id: 'agents-70-orchestrator.yml',
                event: 'workflow_dispatch',
                per_page: 50,
              });
              const runs = Array.isArray(response.data?.workflow_runs) ? response.data.workflow_runs : [];
              return runs.find((run) => matches(run)) || null;
            };

            const attempts = 6;
            const delayMs = 5000;
            let matched = null;
            for (let attempt = 1; attempt <= attempts; attempt += 1) {
              matched = await poll();
              if (matched) {
                break;
              }
              await new Promise((resolve) => setTimeout(resolve, delayMs));
            }

            if (!matched) {
              core.setOutput('confirmed', 'false');
              core.setOutput('reason', 'dispatch-unconfirmed');
              core.setFailed('dispatch-unconfirmed');
              return;
            }

            const runId = String(matched.id);
            const runUrl = matched.html_url || '';
            core.info(`DISPATCH_CONFIRMED: run ${runId}${runUrl ? ` (${runUrl})` : ''}`);
            core.setOutput('confirmed', 'true');
            core.setOutput('reason', 'ok');
            core.setOutput('run_id', runId);
            core.setOutput('run_url', runUrl);

      - name: Dispatch codex keepalive command (Gate)
        if: steps.confirm_dispatch_gate.outputs.confirmed == 'true'
        uses: actions/github-script@v7
        env:
          BASE: ${{ steps.detect.outputs.base }}
          HEAD: ${{ steps.detect.outputs.branch }}
          ROUND: ${{ steps.detect.outputs.round }}
          TRACE: ${{ steps.detect.outputs.trace }}
          COMMENT_ID: ${{ steps.detect.outputs.comment_id || steps.activation_fallback_gate.outputs.comment_id }}
          COMMENT_URL: ${{ steps.detect.outputs.comment_url }}
          AGENT_ALIAS: ${{ steps.gate.outputs.agent_alias }}
          INSTRUCTION_BODY: ${{ steps.detect.outputs.instruction_body }}
        with:
          github-token: ${{ steps.select_token_gate.outputs.token_source == 'AGENTS_AUTOMATION_PAT' && secrets.AGENTS_AUTOMATION_PAT || steps.select_token_gate.outputs.token_source == 'ACTIONS_BOT_PAT' && secrets.ACTIONS_BOT_PAT || secrets.SERVICE_BOT_PAT }}
          script: |
            const { owner, repo } = context.repo;

            const prNumber = Number('${{ steps.detect.outputs.pr || steps.gate.outputs.pr_number }}');
            if (!Number.isFinite(prNumber) || prNumber <= 0) {
              core.setFailed('Unable to determine pull request number for keepalive dispatch.');
              return;
            }

            const base = process.env.BASE || '';
            const head = process.env.HEAD || '';
            const round = process.env.ROUND || '';
            const trace = process.env.TRACE || '';
            const agentAlias = (process.env.AGENT_ALIAS || '').trim() || 'codex';

            let resolvedBase = base;
            let resolvedHead = head;

            if (!resolvedBase || !resolvedHead) {
              const pull = await github.rest.pulls.get({
                owner,
                repo,
                pull_number: prNumber,
              });

              resolvedBase = resolvedBase || pull.data.base?.ref || '';
              resolvedHead = resolvedHead || pull.data.head?.ref || '';
            }

            if (!resolvedBase || !resolvedHead) {
              core.setFailed('Unable to determine pull request base/head branches.');
              return;
            }

            const commentId = process.env.COMMENT_ID || '';
            const commentUrl = process.env.COMMENT_URL || '';

            if (!commentId || !commentUrl) {
              core.setFailed('Comment metadata missing id or url.');
              return;
            }

            const instructionBody = process.env.INSTRUCTION_BODY || '';
            if (!instructionBody) {
              core.setFailed('Instruction body unavailable for keepalive dispatch.');
              return;
            }

            const clientPayload = {
              issue: prNumber,
              base: resolvedBase,
              head: resolvedHead,
              agent: agentAlias,
              comment_id: commentId,
              comment_url: commentUrl,
              round,
              trace,
              instruction_body: instructionBody,
              quiet: true,
              reply: 'none',
            };

            await github.rest.repos.createDispatchEvent({
              owner,
              repo,
              event_type: 'codex-pr-comment-command',
              client_payload: clientPayload,
            });

            core.info(`repository_dispatch emitted for PR #${prNumber} (comment ${commentId}).`);

      - name: Write dispatch summary (Gate)
        if: ${{ always() }}
        env:
          PATH_LABEL: gate
          DISPATCH: >-
            ${{
              steps.gate.outputs.ok == 'true'
              && steps.detect.outputs.dispatch == 'true'
              && steps.select_token_gate.outputs.allowed != 'false'
              && steps.activation_lock_gate.outputs.status != 'lock-held'
              && steps.dispatch_orchestrator_gate.outputs.ok == 'true'
              && steps.confirm_dispatch_gate.outputs.confirmed == 'true'
              && 'true'
              || 'false'
            }}
          TRACE: ${{ steps.detect.outputs.trace || '-' }}
          PR_NUMBER: ${{ steps.detect.outputs.pr || steps.gate.outputs.pr_number || github.event.workflow_run.pull_requests[0].number || '' }}
          ACTIVATION_ID: ${{ steps.detect.outputs.comment_id || steps.activation_fallback_gate.outputs.comment_id || '' }}
          DISPATCH_REASON: >-
            ${{
              steps.confirm_dispatch_gate.outputs.reason
              || steps.dispatch_orchestrator_gate.outputs.reason
              || steps.activation_lock_gate.outputs.reason
              || steps.select_token_gate.outputs.reason
              || steps.detect.outputs.reason
              || steps.activation_fallback_gate.outputs.reason
              || steps.gate.outputs.reason
              || ''
            }}
          DISPATCH_AGENT: ${{ steps.gate.outputs.agent_alias || 'codex' }}
          HEAD_SHA: ${{ steps.gate.outputs.head_sha || github.event.workflow_run.head_sha || '' }}
          ACTIVE_RUNS: ${{ steps.gate.outputs.active_runs || '0' }}
          RUN_CAP: ${{ steps.gate.outputs.run_cap || '0' }}
          GATE_OK: ${{ steps.gate.outputs.ok || 'false' }}
          GATE_REASON: ${{ steps.gate.outputs.reason || '' }}
        run: |
          set -euo pipefail

          # Ensure shellcheck observes explicit assignments for env-scoped gate vars.
          GATE_OK="${GATE_OK:-}"
          GATE_REASON="${GATE_REASON:-}"

          normalise_bool() {
            local raw="${1:-false}"
            raw=$(printf '%s' "${raw}" | tr '[:upper:]' '[:lower:]')
            case "${raw}" in
              true|1|yes) printf 'true' ;;
              *) printf 'false' ;;
            esac
          }

          normalise_path() {
            local raw
            raw=$(printf '%s' "${1:-unknown}" | tr '[:upper:]' '[:lower:]')
            case "${raw}" in
              gate|comment) printf '%s' "${raw}" ;;
              *) printf 'unknown' ;;
            esac
          }

            normalise_reason() {
              local raw
              raw=$(printf '%s' "${1:-}" | tr '[:upper:]' '[:lower:]')
            case "${raw}" in
              ok|success) printf 'ok' ;;
              forbidden-token) printf 'forbidden-token' ;;
              lock-held) printf 'lock-held' ;;
              dispatch-unconfirmed|dispatch-error) printf 'dispatch-unconfirmed' ;;
              cap-reached|run-cap-reached) printf 'cap-reached' ;;
              no-activation-found|missing-activation-comment|invalid-activation-comment) printf 'no-activation-found' ;;
              instruction-empty|instruction-missing|instruction-parse-failed|missing-trace|missing-sentinel|missing-round|invalid-round|missing-comment-id|instruction-reaction-failed|missing-instruction-reaction|automation-comment) printf 'instruction-empty' ;;
              gate-pending|gate-not-concluded|gate-blocked:gate-pending|gate-blocked:pending|gate-blocked:gate-not-concluded) printf 'gate-pending' ;;
              gate-failed|gate-not-success|gate-run-missing|sync-required|gate-error|ignored-comment-action|unsupported-event|pull-fetch-failed|fork-pr|gate-blocked|gate-blocked:gate-run-missing|gate-blocked:gate-not-success|gate-blocked:sync-required|gate-blocked:gate-error|gate-blocked:gate-failed) printf 'gate-failed' ;;
              no-human-activation|unauthorised-author) printf 'no-human-activation' ;;
              missing-keepalive-label|keepalive-label-missing|missing-label) printf 'missing-label' ;;
              no-linked-pr|missing-pr-number|missing-pr|missing-issue-reference) printf 'no-linked-pr' ;;
              gate-blocked:*) printf 'gate-failed' ;;
              *) printf '%s' "${raw:-gate-failed}" ;;
            esac
          }

          pr_value() {
            local raw="${1:-}"
            if [[ -n "${raw}" && "${raw}" != 'unknown' && "${raw}" != '0' ]]; then
              printf '#%s' "${raw}"
            else
              printf '#?'
            fi
          }

          activation_value() {
            local raw="${1:-}"
            if [[ -n "${raw}" && "${raw}" != 'unknown' && "${raw}" != '0' ]]; then
              printf '%s' "${raw}"
            else
              printf 'none'
            fi
          }

          head_value='unknown'
          if [[ -n "${HEAD_SHA}" && "${HEAD_SHA}" != 'unknown' ]]; then
            head_value=$(printf '%.7s' "${HEAD_SHA}")
          fi

          active_value=${ACTIVE_RUNS:-0}
          if [[ -z "${active_value}" || "${active_value}" == 'unknown' ]]; then
            active_value='0'
          fi

          cap_value=${RUN_CAP:-}
          if [[ -z "${cap_value}" || "${cap_value}" == 'unknown' ]]; then
            cap_value='?'
          fi

          dispatch_ok=$(normalise_bool "${DISPATCH}")
          reason_value=$(normalise_reason "${DISPATCH_REASON}")
          if [[ "${dispatch_ok}" == 'true' ]]; then
            reason_value='ok'
          fi

          path_value=$(normalise_path "${PATH_LABEL}")
          pr_text=$(pr_value "${PR_NUMBER}")
          activation_text=$(activation_value "${ACTIVATION_ID}")
          trace_value=${TRACE:--}
          agent_value=${DISPATCH_AGENT:-?}

          summary_line="DISPATCH: ok=${dispatch_ok} path=${path_value} reason=${reason_value} pr=${pr_text} activation=${activation_text} agent=${agent_value:-?} head=${head_value} cap=${active_value}/${cap_value} trace=${trace_value}"

          if [[ -n "${GITHUB_STEP_SUMMARY:-}" ]]; then
            printf '%s\n' "${summary_line}" >>"${GITHUB_STEP_SUMMARY}"
          fi
          printf '%s\n' "${summary_line}"

          gate_ok=$(normalise_bool "${GATE_OK}")
          gate_reason=$(normalise_reason "${GATE_REASON}")
          pr_gate=$(pr_value "${PR_NUMBER}")
          if [[ -n "${GITHUB_STEP_SUMMARY:-}" ]]; then
            printf 'GATE: ok=%s reason=%s pr=%s head=%s\n' "${gate_ok}" "${gate_reason}" "${pr_gate}" "${head_value}" >>"${GITHUB_STEP_SUMMARY}"
          fi
          printf 'GATE: ok=%s reason=%s pr=%s head=%s\n' "${gate_ok}" "${gate_reason}" "${pr_gate}" "${head_value}"


  gate_no_pr_summary:
    needs: gate_event_context
    if: >-
      ${{ github.event_name == 'workflow_run'
          && github.event.workflow_run.name == 'Gate'
          && github.event.workflow_run.conclusion == 'success'
          && needs.gate_event_context.outputs.has_pr != 'true' }}
    runs-on: ubuntu-latest
    steps:
      - name: Write dispatch summary
        env:
          TRACE: '-'
          PR_NUMBER: ${{ needs.gate_event_context.outputs.pr }}
        run: |
          set -euo pipefail

          pr_value() {
            local raw="${1:-}"
            if [[ -n "${raw}" && "${raw}" != 'unknown' && "${raw}" != '0' ]]; then
              printf '#%s' "${raw}"
            else
              printf '#?'
            fi
          }

          dispatch_line="DISPATCH: ok=false path=gate reason=no-linked-pr pr=$(pr_value "${PR_NUMBER}") activation=none agent=codex head=unknown cap=0/? trace=${TRACE}"

          if [[ -n "${GITHUB_STEP_SUMMARY:-}" ]]; then
            printf '%s\n' "${dispatch_line}" >>"${GITHUB_STEP_SUMMARY}"
            printf 'GATE: ok=false reason=no-linked-pr pr=%s head=unknown\n' "$(pr_value "${PR_NUMBER}")" >>"${GITHUB_STEP_SUMMARY}"
          fi

          printf '%s\n' "${dispatch_line}"
          printf 'GATE: ok=false reason=no-linked-pr pr=%s head=unknown\n' "$(pr_value "${PR_NUMBER}")"

  update_body:
    if: >-
      github.event_name == 'pull_request'
      || (github.event_name == 'workflow_run' && github.event.workflow_run.name == 'Gate')
    name: Upsert PR body sections
    runs-on: ubuntu-latest
    steps:
      - name: Update PR body
        uses: actions/github-script@v7
        with:
          github-token: ${{ secrets.AGENTS_AUTOMATION_PAT || secrets.ACTIONS_BOT_PAT || secrets.SERVICE_BOT_PAT || github.token }}
          script: |
            const owner = context.repo.owner;
            const repo = context.repo.repo;
            const { extractIssueNumberFromPull } = require('./.github/scripts/agents_pr_meta_keepalive.js');

            const sleep = (ms) => new Promise((resolve) => setTimeout(resolve, ms));

            function extractIssueNumber(pull) {
              return extractIssueNumberFromPull(pull);
            }

            function normalizeWhitespace(text) {
              return String(text || '')
                .replace(/\r\n/g, '\n')
                .split('\n')
                .map((line) => line.trim())
                .join(' ')
                .replace(/\s+/g, ' ')
                .trim();
            }

            function extractSection(body, heading) {
              if (!body || !heading) {
                return '';
              }
<<<<<<< HEAD
              const pattern = new RegExp(`^\s*${heading}\s*\n+([\\s\\S]*?)(?=^\s*\S|\Z)`, 'im');
=======
              const pattern = new RegExp(`^\s*${heading}\s*\n+([\\s\\S]*?)(?=^\s*\S|$)`, 'im');
>>>>>>> 0efda89a
              const match = String(body || '').match(pattern);
              return match && match[1] ? match[1].trim() : '';
            }

            function ensureChecklist(text) {
              const lines = String(text || '')
                .split(/\r?\n/)
                .map((line) => line.trim())
                .filter(Boolean);
              if (!lines.length) {
                return '- [ ] —';
              }
              return lines
                .map((line) => (line.startsWith('- [') ? line : `- [ ] ${line}`))
                .join('\n');
            }

            async function withRetries(fn, options = {}) {
              const attempts = Number(options.attempts) || 3;
              const baseDelay = Number(options.delayMs) || 1000;
              const label = options.description || 'operation';
              let lastError;
              for (let attempt = 1; attempt <= attempts; attempt += 1) {
                try {
                  return await fn();
                } catch (error) {
                  lastError = error;
                  const status = error && typeof error.status === 'number' ? error.status : null;
                  const message = error instanceof Error ? error.message : String(error);
                  const headers = error?.response?.headers || {};
                  const remainingRaw = headers['x-ratelimit-remaining'] ?? headers['X-RateLimit-Remaining'];
                  const resetRaw = headers['x-ratelimit-reset'] ?? headers['X-RateLimit-Reset'];
                  const remaining = typeof remainingRaw === 'string' ? Number(remainingRaw) : Number(remainingRaw);
                  const reset = typeof resetRaw === 'string' ? Number(resetRaw) : Number(resetRaw);
                  const isRateLimit = status === 403 && Number.isFinite(remaining) && remaining <= 0;
                  const retryable = !status || status >= 500 || status === 429 || isRateLimit;
                  if (!retryable || attempt === attempts) {
                    core.error(`Failed ${label}: ${message}`);
                    throw error;
                  }
                  let delay = baseDelay * attempt;
                  if (isRateLimit && Number.isFinite(reset)) {
                    const nowSeconds = Math.floor(Date.now() / 1000);
                    const waitMs = Math.max((reset - nowSeconds) * 1000 + 500, delay);
                    delay = Math.min(waitMs, 60000);
                    core.warning(`Rate limit hit for ${label}; waiting ${delay}ms before retrying (attempt ${attempt + 1}/${attempts}).`);
                  } else {
                    core.warning(`Retrying ${label} after ${delay}ms (attempt ${attempt + 1}/${attempts}) due to ${status || 'error'}`);
                  }
                  await sleep(delay);
                }
              }
              throw lastError;
            }

            function isRateLimitError(error) {
              if (!error) {
                return false;
              }
              const status = typeof error.status === 'number' ? error.status : error?.response?.status;
              if (status !== 403) {
                const message = (error.message || '').toLowerCase();
                return message.includes('rate limit');
              }
              const headers = error?.response?.headers || {};
              const remainingRaw = headers['x-ratelimit-remaining'] ?? headers['X-RateLimit-Remaining'];
              if (remainingRaw === undefined) {
                const message = (error.message || '').toLowerCase();
                return message.includes('rate limit');
              }
              const remaining = typeof remainingRaw === 'string' ? Number(remainingRaw) : Number(remainingRaw);
              return Number.isFinite(remaining) && remaining <= 0;
            }

            async function discoverPr() {
              if (context.eventName === 'workflow_dispatch') {
                const prNumber = '${{ inputs.pr_number || '' }}';
                if (prNumber && prNumber.trim()) {
                  const num = Number.parseInt(prNumber.trim(), 10);
                  if (!Number.isNaN(num)) {
                    core.info(`Manual trigger: using PR #${num}`);
                    const response = await withRetries(
                      () => github.rest.pulls.get({owner, repo, pull_number: num}),
                      {description: `pulls.get #${num}`},
                    );
                    return {number: num, headSha: response.data.head.sha};
                  }
                }
                core.warning('workflow_dispatch without valid pr_number; skipping');
                return null;
              }

              if (context.eventName === 'pull_request') {
                const pr = context.payload.pull_request;
                return {number: pr.number, headSha: pr.head.sha};
              }

              if (context.eventName === 'workflow_run') {
                const run = context.payload.workflow_run;
                if (!run || run.event !== 'pull_request') {
                  core.info('Workflow run not associated with a pull request.');
                  return null;
                }

                const headSha = run.head_sha || '';
                const directMatch = Array.isArray(run.pull_requests)
<<<<<<< HEAD
                  ? run.pull_requests.find((item) => item && (item.head_sha === headSha || item.head_sha))
=======
                  ? run.pull_requests.find((item) => item && item.head_sha === headSha) || run.pull_requests.find((item) => item && item.head_sha)
>>>>>>> 0efda89a
                  : null;

                if (directMatch) {
                  return { number: Number(directMatch.number), headSha: directMatch.head_sha || headSha };
                }

                if (headSha) {
                  try {
                    const { data } = await withRetries(
                      () => github.rest.repos.listPullRequestsAssociatedWithCommit({ owner, repo, commit_sha: headSha }),
                      { description: `list pull requests for ${headSha.slice(0, 7)}` },
                    );

                    const pr = Array.isArray(data) ? data.find((entry) => entry && entry.number) : null;
                    if (pr) {
                      return { number: pr.number, headSha };
                    }
                  } catch (error) {
                    core.warning(`Failed to resolve PR for head ${headSha}: ${error.message}`);
                  }
                }

                core.info('Unable to match workflow_run payload to a PR.');
                return null;
              }

              return null;
            }

            const prInfo = await discoverPr();
            if (!prInfo) {
              core.info('No pull request context detected; skipping update.');
              return;
            }

            const prResponse = await withRetries(
              () => github.rest.pulls.get({owner, repo, pull_number: prInfo.number}),
              {description: `pulls.get #${prInfo.number}`},
            );
            const pr = prResponse.data;
            if (pr.state === 'closed') {
              core.info(`Pull request #${pr.number} is closed; skipping update.`);
              return;
            }

            if (prInfo.headSha && pr.head && pr.head.sha && pr.head.sha !== prInfo.headSha) {
              core.info(`Skipping update for PR #${pr.number} because workflow run head ${prInfo.headSha} does not match current head ${pr.head.sha}.`);
              return;
            }

            const issueNumber = extractIssueNumber(pr);
            if (!issueNumber) {
              core.info(`Unable to determine source issue for PR #${pr.number}; skipping.`);
              return;
            }

            core.info(`Fetching content from issue #${issueNumber} for PR #${pr.number}`);
            const issueResponse = await withRetries(
              () => github.rest.issues.get({owner, repo, issue_number: issueNumber}),
              {description: `issues.get #${issueNumber}`},
            );
            const issueBody = issueResponse.data.body || '';

            if (!issueBody) {
              core.warning(`Issue #${issueNumber} has no body content`);
            } else {
              core.debug(`Issue body length: ${issueBody.length} characters`);
              core.debug(`Issue body preview: ${issueBody.slice(0, 300).replace(/\n/g, '\\n')}`);
            }

            function extractWithAliases(body, aliases) {
              for (const alias of aliases) {
                const content = extractSection(body, alias);
                if (content) return content;
              }
              return '';
            }

            function buildRichSummary(body) {
              core.info('Building rich summary from issue sections...');
              const why = normalizeWhitespace(extractSection(body, 'Why'));
              const scopeRaw = normalizeWhitespace(extractSection(body, 'Scope'));
              const nonGoals = normalizeWhitespace(extractSection(body, 'Non-Goals'));
              const goal = normalizeWhitespace(extractSection(body, 'Goal'));

              core.info(`  Why: ${why ? `${why.length} chars` : 'NOT FOUND'}`);
              core.info(`  Scope: ${scopeRaw ? `${scopeRaw.length} chars` : 'NOT FOUND'}`);
              core.info(`  Non-Goals: ${nonGoals ? `${nonGoals.length} chars` : 'NOT FOUND'}`);
              core.info(`  Goal: ${goal ? `${goal.length} chars` : 'NOT FOUND'}`);

              const parts = [];
              if (why) parts.push(why);
              if (goal) parts.push(goal);
              if (scopeRaw) parts.push(`\n**Scope:** ${scopeRaw}`);
              if (nonGoals) parts.push(`**Non-Goals:** ${nonGoals}`);

              const result = parts.join('\n\n');
              core.info(`Rich summary result: ${result ? `${result.length} chars` : 'EMPTY'}`);
              return result;
            }

            const summaryRich = buildRichSummary(issueBody);
            const summary = summaryRich || normalizeWhitespace(extractWithAliases(issueBody, ['Summary', 'Description', 'Overview']));
            const testing = normalizeWhitespace(extractWithAliases(issueBody, ['Testing', 'Test Plan', 'Validation']));
            const ci = normalizeWhitespace(extractWithAliases(issueBody, ['CI readiness', 'Implementation notes', 'Technical notes']));

            core.info(`Final sections - Summary: ${summary ? 'OK' : 'EMPTY'}, Testing: ${testing ? 'OK' : 'EMPTY'}, CI: ${ci ? 'OK' : 'EMPTY'}`);
            const scope = extractSection(issueBody, 'Scope') || '';
            const tasks = extractSection(issueBody, 'Tasks') || '';
            const acceptance = extractWithAliases(issueBody, ['Acceptance criteria', 'Success criteria', 'Definition of done']) || '';

            core.info(`Status block sections - Scope: ${scope ? 'OK' : 'EMPTY'}, Tasks: ${tasks ? 'OK' : 'EMPTY'}, Acceptance: ${acceptance ? 'OK' : 'EMPTY'}`);
            const preamble = buildPreamble({summary, testing, ci});

            const workflowRunResponse = await withRetries(
              () => github.rest.actions.listWorkflowRunsForRepo({
                owner,
                repo,
                head_sha: pr.head.sha,
                per_page: 100,
              }),
              {description: 'list workflow runs'},
            );
            const workflowRuns = selectLatestWorkflows(workflowRunResponse.data.workflow_runs || []);

            const requiredChecks = await fetchRequiredChecks(pr.base.ref);
            if (!requiredChecks.includes('gate') && pr.base.ref) {
              requiredChecks.push('gate');
            }

            const statusBlock = buildStatusBlock({
              scope,
              tasks,
              acceptance,
              headSha: prInfo.headSha,
              workflowRuns,
              requiredChecks,
            });

            const bodyWithPreamble = upsertBlock(pr.body || '', 'pr-preamble', preamble);
            const newBody = upsertBlock(bodyWithPreamble, 'auto-status-summary', statusBlock);

            if (newBody !== (pr.body || '')) {
              await withRetries(
                () => github.rest.pulls.update({
                  owner,
                  repo,
                  pull_number: pr.number,
                  body: newBody,
                }),
                {description: `pulls.update #${pr.number}`, delayMs: 1500},
              );
              return `Updated PR #${pr.number} body with synchronized sections from issue #${issueNumber}.`;
            }

            return 'PR body already up to date; no changes required.';

            function fallbackChecklist(message) {
              return `- [ ] ${message}`;
            }

            function buildPreamble(sections) {
              const lines = ['<!-- pr-preamble:start -->'];
              
              // Only include sections that have actual content from the issue
              if (sections.summary && sections.summary.trim()) {
                lines.push('## Summary', sections.summary, '');
              }
              
              if (sections.testing && sections.testing.trim()) {
                lines.push('## Testing', sections.testing, '');
              }
              
              if (sections.ci && sections.ci.trim()) {
                lines.push('## CI readiness', sections.ci, '');
              }
              
              lines.push('<!-- pr-preamble:end -->');
              return lines.join('\n');
            }

            function iconForStatus(status) {
              switch (status) {
                case 'success':
                  return '✅';
                case 'skipped':
                  return '⏭️';
                case 'cancelled':
                  return '⏹️';
                case 'timed_out':
                  return '⏱️';
                case 'failure':
                  return '❌';
                case 'neutral':
                  return '⚪';
                case 'pending':
                case 'waiting':
                case 'queued':
                case 'requested':
                  return '⏳';
                default:
                  return '❔';
              }
            }

            function friendlyStatus(status) {
              return (status || 'unknown').replace(/_/g, ' ');
            }

            function combineStatus(run) {
              if (!run) {
                return {icon: '❔', label: 'unknown'};
              }
              if (run.conclusion) {
                const normalized = run.conclusion.toLowerCase();
                return {icon: iconForStatus(normalized), label: friendlyStatus(normalized)};
              }
              if (run.status) {
                const normalized = run.status.toLowerCase();
                return {icon: iconForStatus(normalized), label: friendlyStatus(normalized)};
              }
              return {icon: '❔', label: 'unknown'};
            }

            function selectLatestWorkflows(runs) {
              const latest = new Map();
              for (const run of runs) {
                const name = run.name || 'Unnamed workflow';
                const key = name.toLowerCase();
                const existing = latest.get(key);
                if (!existing) {
                  latest.set(key, run);
                  continue;
                }
                if (new Date(run.created_at) > new Date(existing.created_at)) {
                  latest.set(key, run);
                }
              }
              return latest;
            }

            function buildStatusBlock({scope, tasks, acceptance, headSha, workflowRuns, requiredChecks}) {
              const statusLines = ['<!-- auto-status-summary:start -->', '## Automated Status Summary'];

              statusLines.push('#### Scope');
              const scopeFormatted = scope ? ensureChecklist(scope) : fallbackChecklist('Scope section missing from source issue.');
              statusLines.push(scopeFormatted);
              statusLines.push('');

              statusLines.push('#### Tasks');
              const tasksFormatted = tasks ? ensureChecklist(tasks) : fallbackChecklist('Tasks section missing from source issue.');
              statusLines.push(tasksFormatted);
              statusLines.push('');

              statusLines.push('#### Acceptance criteria');
              const acceptanceFormatted = acceptance ? ensureChecklist(acceptance) : fallbackChecklist('Acceptance criteria section missing from source issue.');
              statusLines.push(acceptanceFormatted);
              statusLines.push('');

              statusLines.push(`**Head SHA:** ${headSha}`);

              const latestRuns = Array.from(workflowRuns.values()).sort((a, b) => new Date(b.created_at) - new Date(a.created_at));
              let latestLine = '—';
              if (latestRuns.length > 0) {
                const gate = latestRuns.find((run) => (run.name || '').toLowerCase() === 'gate');
                const chosen = gate || latestRuns[0];
                const status = combineStatus(chosen);
                latestLine = `${status.icon} ${status.label} — ${chosen.name}`;
              }
              statusLines.push(`**Latest Runs:** ${latestLine}`);

              const requiredParts = [];
              for (const name of requiredChecks) {
                const run = Array.from(workflowRuns.values()).find((item) => (item.name || '').toLowerCase() === name.toLowerCase());
                if (!run) {
                  requiredParts.push(`${name}: ⏸️ not started`);
                } else {
                  const status = combineStatus(run);
                  requiredParts.push(`${name}: ${status.icon} ${status.label}`);
                }
              }
              statusLines.push(`**Required:** ${requiredParts.length > 0 ? requiredParts.join(', ') : '—'}`);
              statusLines.push('');

              const table = ['| Workflow / Job | Result | Logs |', '|----------------|--------|------|'];
              const runs = Array.from(workflowRuns.values()).sort((a, b) => (a.name || '').localeCompare(b.name || ''));

              if (runs.length === 0) {
                table.push('| _(no workflow runs yet for this commit)_ | — | — |');
              } else {
                for (const run of runs) {
                  const status = combineStatus(run);
                  const link = run.html_url ? `[View run](${run.html_url})` : '—';
                  table.push(`| ${run.name || 'Unnamed workflow'} | ${status.icon} ${status.label} | ${link} |`);
                }
              }

              statusLines.push(...table);
              statusLines.push('<!-- auto-status-summary:end -->');

              return statusLines.join('\n');
            }

            function upsertBlock(body, marker, replacement) {
              const start = `<!-- ${marker}:start -->`;
              const end = `<!-- ${marker}:end -->`;

              const startIndex = body.indexOf(start);
              const endIndex = body.indexOf(end);
              if (startIndex !== -1 && endIndex !== -1 && endIndex > startIndex) {
                return `${body.slice(0, startIndex)}${replacement}${body.slice(endIndex + end.length)}`;
              }

              const trimmed = body.trimEnd();
              const prefix = trimmed ? `${trimmed}\n\n` : '';
              return `${prefix}${replacement}`;
            }

            async function fetchRequiredChecks(baseRef) {
              const qualified = baseRef.startsWith('refs/') ? baseRef : `refs/heads/${baseRef}`;
              try {
                const result = await withRetries(
                  () => github.graphql(
                    `query($owner: String!, $repo: String!, $qualified: String!) {
                    repository(owner: $owner, name: $repo) {
                      ref(qualifiedName: $qualified) {
                        branchProtectionRule {
                          requiresStatusChecks
                          requiredStatusCheckContexts
                        }
                      }
                    }
                  }`,
                    {owner, repo, qualified},
                  ),
                  {description: 'branch protection graphql'},
                );
                const rule = result?.repository?.ref?.branchProtectionRule;
                if (rule && rule.requiresStatusChecks && Array.isArray(rule.requiredStatusCheckContexts)) {
                  return rule.requiredStatusCheckContexts.filter((item) => typeof item === 'string' && item.trim());
                }
              } catch (error) {
                const status = error && typeof error.status === 'number' ? error.status : null;
                if (status === 403) {
                  core.info('Branch protection lookup unauthorized; skipping required check enrichment.');
                  return [];
                }
                core.info(`Branch protection lookup failed: ${error.message}`);
              }
              return [];
            }

            const prInfo = await discoverPr();
            if (!prInfo) {
              return 'No pull request context detected; skipping update.';
            }

            const prResponse = await withRetries(
              () => github.rest.pulls.get({owner, repo, pull_number: prInfo.number}),
              {description: `pulls.get #${prInfo.number}`},
            );
            const pr = prResponse.data;
            if (pr.state === 'closed') {
              return `Pull request #${pr.number} is closed; skipping update.`;
            }

            if (prInfo.headSha && pr.head && pr.head.sha && pr.head.sha !== prInfo.headSha) {
              return `Skipping update for PR #${pr.number} because workflow run head ${prInfo.headSha} does not match current head ${pr.head.sha}.`;
            }

            const issueNumber = extractIssueNumber(pr);
            if (!issueNumber) {
              return `Unable to determine source issue for PR #${pr.number}; skipping.`;
            }

            core.info(`Fetching content from issue #${issueNumber} for PR #${pr.number}`);
            const issueResponse = await withRetries(
              () => github.rest.issues.get({owner, repo, issue_number: issueNumber}),
              {description: `issues.get #${issueNumber}`},
            );
            const issueBody = issueResponse.data.body || '';

            if (!issueBody) {
              core.warning(`Issue #${issueNumber} has no body content`);
            } else {
              core.debug(`Issue body length: ${issueBody.length} characters`);
              core.debug(`Issue body preview: ${issueBody.slice(0, 300).replace(/\n/g, '\\n')}`);
            }

            function extractWithAliases(body, aliases) {
              for (const alias of aliases) {
                const content = extractSection(body, alias);
                if (content) return content;
              }
              return '';
            }

            function buildRichSummary(body) {
              core.info('Building rich summary from issue sections...');
              const why = normalizeWhitespace(extractSection(body, 'Why'));
              const scopeRaw = normalizeWhitespace(extractSection(body, 'Scope'));
              const nonGoals = normalizeWhitespace(extractSection(body, 'Non-Goals'));
              const goal = normalizeWhitespace(extractSection(body, 'Goal'));

              core.info(`  Why: ${why ? `${why.length} chars` : 'NOT FOUND'}`);
              core.info(`  Scope: ${scopeRaw ? `${scopeRaw.length} chars` : 'NOT FOUND'}`);
              core.info(`  Non-Goals: ${nonGoals ? `${nonGoals.length} chars` : 'NOT FOUND'}`);
              core.info(`  Goal: ${goal ? `${goal.length} chars` : 'NOT FOUND'}`);

              const parts = [];
              if (why) parts.push(why);
              if (goal) parts.push(goal);
              if (scopeRaw) parts.push(`\n**Scope:** ${scopeRaw}`);
              if (nonGoals) parts.push(`**Non-Goals:** ${nonGoals}`);

              const result = parts.join('\n\n');
              core.info(`Rich summary result: ${result ? `${result.length} chars` : 'EMPTY'}`);
              return result;
            }

            const summaryRich = buildRichSummary(issueBody);
            const summary = summaryRich || normalizeWhitespace(extractWithAliases(issueBody, ['Summary', 'Description', 'Overview']));
            const testing = normalizeWhitespace(extractWithAliases(issueBody, ['Testing', 'Test Plan', 'Validation']));
            const ci = normalizeWhitespace(extractWithAliases(issueBody, ['CI readiness', 'Implementation notes', 'Technical notes']));

            core.info(`Final sections - Summary: ${summary ? 'OK' : 'EMPTY'}, Testing: ${testing ? 'OK' : 'EMPTY'}, CI: ${ci ? 'OK' : 'EMPTY'}`);

            const scope = extractSection(issueBody, 'Scope') || '';
            const tasks = extractSection(issueBody, 'Tasks') || '';
            const acceptance = extractWithAliases(issueBody, ['Acceptance criteria', 'Success criteria', 'Definition of done']) || '';

            core.info(`Status block sections - Scope: ${scope ? 'OK' : 'EMPTY'}, Tasks: ${tasks ? 'OK' : 'EMPTY'}, Acceptance: ${acceptance ? 'OK' : 'EMPTY'}`);

            const preamble = buildPreamble({summary, testing, ci});

            const workflowRunResponse = await withRetries(
              () => github.rest.actions.listWorkflowRunsForRepo({
                owner,
                repo,
                head_sha: pr.head.sha,
                per_page: 100,
              }),
              {description: 'list workflow runs'},
            );
            const workflowRuns = selectLatestWorkflows(workflowRunResponse.data.workflow_runs || []);

            const requiredChecks = await fetchRequiredChecks(pr.base.ref);
            if (!requiredChecks.includes('gate') && pr.base.ref) {
              requiredChecks.push('gate');
            }

            const statusBlock = buildStatusBlock({
              scope,
              tasks,
              acceptance,
              headSha: prInfo.headSha,
              workflowRuns,
              requiredChecks,
            });

            const bodyWithPreamble = upsertBlock(pr.body || '', 'pr-preamble', preamble);
            const newBody = upsertBlock(bodyWithPreamble, 'auto-status-summary', statusBlock);

            if (newBody !== (pr.body || '')) {
              await withRetries(
                () => github.rest.pulls.update({
                  owner,
                  repo,
                  pull_number: pr.number,
                  body: newBody,
                }),
                {description: `pulls.update #${pr.number}`, delayMs: 1500},
              );
              return `Updated PR #${pr.number} body with synchronized sections from issue #${issueNumber}.`;
            }

            return 'PR body already up to date; no changes required.';
<|MERGE_RESOLUTION|>--- conflicted
+++ resolved
@@ -1923,11 +1923,7 @@
               if (!body || !heading) {
                 return '';
               }
-<<<<<<< HEAD
-              const pattern = new RegExp(`^\s*${heading}\s*\n+([\\s\\S]*?)(?=^\s*\S|\Z)`, 'im');
-=======
               const pattern = new RegExp(`^\s*${heading}\s*\n+([\\s\\S]*?)(?=^\s*\S|$)`, 'im');
->>>>>>> 0efda89a
               const match = String(body || '').match(pattern);
               return match && match[1] ? match[1].trim() : '';
             }
@@ -2034,11 +2030,7 @@
 
                 const headSha = run.head_sha || '';
                 const directMatch = Array.isArray(run.pull_requests)
-<<<<<<< HEAD
-                  ? run.pull_requests.find((item) => item && (item.head_sha === headSha || item.head_sha))
-=======
                   ? run.pull_requests.find((item) => item && item.head_sha === headSha) || run.pull_requests.find((item) => item && item.head_sha)
->>>>>>> 0efda89a
                   : null;
 
                 if (directMatch) {
