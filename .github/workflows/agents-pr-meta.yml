--- conflicted
+++ resolved
@@ -149,7 +149,6 @@
           ACTIVE_RUNS: ${{ steps.pre_gate.outputs.active_runs || '0' }}
           HEAD_SHA: ${{ steps.pre_gate.outputs.head_sha || '' }}
 
-<<<<<<< HEAD
       - name: Ensure activation token available
         if: |
           steps.pre_gate.outputs.ok == 'true' &&
@@ -163,12 +162,8 @@
             exit 1
           fi
 
-      - name: Persist keepalive activation label
-        if: steps.pre_gate.outputs.ok == 'true' && steps.pre_gate.outputs.has_activated_label != 'true'
-=======
       - name: Persist keepalive activation label (actions)
         if: steps.pre_gate.outputs.ok == 'true' && steps.pre_gate.outputs.has_activated_label != 'true' && secrets.ACTIONS_BOT_PAT != ''
->>>>>>> b9d08ebd
         uses: actions/github-script@v7
         with:
           github-token: ${{ secrets.ACTIONS_BOT_PAT != '' && secrets.ACTIONS_BOT_PAT || secrets.SERVICE_BOT_PAT }}
@@ -403,7 +398,6 @@
           ACTIVE_RUNS: ${{ steps.gate.outputs.active_runs || '0' }}
           HEAD_SHA: ${{ steps.gate.outputs.head_sha || '' }}
 
-<<<<<<< HEAD
       - name: Ensure activation token available
         if: |
           steps.gate.outputs.ok == 'true' &&
@@ -417,12 +411,8 @@
             exit 1
           fi
 
-      - name: Persist keepalive activation label
-        if: steps.gate.outputs.ok == 'true' && steps.gate.outputs.has_activated_label != 'true'
-=======
       - name: Persist keepalive activation label (actions)
         if: steps.gate.outputs.ok == 'true' && steps.gate.outputs.has_activated_label != 'true' && secrets.ACTIONS_BOT_PAT != ''
->>>>>>> b9d08ebd
         uses: actions/github-script@v7
         with:
           github-token: ${{ secrets.ACTIONS_BOT_PAT != '' && secrets.ACTIONS_BOT_PAT || secrets.SERVICE_BOT_PAT }}
