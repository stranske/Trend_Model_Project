--- conflicted
+++ resolved
@@ -283,11 +283,7 @@
             const issueUrl = `https://github.com/${owner}/${repo}/issues/${issue_number}`;
             const header = `### Source Issue #${issue_number}: ${issueTitle}`;
             const quoted = (issueBody || '').split('\n').map(l => `> ${l}`).join('\n');
-<<<<<<< HEAD
-            const suggestion = `${header}\n\nSource: ${issueUrl}\n\n${quoted}\n\n\n@codex start\n\nCodex, please derive and propose:\n- Scope / key constraints\n- Acceptance criteria / definition of done\n- Initial task checklist to iterate through`;
-=======
             const suggestion = `${header}\n\nSource: ${issueUrl}\n\n${quoted}\n\n\n@codex start\n\nCodex, please derive and propose:\n- Scope / key constraints\n- Acceptance criteria / definition of done\n- Initial task checklist to iterate through\n\nUse the issue details above to draft the plan, then proceed with implementation.`;
->>>>>>> 4ed057d2
             const compareUrl = `https://github.com/${owner}/${repo}/compare/${base}...${branch}?expand=1`;
             if (!issue_number) { core.setFailed('Resolved issue number missing; cannot post invite.'); return; }
             await github.rest.issues.createComment({ owner, repo, issue_number, body: `Branch \`${branch}\` created from \`${base}\`.\n\nOption 1 (Invite) is enforced on issue events. PR creation is disabled by design so you are the PR author. Codex only engages on human-authored PRs.\n\nPlease open the PR as the author so Codex can work on it:\n\n- Compare link: ${compareUrl}\n- Suggested title: \`Codex bootstrap for #${issue_number}\`\n- Suggested body (copy/paste):\n\n\n${'```markdown'}\n${suggestion}\n${'```'}` });
