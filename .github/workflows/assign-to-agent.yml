--- conflicted
+++ resolved
@@ -5,7 +5,6 @@
     types: [opened, labeled, reopened]
   workflow_dispatch:
     inputs:
-<<<<<<< HEAD
       codex_command:
         description: "Command to kick Codex after assignment / bootstrap"
         required: false
@@ -23,23 +22,12 @@
 jobs:
   assign:
     name: Detect Codex Issue
-=======
-      scope:
-        description: "Backfill scope: issues | prs | both (currently simplified)"
-        required: false
-        default: "both"
-
-jobs:
-  assign_or_backfill:
-    name: Assign / Detect Codex
->>>>>>> 882c6531
     runs-on: ubuntu-latest
     permissions:
       issues: write
       pull-requests: write
       contents: read
     outputs:
-<<<<<<< HEAD
       needs_codex_bootstrap: ${{ steps.detect.outputs.needs_codex_bootstrap }}
       codex_issue: ${{ steps.detect.outputs.codex_issue }}
     steps:
@@ -68,114 +56,149 @@
         uses: actions/github-script@v7
         with:
           github-token: ${{ github.token }}
-=======
-      needs_codex_bootstrap: ${{ steps.assign.outputs.needs_codex_bootstrap }}
-      codex_issue: ${{ steps.assign.outputs.codex_issue }}
-      copilot_assigned: ${{ steps.assign.outputs.copilot_assigned }}
-      generic_agents: ${{ steps.assign.outputs.generic_agents }}
+          script: |
+            if (context.eventName !== 'issues') return;
+            const marker = '<!-- codex-agent-summary -->';
+            const { owner, repo } = context.repo;
+            const issue_number = context.payload.issue.number;
+            const needs = '${{ steps.detect.outputs.needs_codex_bootstrap }}' === 'true';
+            const summary = { issue: issue_number, needs_codex_bootstrap: needs, ts: new Date().toISOString() };
+            const body = `${marker}\n\n\`\`\`json\n${JSON.stringify(summary, null, 2)}\n\`\`\``;
+            const comments = await github.paginate(github.rest.issues.listComments, { owner, repo, issue_number, per_page: 100 });
+            const existing = comments.find(c => c.body && c.body.includes(marker));
+            if (existing) {
+              await github.rest.issues.updateComment({ owner, repo, comment_id: existing.id, body });
+            } else {
+              await github.rest.issues.createComment({ owner, repo, issue_number, body });
+            }
+
+  codex_bootstrap:
+    name: Codex Bootstrap
+    needs: assign
+    if: needs.assign.outputs.needs_codex_bootstrap == 'true'
+    runs-on: ubuntu-latest
+    permissions:
+      contents: write
+      issues: write
+      pull-requests: write
     steps:
       - uses: actions/checkout@v4
-      - name: Assignment / detection script (simplified restore)
-        id: assign
-        uses: actions/github-script@v7
-        with:
-          script: |
-            const { context, core } = require('@actions/github');
-            const event = context.eventName;
-            let needsCodex = false;
-            let codexIssue = '';
-            let copilotAssigned = false; // placeholder
-            let genericAgents = [];
-
-            function labelSet(labels) {
-              return (labels || []).map(l => (l.name || '').toLowerCase());
-            }
-
-            if (event === 'issues') {
-              const issue = context.payload.issue;
-              const labels = labelSet(issue.labels);
-              if (labels.includes('agent:codex')) {
-                needsCodex = true;
-                codexIssue = String(issue.number);
-              }
-              // TODO: Re-introduce copilot + generic agent assignment logic (simplified for rapid recovery)
-            } else if (event === 'pull_request_target') {
-              const pr = context.payload.pull_request;
-              const labels = labelSet(pr.labels);
-              if (labels.includes('agent:codex')) {
-                // For PR labels we currently only ensure label present; bootstrap starts from issue so no action
-              }
-            } else if (event === 'workflow_dispatch') {
-              // Backfill currently noop after simplification – can be re-added later
-            }
-
-            core.setOutput('needs_codex_bootstrap', needsCodex ? 'true' : 'false');
-            core.setOutput('codex_issue', codexIssue);
-            core.setOutput('copilot_assigned', copilotAssigned ? 'true' : 'false');
-            core.setOutput('generic_agents', genericAgents.join(','));
-
-      - name: Decide summary
-        id: decide
-        run: |
-          echo "needs_codex_bootstrap=${{ steps.assign.outputs.needs_codex_bootstrap }}" >> $GITHUB_OUTPUT
-          echo "codex_issue=${{ steps.assign.outputs.codex_issue }}" >> $GITHUB_OUTPUT
-      - name: Write assignment artifact
+      - name: Codex bootstrap
+        id: bootstrap
+        uses: ./.github/actions/codex-bootstrap
+        with:
+          issue: ${{ needs.assign.outputs.codex_issue }}
+          service_bot_pat: ${{ secrets.SERVICE_BOT_PAT }}
+          codex_command: ${{ github.event.inputs.codex_command }}
+          pr_mode: ${{ github.event.inputs.codex_pr_mode || 'auto' }}
+          allow_fallback: 'true'
+      - name: Upload artifacts
+        if: always()
+        uses: actions/upload-artifact@v4
+        with:
+          name: codex-bootstrap-${{ github.run_id }}
+          path: codex-artifacts
+
+        permissions:
+          contents: read
+          issues: write
+          pull-requests: write
+
+        jobs:
+          assign:
+            name: Detect Codex Issue
+            runs-on: ubuntu-latest
+            outputs:
+              needs_codex_bootstrap: ${{ steps.detect.outputs.needs_codex_bootstrap }}
+              codex_issue: ${{ steps.detect.outputs.codex_issue }}
+            steps:
+              - name: Detect label
+                id: detect
+                uses: actions/github-script@v7
+                with:
+                  script: |
+                    try {
+                      if (context.eventName !== 'issues') { core.setOutput('needs_codex_bootstrap','false'); core.setOutput('codex_issue',''); return; }
+                      const labels = (context.payload.issue?.labels||[]).map(l=> (l.name||'').toLowerCase());
+                      const has = labels.includes('agent:codex');
+                      core.setOutput('needs_codex_bootstrap', has ? 'true':'false');
+                      core.setOutput('codex_issue', has ? String(context.payload.issue.number):'');
+                    } catch(e){ core.warning('detection failed: '+e.message); core.setOutput('needs_codex_bootstrap','false'); core.setOutput('codex_issue',''); }
+              - name: Summary comment (non-fatal)
+                if: always()
+                uses: actions/github-script@v7
+                with:
+                  github-token: ${{ github.token }}
+                  script: |
+                    const marker='<!-- codex-agent-summary -->';
+                    if (context.eventName!=='issues') return;
+                    const { owner, repo } = context.repo;
+                    const issue_number = context.payload.issue.number;
+                    const needs = '${{ steps.detect.outputs.needs_codex_bootstrap }}'==='true';
+                    const body = `${marker}\n\n\`\`\`json\n${JSON.stringify({ issue: issue_number, needs_codex_bootstrap: needs, ts:new Date().toISOString() },null,2)}\n\`\`\``;
+                    const comments = await github.paginate(github.rest.issues.listComments,{owner,repo,issue_number,per_page:100});
+                    const existing = comments.find(c=>c.body&&c.body.includes(marker));
+                    if (existing) await github.rest.issues.updateComment({owner,repo,comment_id:existing.id,body}); else await github.rest.issues.createComment({owner,repo,issue_number,body});
+
+          codex_bootstrap:
+            needs: assign
+            if: needs.assign.outputs.needs_codex_bootstrap == 'true'
+            runs-on: ubuntu-latest
+            permissions:
+              contents: write
+              issues: write
+              pull-requests: write
+            steps:
+              - uses: actions/checkout@v4
+              - name: Codex bootstrap
+                id: bootstrap
+                uses: ./.github/actions/codex-bootstrap
+                with:
+                  issue: ${{ needs.assign.outputs.codex_issue }}
+                  service_bot_pat: ${{ secrets.SERVICE_BOT_PAT }}
+                  codex_command: ${{ github.event.inputs.codex_command }}
+                  pr_mode: ${{ github.event.inputs.codex_pr_mode || 'auto' }}
+                  allow_fallback: 'true'
+              - name: Upload artifacts
+                if: always()
+                uses: actions/upload-artifact@v4
+                with:
+                  name: codex-bootstrap-${{ github.run_id }}
+                  path: codex-artifacts
+          
+      - name: Debug Codex artifact directory
         if: always()
         run: |
-          mkdir -p agent-artifacts
-          cat > agent-artifacts/agent_assignment.json <<'EOF'
-          {
-            "event": "${{ github.event_name }}",
-            "issue": "${{ github.event.issue.number || '' }}",
-            "pr": "${{ github.event.pull_request.number || '' }}",
-            "needs_codex_bootstrap": "${{ steps.assign.outputs.needs_codex_bootstrap }}",
-            "codex_issue": "${{ steps.assign.outputs.codex_issue }}",
-            "copilot_assigned": "${{ steps.assign.outputs.copilot_assigned }}",
-            "generic_agents": "${{ steps.assign.outputs.generic_agents }}"
-          }
-          EOF
-          echo '### Agent Assignment Summary' >> $GITHUB_STEP_SUMMARY
-          cat agent-artifacts/agent_assignment.json >> $GITHUB_STEP_SUMMARY
-      - name: Upload assignment artifact
-        if: always()
-        uses: actions/upload-artifact@v4
-        with:
-          name: agent-assignment-${{ github.run_id }}
-          path: agent-artifacts/agent_assignment.json
-
-      - name: Post / update JSON summary comment (non-fatal w/ fallback)
-        if: always()
-        uses: actions/github-script@v7
-        continue-on-error: true
-        env:
-          SUMMARY_EVENT: ${{ github.event_name }}
-          SUMMARY_ISSUE: ${{ github.event.issue.number || '' }}
-          SUMMARY_PR: ${{ github.event.pull_request.number || '' }}
-          SUMMARY_NEEDS: ${{ steps.assign.outputs.needs_codex_bootstrap }}
-          SUMMARY_CODEX_ISSUE: ${{ steps.assign.outputs.codex_issue }}
-          SUMMARY_COPILOT: ${{ steps.assign.outputs.copilot_assigned }}
-          SUMMARY_GENERIC: ${{ steps.assign.outputs.generic_agents }}
-          SERVICE_BOT_PAT: ${{ secrets.SERVICE_BOT_PAT }}
-          GH_FALLBACK_TOKEN: ${{ github.token }}
-        with:
-          github-token: ${{ secrets.SERVICE_BOT_PAT != '' && secrets.SERVICE_BOT_PAT || github.token }}
-          script: |
-            const marker = '<!-- codex-agent-summary -->';
-            function getValidNumber(str) {
-              if (!str || str.trim() === '') return null;
-              const n = parseInt(str, 10);
-              return Number.isInteger(n) && n > 0 ? n : null;
-            }
-            async function upsert(octokit, issue_number, body) {
-              const { owner, repo } = context.repo;
-              const comments = await octokit.paginate(octokit.rest.issues.listComments, { owner, repo, issue_number, per_page: 100 });
-              const existing = comments.find(c => c.body && c.body.includes(marker));
-              if (existing) {
-                await octokit.rest.issues.updateComment({ owner, repo, comment_id: existing.id, body });
-                return 'updated';
-              } else {
-                await octokit.rest.issues.createComment({ owner, repo, issue_number, body });
-                return 'created';
+          echo "Listing codex-artifacts directory (if present)";
+          if [ -d codex-artifacts ]; then ls -l codex-artifacts; else echo "codex-artifacts directory missing"; fi
+
+            // Marker detection
+            const branch = `agents/codex-issue-${issue_number}`;
+            const markerPath = `agents/.codex-bootstrap-${issue_number}.json`;
+            async function exists(path, ref){
+              try { await github.rest.repos.getContent({owner, repo, path, ref}); return true; } catch { return false; }
+            }
+            let baseSha; let baseBranch;
+            try {
+              const { data: repoInfo } = await github.rest.repos.get({ owner, repo });
+              baseBranch = repoInfo.default_branch || 'main';
+              const { data: ref } = await github.rest.git.getRef({ owner, repo, ref: `heads/${baseBranch}` });
+              baseSha = ref.object.sha;
+            } catch (e) {
+              core.setFailed(`Unable to resolve base branch SHA: ${e.message}`);
+              return;
+            }
+            let branchExists = true;
+            try { await github.rest.git.getRef({ owner, repo, ref: `heads/${branch}` }); } catch { branchExists = false; }
+            if (!branchExists) {
+              try {
+                await github.rest.git.createRef({ owner, repo, ref: `refs/heads/${branch}`, sha: baseSha });
+                core.info(`Created branch ${branch}`);
+              } catch (e) {
+                const msg = `Codex bootstrap blocked: unable to create branch ${branch} (permissions). ${e.status || ''} ${e.message}`;
+                core.warning(msg);
+                try { await github.rest.issues.createComment({ owner, repo, issue_number, body: msg + '\n\nEnsure GITHUB_TOKEN has contents:write and repo settings allow Actions to write branches. Optionally configure SERVICE_BOT_PAT with repo access.' }); } catch {}
+                return;
               }
             }
             (async () => {
@@ -204,461 +227,6 @@
                 core.warning(`Primary token failed to upsert summary (status=${e.status || '?'} message=${e.message}).`);
               }
               if (!primaryResult.ok && process.env.SERVICE_BOT_PAT && process.env.GH_FALLBACK_TOKEN) {
-                try {
-                  const { Octokit } = require('@octokit/rest');
-                  const octo = new Octokit({ auth: process.env.GH_FALLBACK_TOKEN, request: { fetch: global.fetch } });
-                  await upsert(octo, issue_number, body);
-                  core.info('JSON summary comment upserted with fallback GITHUB_TOKEN.');
-                } catch (e2) {
-                  core.warning(`Fallback token also failed to upsert summary (status=${e2.status || '?'} message=${e2.message}). Proceeding without summary comment.`);
-                }
-              }
-            })().catch(err => {
-              core.warning('Non-fatal error in JSON summary step: ' + err.message);
-            });
-
-  codex_bootstrap:
-    needs: assign_or_backfill
-    if: needs.assign_or_backfill.outputs.needs_codex_bootstrap == 'true'
-    outputs:
-      codex_pr: ${{ steps.bootstrap.outputs.codex_pr }}
-      codex_reused: ${{ steps.bootstrap.outputs.codex_reused }}
-    permissions:
-      issues: write
-      contents: write
-      pull-requests: write
-    runs-on: ubuntu-latest
-    env: {}
-    steps:
-      - name: Debug needs
-        run: |
-          echo "needs_codex_bootstrap=${{ needs.assign_or_backfill.outputs.needs_codex_bootstrap }}"
-          echo "codex_issue=${{ needs.assign_or_backfill.outputs.codex_issue }}"
-      - uses: actions/checkout@v4
-      - name: PAT permission smoke test (create ephemeral ref)
-        id: pat_perm
-        env:
-          PAT: ${{ secrets.SERVICE_BOT_PAT }}
-        run: |
-          set -euo pipefail
-          if [ -z "${PAT}" ]; then
-            echo "no_pat=1" >> $GITHUB_OUTPUT
-            echo "SERVICE_BOT_PAT is empty; skipping explicit ref test";
-            exit 0
-          fi
-          owner_repo='${{ github.repository }}'
-          owner="${owner_repo%%/*}"
-          repo="${owner_repo##*/}"
-          # obtain the current commit sha to point the test ref at
-          sha="$(git rev-parse HEAD)"
-          ref_name="refs/heads/_codex-perm-probe-${RANDOM}${RANDOM}"
-          echo "Attempting to create temp ref $ref_name at $sha"
-          payload=$(printf '{"ref":"%s","sha":"%s"}' "$ref_name" "$sha")
-          code=$(echo "$payload" | curl -s -o /tmp/resp.json -w '%{http_code}' -X POST \
-            -H "Authorization: Bearer ${PAT}" \
-            -H 'Accept: application/vnd.github+json' \
-            https://api.github.com/repos/${owner}/${repo}/git/refs \
-            -d @- ) || true
-          echo "create_status=$code" >> $GITHUB_OUTPUT
-          if [ "$code" = 201 ]; then
-            echo "Temp ref created successfully; deleting to clean up";
-            curl -s -o /dev/null -w '%{http_code}' -X DELETE \
-              -H "Authorization: Bearer ${PAT}" \
-              -H 'Accept: application/vnd.github+json' \
-              https://api.github.com/repos/${owner}/${repo}/git/${ref_name} || true
-            echo "perm_ok=1" >> $GITHUB_OUTPUT
-          else
-            echo "perm_ok=0" >> $GITHUB_OUTPUT
-            echo "Temp ref create failed (status=$code)";
-            echo "Response:"; sed 's/.*/  &/' /tmp/resp.json || true
-          fi
-      - name: Codex bootstrap (composite)
-        id: bootstrap
-        uses: ./.github/actions/codex-bootstrap
-        with:
-          issue: ${{ needs.assign_or_backfill.outputs.codex_issue }}
-          service_bot_pat: ${{ secrets.SERVICE_BOT_PAT }}
-          codex_command: ${{ github.event.inputs.codex_command }}
-          suppress_activate: ${{ github.event.inputs.suppress_activate || vars.CODEX_SUPPRESS_ACTIVATE || '' }}
-          pr_mode: ${{ github.event.inputs.codex_pr_mode || vars.CODEX_PR_MODE || 'auto' }}
-          # Force fallback true temporarily to ensure end-to-end while we validate PAT permissions.
-          allow_fallback: 'true'
-          fail_on_token_mismatch: ${{ vars.CODEX_FAIL_ON_TOKEN_MISMATCH || '' }}
-          net_retry_attempts: ${{ vars.CODEX_NET_RETRY_ATTEMPTS || '1' }}
-          net_retry_delay_s: ${{ vars.CODEX_NET_RETRY_DELAY_S || '2' }}
-      - name: Upload Codex bootstrap artifact
-        if: always()
-        uses: actions/upload-artifact@v4
-        with:
-          name: codex-bootstrap-${{ github.run_id }}
-          path: codex-artifacts
-      - name: Debug Codex artifact directory
-        if: always()
-        run: |
-          echo "Listing codex-artifacts directory (if present)";
-          if [ -d codex-artifacts ]; then ls -l codex-artifacts; else echo "codex-artifacts directory missing"; fi
-      - name: Ensure codex artifacts dir (always)
-        if: always()
-        run: mkdir -p codex-artifacts
-      - name: Update JSON summary with bootstrap data
-        if: always()
-        uses: actions/github-script@v7
-        with:
-          github-token: ${{ secrets.SERVICE_BOT_PAT != '' && secrets.SERVICE_BOT_PAT || github.token }}
-          script: |
-            const marker = '<!-- codex-agent-summary -->';
-            const codexIssueRaw = '${{ needs.assign_or_backfill.outputs.codex_issue }}'.trim();
-            if (!codexIssueRaw || !/^\d+$/.test(codexIssueRaw)) { core.info('No valid codex issue number; skip JSON bootstrap update'); return; }
-            const issue_number = Number(codexIssueRaw);
-            const { owner, repo } = context.repo;
-            const fs = require('fs');
-            let bootstrap = null;
-            try {
-              const raw = fs.readFileSync('codex-artifacts/codex_bootstrap_result.json','utf8');
-              bootstrap = JSON.parse(raw);
-            } catch (e) { core.warning('Failed to load bootstrap data: ' + e.message); }
-            const comments = await github.paginate(github.rest.issues.listComments, { owner, repo, issue_number, per_page: 100 });
-            const existing = comments.find(c => c.body && c.body.includes(marker));
-            if (!existing) { core.info('No existing summary comment to update (assignment job may have failed).'); return; }
-            const rx = /```json\n([\s\S]*?)\n```/m;
-            const m = existing.body.match(rx);
-            let prior = {};
-            if (m) { try { prior = JSON.parse(m[1]); } catch (e) { core.warning('Failed to parse prior JSON: ' + e.message); } }
-            const merged = { ...prior, bootstrap };
-            merged.ts_bootstrap_update = new Date().toISOString();
-            const newBody = `${marker}\n\n\`\`\`json\n${JSON.stringify(merged, null, 2)}\n\`\`\`\n\n_Do not edit above block; updated automatically._`;
-            await github.rest.issues.updateComment({ owner, repo, comment_id: existing.id, body: newBody });
-            core.info('Updated JSON summary comment with bootstrap data.');
-
-            async function handlePRs() {
-              const pr = context.payload.pull_request;
-              const eventLabel = (context.payload.label?.name || '').toLowerCase();
-              let agents = agentsFromLabels(pr.labels);
-              if (eventLabel.startsWith('agent:')) {
-                const extra = resolveAgent(eventLabel.slice(6));
-                if (extra) agents.push(extra);
-              }
-              if (!agents.length) { core.info('No agent:* label on PR; skip'); return; }
-
-              const seen = new Set();
-              for (const ag of agents) {
-                const key = ag.key + '#' + ag.assignee;
-                if (seen.has(key)) continue; seen.add(key);
-
-                if (ag.key === 'copilot') {
-                  await breadcrumb("Heads up: Copilot coding agent starts from **issues**, not PRs. Label the linked issue `agent:copilot`.", pr.number);
-                } else if (ag.key === 'codex') {
-                  // For PR label, we still just label & command here (no branch needed)
-                  await assignCodexPR(pr.number);
-                } else {
-                  await assignGenericREST(pr.number, ag);
-                  genericAssigned.push(ag.key);
-                }
-              }
-            }
-
-            async function backfill(scope, agentKeys) {
-              const keys = agentKeys.length ? agentKeys : Object.keys(REGISTRY);
-
-              for (const raw of keys) {
-                const ag = resolveAgent(raw);
-                if (!ag) continue;
-
-                // Issues
-                if (scope === 'issues' || scope === 'both') {
-                  const qI = `repo:${owner}/${repo} is:issue is:open label:"agent:${ag.key}"`;
-                  let page = 1;
-                  while (true) {
-                    const res = await github.rest.search.issuesAndPullRequests({ q: qI, per_page: 100, page });
-                    if (!res.data.items.length) break;
-                    for (const it of res.data.items) {
-                      if (ag.key === 'copilot') {
-                        await assignCopilotIssueGraphQL(it.number);
-                      } else if (ag.key === 'codex') {
-                        await breadcrumb('Codex bootstrap runs on issue label events. Re-label this issue with `agent:codex` to trigger the dedicated job.', it.number);
-                      } else {
-                        await assignGenericREST(it.number, ag);
-                      }
-                    }
-                    if (res.data.items.length < 100) break;
-                    page += 1;
-                  }
-                }
-
-                // PRs
-                if (scope === 'prs' || scope === 'both') {
-                  const qP = `repo:${owner}/${repo} is:pr is:open label:"agent:${ag.key}"`;
-                  let page = 1;
-                  while (true) {
-                    const res = await github.rest.search.issuesAndPullRequests({ q: qP, per_page: 100, page });
-                    if (!res.data.items.length) break;
-                    for (const it of res.data.items) {
-                      if (ag.key === 'copilot') {
-                        await breadcrumb("Copilot coding agent starts from **issues**, not PRs. Label the linked issue `agent:copilot`.", it.number);
-                      } else if (ag.key === 'codex') {
-                        await assignCodexPR(it.number);
-                      } else {
-                        await assignGenericREST(it.number, ag);
-                      }
-                    }
-                    if (res.data.items.length < 100) break;
-                    page += 1;
-                  }
-                }
-              }
-            }
-
-            // Dispatch
-            if (context.eventName === 'workflow_dispatch') {
-              const scope  = (context.payload.inputs?.scope || 'both').toLowerCase();
-              const agents = parseList(context.payload.inputs?.agents || '');
-              await backfill(scope, agents);
-              return;
-            }
-            if (context.eventName === 'issues')  { await handleIssues(); }
-            if (context.eventName === 'pull_request_target') { await handlePRs(); }
-
-            core.setOutput('needs_codex_bootstrap', codexLabelPresent && eventName === 'issues' ? 'true' : 'false');
-            core.setOutput('codex_issue', codexLabelPresent && eventName === 'issues' ? String(number) : '');
-            core.setOutput('copilot_assigned', copilotAssigned ? 'true' : 'false');
-            core.setOutput('generic_agents', genericAssigned.join(','));
-
-      - name: Decide summary
-        id: decide
-        run: |
-          echo "needs_codex_bootstrap=${{ steps.assign_or_backfill.outputs.needs_codex_bootstrap }}" >> $GITHUB_OUTPUT
-          echo "codex_issue=${{ steps.assign_or_backfill.outputs.codex_issue }}" >> $GITHUB_OUTPUT
-      - name: Write assignment artifact
-        if: always()
-        run: |
-          mkdir -p agent-artifacts
-          cat > agent-artifacts/agent_assignment.json <<'EOF'
-          {
-            "event": "${{ github.event_name }}",
-            "issue": "${{ github.event.issue.number || '' }}",
-            "pr": "${{ github.event.pull_request.number || '' }}",
-            "needs_codex_bootstrap": "${{ steps.assign_or_backfill.outputs.needs_codex_bootstrap }}",
-            "codex_issue": "${{ steps.assign_or_backfill.outputs.codex_issue }}",
-            "copilot_assigned": "${{ steps.assign_or_backfill.outputs.copilot_assigned }}",
-            "generic_agents": "${{ steps.assign_or_backfill.outputs.generic_agents }}"
-          }
-          EOF
-          echo '### Agent Assignment Summary' >> $GITHUB_STEP_SUMMARY
-          cat agent-artifacts/agent_assignment.json >> $GITHUB_STEP_SUMMARY
-      - name: Upload assignment artifact
-        if: always()
-        uses: actions/upload-artifact@v4
-        with:
-          name: agent-assignment-${{ github.run_id }}
-          path: agent-artifacts/agent_assignment.json
-
-      - name: Post / update JSON summary comment (non-fatal w/ fallback)
-        if: always()
-        uses: actions/github-script@v7
-        continue-on-error: true
-        env:
-          SUMMARY_EVENT: ${{ github.event_name }}
-          SUMMARY_ISSUE: ${{ github.event.issue.number || '' }}
-          SUMMARY_PR: ${{ github.event.pull_request.number || '' }}
-          SUMMARY_NEEDS: ${{ steps.assign_or_backfill.outputs.needs_codex_bootstrap }}
-          SUMMARY_CODEX_ISSUE: ${{ steps.assign_or_backfill.outputs.codex_issue }}
-          SUMMARY_COPILOT: ${{ steps.assign_or_backfill.outputs.copilot_assigned }}
-          SUMMARY_GENERIC: ${{ steps.assign_or_backfill.outputs.generic_agents }}
-          SERVICE_BOT_PAT: ${{ env.SERVICE_BOT_PAT }}
-          GH_FALLBACK_TOKEN: ${{ github.token }}
-        with:
-          # Still prefer PAT so authored-by service user when permitted
-          github-token: ${{ env.SERVICE_BOT_PAT != '' && env.SERVICE_BOT_PAT || github.token }}
->>>>>>> 882c6531
-          script: |
-            if (context.eventName !== 'issues') return;
-            const marker = '<!-- codex-agent-summary -->';
-<<<<<<< HEAD
-            const { owner, repo } = context.repo;
-            const issue_number = context.payload.issue.number;
-            const needs = '${{ steps.detect.outputs.needs_codex_bootstrap }}' === 'true';
-            const summary = { issue: issue_number, needs_codex_bootstrap: needs, ts: new Date().toISOString() };
-            const body = `${marker}\n\n\`\`\`json\n${JSON.stringify(summary, null, 2)}\n\`\`\``;
-            const comments = await github.paginate(github.rest.issues.listComments, { owner, repo, issue_number, per_page: 100 });
-            const existing = comments.find(c => c.body && c.body.includes(marker));
-            if (existing) {
-              await github.rest.issues.updateComment({ owner, repo, comment_id: existing.id, body });
-            } else {
-              await github.rest.issues.createComment({ owner, repo, issue_number, body });
-            }
-
-  codex_bootstrap:
-    name: Codex Bootstrap
-    needs: assign
-    if: needs.assign.outputs.needs_codex_bootstrap == 'true'
-    runs-on: ubuntu-latest
-    permissions:
-      contents: write
-      issues: write
-      pull-requests: write
-    steps:
-      - uses: actions/checkout@v4
-      - name: Codex bootstrap
-        id: bootstrap
-        uses: ./.github/actions/codex-bootstrap
-        with:
-          issue: ${{ needs.assign.outputs.codex_issue }}
-          service_bot_pat: ${{ secrets.SERVICE_BOT_PAT }}
-          codex_command: ${{ github.event.inputs.codex_command }}
-          pr_mode: ${{ github.event.inputs.codex_pr_mode || 'auto' }}
-          allow_fallback: 'true'
-      - name: Upload artifacts
-        if: always()
-        uses: actions/upload-artifact@v4
-        with:
-          name: codex-bootstrap-${{ github.run_id }}
-          path: codex-artifacts
-
-        permissions:
-          contents: read
-          issues: write
-          pull-requests: write
-
-        jobs:
-          assign:
-            name: Detect Codex Issue
-            runs-on: ubuntu-latest
-            outputs:
-              needs_codex_bootstrap: ${{ steps.detect.outputs.needs_codex_bootstrap }}
-              codex_issue: ${{ steps.detect.outputs.codex_issue }}
-            steps:
-              - name: Detect label
-                id: detect
-                uses: actions/github-script@v7
-                with:
-                  script: |
-                    try {
-                      if (context.eventName !== 'issues') { core.setOutput('needs_codex_bootstrap','false'); core.setOutput('codex_issue',''); return; }
-                      const labels = (context.payload.issue?.labels||[]).map(l=> (l.name||'').toLowerCase());
-                      const has = labels.includes('agent:codex');
-                      core.setOutput('needs_codex_bootstrap', has ? 'true':'false');
-                      core.setOutput('codex_issue', has ? String(context.payload.issue.number):'');
-                    } catch(e){ core.warning('detection failed: '+e.message); core.setOutput('needs_codex_bootstrap','false'); core.setOutput('codex_issue',''); }
-              - name: Summary comment (non-fatal)
-                if: always()
-                uses: actions/github-script@v7
-                with:
-                  github-token: ${{ github.token }}
-                  script: |
-                    const marker='<!-- codex-agent-summary -->';
-                    if (context.eventName!=='issues') return;
-                    const { owner, repo } = context.repo;
-                    const issue_number = context.payload.issue.number;
-                    const needs = '${{ steps.detect.outputs.needs_codex_bootstrap }}'==='true';
-                    const body = `${marker}\n\n\`\`\`json\n${JSON.stringify({ issue: issue_number, needs_codex_bootstrap: needs, ts:new Date().toISOString() },null,2)}\n\`\`\``;
-                    const comments = await github.paginate(github.rest.issues.listComments,{owner,repo,issue_number,per_page:100});
-                    const existing = comments.find(c=>c.body&&c.body.includes(marker));
-                    if (existing) await github.rest.issues.updateComment({owner,repo,comment_id:existing.id,body}); else await github.rest.issues.createComment({owner,repo,issue_number,body});
-
-          codex_bootstrap:
-            needs: assign
-            if: needs.assign.outputs.needs_codex_bootstrap == 'true'
-            runs-on: ubuntu-latest
-            permissions:
-              contents: write
-              issues: write
-              pull-requests: write
-            steps:
-              - uses: actions/checkout@v4
-              - name: Codex bootstrap
-                id: bootstrap
-                uses: ./.github/actions/codex-bootstrap
-                with:
-                  issue: ${{ needs.assign.outputs.codex_issue }}
-                  service_bot_pat: ${{ secrets.SERVICE_BOT_PAT }}
-                  codex_command: ${{ github.event.inputs.codex_command }}
-                  pr_mode: ${{ github.event.inputs.codex_pr_mode || 'auto' }}
-                  allow_fallback: 'true'
-              - name: Upload artifacts
-                if: always()
-                uses: actions/upload-artifact@v4
-                with:
-                  name: codex-bootstrap-${{ github.run_id }}
-                  path: codex-artifacts
-          
-      - name: Debug Codex artifact directory
-        if: always()
-        run: |
-          echo "Listing codex-artifacts directory (if present)";
-          if [ -d codex-artifacts ]; then ls -l codex-artifacts; else echo "codex-artifacts directory missing"; fi
-
-            // Marker detection
-            const branch = `agents/codex-issue-${issue_number}`;
-            const markerPath = `agents/.codex-bootstrap-${issue_number}.json`;
-            async function exists(path, ref){
-              try { await github.rest.repos.getContent({owner, repo, path, ref}); return true; } catch { return false; }
-            }
-            let baseSha; let baseBranch;
-            try {
-              const { data: repoInfo } = await github.rest.repos.get({ owner, repo });
-              baseBranch = repoInfo.default_branch || 'main';
-              const { data: ref } = await github.rest.git.getRef({ owner, repo, ref: `heads/${baseBranch}` });
-              baseSha = ref.object.sha;
-            } catch (e) {
-              core.setFailed(`Unable to resolve base branch SHA: ${e.message}`);
-              return;
-            }
-            let branchExists = true;
-            try { await github.rest.git.getRef({ owner, repo, ref: `heads/${branch}` }); } catch { branchExists = false; }
-            if (!branchExists) {
-              try {
-                await github.rest.git.createRef({ owner, repo, ref: `refs/heads/${branch}`, sha: baseSha });
-                core.info(`Created branch ${branch}`);
-              } catch (e) {
-                const msg = `Codex bootstrap blocked: unable to create branch ${branch} (permissions). ${e.status || ''} ${e.message}`;
-                core.warning(msg);
-                try { await github.rest.issues.createComment({ owner, repo, issue_number, body: msg + '\n\nEnsure GITHUB_TOKEN has contents:write and repo settings allow Actions to write branches. Optionally configure SERVICE_BOT_PAT with repo access.' }); } catch {}
-                return;
-=======
-            function getValidNumber(str) {
-              if (!str || str.trim() === '') return null;
-              const n = parseInt(str, 10);
-              return Number.isInteger(n) && n > 0 ? n : null;
-            }
-            async function upsert(octokit, issue_number, body) {
-              const { owner, repo } = context.repo;
-              const comments = await octokit.paginate(octokit.rest.issues.listComments, { owner, repo, issue_number, per_page: 100 });
-              const existing = comments.find(c => c.body && c.body.includes(marker));
-              if (existing) {
-                await octokit.rest.issues.updateComment({ owner, repo, comment_id: existing.id, body });
-                return 'updated';
-              } else {
-                await octokit.rest.issues.createComment({ owner, repo, issue_number, body });
-                return 'created';
->>>>>>> 882c6531
-              }
-            }
-            (async () => {
-              const issue_number =
-                getValidNumber(process.env.SUMMARY_ISSUE) ||
-                getValidNumber(process.env.SUMMARY_PR);
-              if (issue_number == null) { core.info('No issue/PR number available for summary comment'); return; }
-              const summary = {
-                event: process.env.SUMMARY_EVENT,
-                issue: process.env.SUMMARY_ISSUE || null,
-                pr: process.env.SUMMARY_PR || null,
-                needs_codex_bootstrap: process.env.SUMMARY_NEEDS === 'true',
-                codex_issue: process.env.SUMMARY_CODEX_ISSUE || null,
-                copilot_assigned: process.env.SUMMARY_COPILOT === 'true',
-                generic_agents: (process.env.SUMMARY_GENERIC || '').split(',').filter(Boolean),
-                ts: new Date().toISOString()
-              };
-              const body = `${marker}\n\n\`\`\`json\n${JSON.stringify(summary, null, 2)}\n\`\`\`\n\n_Do not edit above block; updated automatically._`;
-              const primaryResult = { ok: false, status: null };
-              try {
-                await upsert(github, issue_number, body);
-                primaryResult.ok = true;
-                core.info('JSON summary comment upserted with primary token.');
-              } catch (e) {
-                primaryResult.status = e.status || 'unknown';
-                core.warning(`Primary token failed to upsert summary (status=${e.status || '?'} message=${e.message}).`);
-              }
-              if (!primaryResult.ok && process.env.SERVICE_BOT_PAT && process.env.GH_FALLBACK_TOKEN) {
                 // PAT attempted and failed; retry once with fallback GITHUB_TOKEN
                 try {
                   const { Octokit } = require('@octokit/rest');
