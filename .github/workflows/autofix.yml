--- conflicted
+++ resolved
@@ -1,5 +1,3 @@
-<<<<<<< HEAD
----
 # .github/workflows/autofix.yml
 # Workflow to automatically fix trivial formatting and linting issues on PRs
 # Only runs when:
@@ -7,8 +5,7 @@
 # 2. Actor is not github-actions (to prevent loops)
 # 3. PR is not in draft state (drafts should not be auto-modified)
 # 4. PR has the 'autofix' label (opt-in behavior)
-=======
->>>>>>> 07d34340
+
 name: autofix trivial issues
 "on":
   pull_request:
@@ -42,12 +39,7 @@
           fetch-depth: 0
           persist-credentials: true
       - uses: actions/setup-python@v5
-<<<<<<< HEAD
         with: {python-version: "3.12"}
-=======
-        with:
-          python-version: "3.12"
->>>>>>> 07d34340
       - name: Install fixers
         run: |
           python -m pip install -U pip
