--- conflicted
+++ resolved
@@ -213,23 +213,12 @@
               - '.docker/**'
               - '**/.docker/**'
 
-<<<<<<< HEAD
-  python-ci:
-    name: python ci
-=======
   core-tests-311:
     name: core-tests-311
->>>>>>> e66160d5
     needs: detect
     if: needs.detect.outputs.doc_only != 'true' && needs.detect.outputs.run_core == 'true'
     uses: ./.github/workflows/reusable-10-ci-python.yml
     with:
-<<<<<<< HEAD
-      python-versions: '["3.11", "3.12"]'
-      primary-python-version: '3.11'
-      marker: "not quarantine and not slow"
-      enable-soft-gate: true
-=======
       python-version: '3.11'
       primary-python-version: '3.11'
       marker: "not quarantine and not slow"
@@ -248,7 +237,6 @@
       primary-python-version: '3.11'
       marker: "not quarantine and not slow"
       enable-soft-gate: true
->>>>>>> e66160d5
       artifact-prefix: 'gate-'
 
   docker-smoke:
@@ -454,17 +442,6 @@
               core.info(`Removed docs-only fast-pass comment ${comment.id}.`);
             }
 
-<<<<<<< HEAD
-      - name: Download python CI artifacts
-        id: download_python_ci
-        if: ${{ needs.detect.outputs.doc_only != 'true' && needs.python-ci.result != 'skipped' }}
-        continue-on-error: true
-        uses: actions/download-artifact@v4
-        with:
-          pattern: gate-coverage-*
-          path: gate_artifacts/python-ci
-          merge-multiple: true
-=======
       - name: Download coverage (3.11)
         if: ${{ needs.detect.outputs.doc_only != 'true' && needs.core-tests-311.result != 'skipped' }}
         continue-on-error: true
@@ -480,7 +457,6 @@
         with:
           name: gate-coverage-3.12
           path: gate_artifacts/core-tests-312
->>>>>>> e66160d5
 
       - name: Summarize results
         if: ${{ always() }}
@@ -489,11 +465,7 @@
           DOC_ONLY: ${{ needs.detect.outputs.doc_only || 'false' }}
           RUN_CORE: ${{ needs.detect.outputs.run_core || 'true' }}
           REASON: ${{ needs.detect.outputs.reason }}
-<<<<<<< HEAD
-          PYTHON_RESULT: ${{ needs.python-ci.result || 'skipped' }}
-=======
           PYTHON_RESULT: ${{ needs.core-tests-311.result || needs.core-tests-312.result || 'skipped' }}
->>>>>>> e66160d5
           DOCKER_RESULT: ${{ needs.docker-smoke.result || 'skipped' }}
           DOCKER_CHANGED: ${{ needs.detect.outputs.docker_changed || 'false' }}
         run: |
@@ -512,12 +484,6 @@
           docker_result = normalize(os.environ.get("DOCKER_RESULT"), "skipped")
           docker_changed = normalize(os.environ.get("DOCKER_CHANGED"), "false") == "true"
 
-<<<<<<< HEAD
-          base = Path("gate_artifacts/python-ci")
-          records: list[dict[str, object]] = []
-          if base.exists():
-              for path in sorted(base.rglob("summary.json")):
-=======
           base = Path("gate_artifacts")
           records: list[dict[str, object]] = []
           if base.exists():
@@ -526,16 +492,12 @@
                       job_name = path.relative_to(base).parts[0]
                   except (ValueError, IndexError):
                       job_name = "unknown"
->>>>>>> e66160d5
                   try:
                       data = json.loads(path.read_text(encoding="utf-8"))
                   except json.JSONDecodeError:
                       continue
                   if isinstance(data, dict):
-<<<<<<< HEAD
-=======
                       data.setdefault("job_name", job_name)
->>>>>>> e66160d5
                       records.append(data)
 
           def emoji(outcome: str) -> str:
@@ -554,15 +516,6 @@
                   return "unknown"
               return outcome.replace("_", " ")
 
-<<<<<<< HEAD
-          def aggregate_status(entries: list[tuple[str, str]]) -> tuple[str, str]:
-              priority = {"failure": 0, "timed_out": 1, "cancelled": 2, "success": 3, "skipped": 4, "pending": 5}
-              best = "pending"
-              for _, outcome in entries:
-                  candidate = outcome or "pending"
-                  if priority.get(candidate, 99) < priority.get(best, 99):
-                      best = candidate
-=======
           PRIORITY = {"failure": 0, "timed_out": 1, "cancelled": 2, "success": 3, "skipped": 4, "pending": 5}
 
           def pick_best(outcomes: list[str]) -> str:
@@ -575,7 +528,6 @@
 
           def aggregate_status(entries: list[tuple[str, str]]) -> tuple[str, str]:
               best = pick_best([outcome for _, outcome in entries])
->>>>>>> e66160d5
               groups: list[str] = []
               for runtime, outcome in sorted(entries):
                   groups.append(f"{runtime}: {friendly(outcome)}")
@@ -591,14 +543,6 @@
           if doc_only or not run_core:
               if not reason:
                   reason = "docs_only"
-<<<<<<< HEAD
-              note = "Docs-only change detected; heavy checks skipped." if reason == "docs_only" else f"Docs-only change detected; heavy checks skipped ({reason})."
-              description = "Gate fast-pass: docs-only change detected; heavy checks skipped." if reason == "docs_only" else f"Docs-only change; heavy checks skipped ({reason})."
-              lines.append("### Gate status")
-              lines.append("Docs-only fast-pass engaged; heavy jobs were skipped.")
-          else:
-              table = ["| Runtime | Lint | Type | Tests | Coverage min | Coverage % |", "| --- | --- | --- | --- | --- | --- |"]
-=======
               note = (
                   "Docs-only change detected; heavy checks skipped."
                   if reason == "docs_only"
@@ -620,22 +564,11 @@
                   "| Runtime | Lint | Type | Tests | Coverage min | Coverage % |",
                   "| --- | --- | --- | --- | --- | --- |",
               ]
->>>>>>> e66160d5
               lint_entries: list[tuple[str, str]] = []
               type_entries: list[tuple[str, str]] = []
               test_entries: list[tuple[str, str]] = []
               coverage_entries: list[tuple[str, str]] = []
               coverage_percents: list[str] = []
-<<<<<<< HEAD
-
-              for record in sorted(records, key=lambda item: str(item.get("python_version", ""))):
-                  runtime = str(record.get("python_version", "unknown"))
-                  checks = record.get("checks") if isinstance(record.get("checks"), dict) else {}
-                  lint = normalize(checks.get("lint", {}).get("outcome") if isinstance(checks.get("lint"), dict) else None, "unknown")
-                  typing = normalize(checks.get("type_check", {}).get("outcome") if isinstance(checks.get("type_check"), dict) else None, "unknown")
-                  tests = normalize(checks.get("tests", {}).get("outcome") if isinstance(checks.get("tests"), dict) else None, "unknown")
-                  coverage_min = normalize(checks.get("coverage_minimum", {}).get("outcome") if isinstance(checks.get("coverage_minimum"), dict) else None, "unknown")
-=======
               job_results: dict[str, list[str]] = {}
 
               for record in sorted(records, key=lambda item: str(item.get("python_version", ""))):
@@ -666,16 +599,12 @@
                       else None,
                       "unknown",
                   )
->>>>>>> e66160d5
 
                   lint_entries.append((runtime, lint))
                   type_entries.append((runtime, typing))
                   test_entries.append((runtime, tests))
                   coverage_entries.append((runtime, coverage_min))
-<<<<<<< HEAD
-=======
                   job_results.setdefault(job_name, []).extend([lint, typing, tests, coverage_min])
->>>>>>> e66160d5
 
                   coverage_info = record.get("coverage") if isinstance(record.get("coverage"), dict) else {}
                   percent = coverage_info.get("percent") if isinstance(coverage_info, dict) else None
@@ -707,8 +636,6 @@
 
               lines.append("### Gate status")
               lines.extend(table)
-<<<<<<< HEAD
-=======
               # Also include a compact job/result table for downstream checks
               lines.append("")
               lines.append("| Job | Result |")
@@ -718,7 +645,6 @@
                   lines.append(f"| {job_name} | {friendly(result)} |")
               lines.append(f"| docker-smoke | {friendly(docker_result)} |")
 
->>>>>>> e66160d5
               lines.append("")
               lines.append(f"- Lint: {emoji(lint_status)} {friendly(lint_status)} ({lint_detail})")
               lines.append(f"- Type check: {emoji(type_status)} {friendly(type_status)} ({type_detail})")
