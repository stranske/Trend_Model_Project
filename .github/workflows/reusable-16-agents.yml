--- conflicted
+++ resolved
@@ -417,53 +417,8 @@
               labels: label,
               per_page: 30
             });
-
-            const accepted = [];
-
-            for (const issue of issues) {
-              if (issue.pull_request) {
-                logSkip(issue, 'issue is a pull request.');
-                continue;
-              }
-
-              if (issue.title && issue.title.toLowerCase().includes('wip')) {
-                logSkip(issue, 'title marked as work in progress.');
-                continue;
-              }
-
-              const matchesLabel = (issue.labels || []).some((candidate) => {
-                const name = typeof candidate === 'string' ? candidate : candidate?.name || '';
-                return name.toLowerCase() === labelLower;
-              });
-
-              if (!matchesLabel) {
-                logSkip(issue, `missing required label ${label}.`);
-                continue;
-              }
-
-              accepted.push(issue);
-            }
-
-            const numbers = accepted.map((issue) => issue.number);
-
-            summary.addRaw(`Bootstrap label: **${label}**`).addEOL();
-
-            if (numbers.length) {
-              summary.addRaw('Eligible issues:').addEOL();
-              summary.addList(
-                accepted.map((issue) => `#${issue.number} – ${(issue.title || 'untitled').trim()}`)
-              );
-            } else {
-              summary
-                .addRaw(`No open issues labelled **${label}** are eligible for bootstrap.`)
-                .addEOL();
-            }
-
-            if (skipped.length) {
-              summary.addDetails('Skipped issues', skipped.join('\n'));
-            }
-            await summary.write();
-
+            const ready = issues.filter(i => !i.pull_request && !i.title.toLowerCase().includes('wip'));
+            const numbers = ready.map(r => r.number);
             core.setOutput('issue_numbers', numbers.join(','));
             core.setOutput('issue_numbers_json', JSON.stringify(numbers));
             core.setOutput('first_issue', numbers.length ? String(numbers[0]) : '');
@@ -474,6 +429,220 @@
           issue: ${{ fromJson(steps.ready.outputs.issue_numbers_json)[0] }}
           service_bot_pat: ${{ secrets.service_bot_pat || '' }}
           draft: ${{ inputs.draft_pr }}
+
+  keepalive-sweep:
+    name: Codex Keepalive Sweep
+    runs-on: ubuntu-latest
+    if: ${{ always() && inputs.enable_keepalive == 'true' }}
+    timeout-minutes: 25
+    steps:
+      - name: Sweep stalled checklists
+        id: sweep
+        uses: actions/github-script@v7
+        env:
+          OPTIONS_JSON: ${{ inputs.options_json }}
+        with:
+          script: |
+            const DEFAULT_KEEPALIVE = {
+              enabled: true,
+              dry_run: false,
+              idle_minutes: 10,
+              cooldown_minutes: 30,
+              command: '@codex plan-and-execute',
+              comment_suffix: '_(automated keepalive sweep)_',
+              labels: ['agent:codex'],
+              exclude_labels: ['status:complete', 'status:done'],
+              assignees: ['chatgpt-codex-connector'],
+              include_prs: false,
+              max_candidates: 25
+            };
+
+            const parseJson = (raw) => {
+              if (!raw || !raw.trim()) {
+                return {};
+              }
+              try {
+                return JSON.parse(raw);
+              } catch (error) {
+                core.warning(`Invalid options_json provided (${error.message}). Falling back to defaults.`);
+                return {};
+              }
+            };
+
+            const normalizeList = (value) => {
+              if (Array.isArray(value)) {
+                return value.filter(Boolean).map((entry) => String(entry).trim()).filter(Boolean);
+              }
+              if (typeof value === 'string' && value.trim()) {
+                return value.split(',').map((entry) => entry.trim()).filter(Boolean);
+              }
+              return [];
+            };
+
+            const rawOptions = process.env.OPTIONS_JSON || '{}';
+            const userOptions = parseJson(rawOptions);
+            const keepalive = {
+              ...DEFAULT_KEEPALIVE,
+              ...(userOptions.keepalive || {})
+            };
+
+            keepalive.labels = normalizeList(keepalive.labels);
+            keepalive.exclude_labels = normalizeList(keepalive.exclude_labels);
+            keepalive.assignees = normalizeList(keepalive.assignees);
+
+            const toNumber = (value, fallback) => {
+              const n = Number(value);
+              return Number.isFinite(n) && n > 0 ? n : fallback;
+            };
+
+            keepalive.idle_minutes = toNumber(keepalive.idle_minutes, DEFAULT_KEEPALIVE.idle_minutes);
+            keepalive.cooldown_minutes = toNumber(keepalive.cooldown_minutes, DEFAULT_KEEPALIVE.cooldown_minutes);
+            keepalive.max_candidates = Math.max(1, Math.floor(toNumber(keepalive.max_candidates, DEFAULT_KEEPALIVE.max_candidates)));
+
+            const summary = core.summary;
+            summary.addHeading('Codex Keepalive Sweep', 2);
+
+            if (!keepalive.enabled) {
+              core.notice('Codex keepalive sweep disabled via configuration.');
+              summary.addRaw('Disabled via configuration.').addEOL();
+              await summary.write();
+              core.setOutput('triggered', '[]');
+              core.setOutput('dry_run', String(keepalive.dry_run));
+              return;
+            }
+
+            const now = Date.now();
+            const idleMs = keepalive.idle_minutes * 60 * 1000;
+            const cooldownMs = keepalive.cooldown_minutes * 60 * 1000;
+            const command = String(keepalive.command || DEFAULT_KEEPALIVE.command);
+            const commandRegex = new RegExp(command.replace(/[.*+?^${}()|[\]\\]/g, '\\$&'), 'i');
+
+            const { owner, repo } = context.repo;
+            const issueParams = {
+              owner,
+              repo,
+              state: 'open',
+              per_page: 100
+            };
+
+            if (keepalive.labels.length) {
+              issueParams.labels = keepalive.labels.join(',');
+            }
+
+            const candidates = [];
+            // Use github.paginate.iterator to fetch issues page by page and break early
+            outer: for await (const { data: issues } of github.paginate.iterator(github.rest.issues.listForRepo, issueParams)) {
+              for (const issue of issues) {
+                if (candidates.length >= keepalive.max_candidates) {
+                  break outer;
+                }
+
+                if (!keepalive.include_prs && issue.pull_request) {
+                  continue;
+                }
+
+                const issueLabels = (issue.labels || []).map((label) => (typeof label === 'string' ? label : label.name || '').toLowerCase());
+                if (keepalive.exclude_labels.some((label) => issueLabels.includes(label.toLowerCase()))) {
+                  continue;
+                }
+
+                if (keepalive.assignees.length) {
+                  const assignees = (issue.assignees || []).map((as) => (as.login || '').toLowerCase());
+                  const hasAssignee = keepalive.assignees.some((target) => assignees.includes(target.toLowerCase()));
+                  if (!hasAssignee) {
+                    continue;
+                  }
+                }
+
+                const updatedAt = new Date(issue.updated_at).getTime();
+                if (Number.isFinite(updatedAt) && now - updatedAt < idleMs) {
+                  continue;
+                }
+
+                const comments = await github.paginate(github.rest.issues.listComments, {
+                  owner,
+                  repo,
+                  issue_number: issue.number,
+                  per_page: 100
+                });
+
+                let lastCommand = null;
+                for (const comment of comments) {
+                  if (commandRegex.test(comment.body || '')) {
+                    lastCommand = comment;
+                  }
+                }
+
+                if (lastCommand) {
+                  const lastCommandAt = new Date(lastCommand.created_at).getTime();
+                  if (Number.isFinite(lastCommandAt) && now - lastCommandAt < cooldownMs) {
+                    continue;
+                  }
+                }
+
+                candidates.push({
+                  issue,
+                  lastCommandAt: lastCommand ? lastCommand.created_at : null,
+                  idleMinutes: Math.floor((now - updatedAt) / 60000)
+                });
+              }
+            }
+
+            if (!candidates.length) {
+              summary.addRaw('No stalled checklists detected.').addEOL();
+              await summary.write();
+              core.setOutput('triggered', '[]');
+              core.setOutput('dry_run', String(keepalive.dry_run));
+              return;
+            }
+
+            const triggered = [];
+            for (const candidate of candidates) {
+              triggered.push({
+                number: candidate.issue.number,
+                title: candidate.issue.title,
+                idleMinutes: candidate.idleMinutes,
+                lastCommandAt: candidate.lastCommandAt
+              });
+              if (keepalive.dry_run) {
+                core.info(`[dry-run] Would reissue command for #${candidate.issue.number}`);
+                continue;
+              }
+              const bodyLines = [
+                command,
+                '',
+                `_(keepalive sweep triggered after ${candidate.idleMinutes} minutes idle)_`
+              ];
+              if (keepalive.comment_suffix) {
+                bodyLines.push('', keepalive.comment_suffix);
+              }
+              await github.rest.issues.createComment({
+                owner,
+                repo,
+                issue_number: candidate.issue.number,
+                body: bodyLines.join('\n')
+              });
+              core.notice(`Reissued keepalive command for #${candidate.issue.number}`);
+            }
+
+            const tableRows = [
+              [{ data: 'Issue', header: true }, { data: 'Idle (min)', header: true }, { data: 'Last command', header: true }]
+            ];
+            for (const entry of triggered) {
+              tableRows.push([
+                `#${entry.number} ${entry.title}`,
+                String(entry.idleMinutes),
+                entry.lastCommandAt ? new Date(entry.lastCommandAt).toISOString() : 'never'
+              ]);
+            }
+
+            summary
+              .addRaw(`Processed ${triggered.length} stalled checklist${triggered.length === 1 ? '' : 's'}.`).addEOL()
+              .addTable(tableRows);
+
+            await summary.write();
+            core.setOutput('triggered', JSON.stringify(triggered));
+            core.setOutput('dry_run', String(keepalive.dry_run));
 
   watchdog:
     if: inputs.enable_watchdog == 'true'
@@ -558,14 +727,10 @@
             const repeatMinutes = coerceNumber(options.keepalive_repeat_minutes, 30, { min: 0 });
 
             const labelSource = options.keepalive_labels ?? options.keepalive_label ?? 'agent:codex';
-            const targetLabels = Array.from(
-              new Set(
-                String(labelSource)
-                  .split(',')
-                  .map((value) => value.trim().toLowerCase())
-                  .filter(Boolean)
-              )
-            );
+            const targetLabels = String(labelSource)
+              .split(',')
+              .map((value) => value.trim().toLowerCase())
+              .filter(Boolean);
             if (!targetLabels.length) {
               targetLabels.push('agent:codex');
             }
@@ -578,14 +743,10 @@
             const marker = String(markerRaw);
 
             const agentSource = options.keepalive_agent_logins ?? 'chatgpt-codex-connector';
-            const agentLogins = Array.from(
-              new Set(
-                String(agentSource)
-                  .split(',')
-                  .map((value) => value.trim().toLowerCase())
-                  .filter(Boolean)
-              )
-            );
+            const agentLogins = String(agentSource)
+              .split(',')
+              .map((value) => value.trim().toLowerCase())
+              .filter(Boolean);
             if (!agentLogins.length) {
               agentLogins.push('chatgpt-codex-connector');
             }
@@ -699,21 +860,8 @@
             }
 
             core.summary.addHeading('Codex Keepalive');
-<<<<<<< HEAD
-            core.summary
-              .addRaw(
-                `Target labels: ${targetLabels.map((label) => `**${label}**`).join(', ')}`
-              )
-              .addEOL();
-            core.summary
-              .addRaw(
-                `Agent logins: ${agentLogins.map((login) => `**${login}**`).join(', ')}`
-              )
-              .addEOL();
-=======
 # summary trimmed to concise heading to avoid duplication during revert
  4bcf3a1e (Revert accidental change to reusable-16-agents.yml to satisfy Health 45 guard)
->>>>>>> 4b5ee35c
             if (triggered.length) {
               core.summary.addList(triggered);
             } else {
