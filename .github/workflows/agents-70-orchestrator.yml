name: Agents 70 Orchestrator

on:
  schedule:
    - cron: '*/20 * * * *'
  workflow_dispatch:
    inputs:
      params_json:
        description: 'JSON payload of orchestrator parameters to merge with defaults.'
        required: false
        default: '{}'
      options_json:
        description: 'Advanced orchestrator options encoded as JSON.'
        required: false
        default: '{}'
      dry_run:
        description: 'Execute orchestrator in dry-run mode (no write operations).'
        required: false
        default: 'false'
      keepalive_enabled:
        description: 'Enable Codex keepalive sweep for this run (set false to pause).'
        required: false
        default: 'true'
      pr_number:
        description: 'Optional pull request number when targeting a specific branch.'
        required: false
  workflow_run:
    workflows: [Gate]
    types: [completed]
  repository_dispatch:
    types:
      - agents-orchestrator-ping
    # Expected payload:
    #   event_type: agents-orchestrator-ping
    #   client_payload:
    #     keepalive_enabled: true|false (optional)
    #     dry_run: true|false (optional)
    #     params: { ... }        # forwarded to params_json
    #     options: { ... }       # forwarded to options_json overrides
env:
  PR_NUMBER: >-
    ${{
      github.event.pull_request.number
      || github.event.issue.number
      || (
        github.event.workflow_run
        && github.event.workflow_run.pull_requests
        && github.event.workflow_run.pull_requests[0]
        && github.event.workflow_run.pull_requests[0].number
      )
      || github.event.inputs.pr_number
      || (
        github.event.inputs
        && fromJson((github.event.inputs.options_json || '{}')).pr
      )
      || (
        github.event.inputs
        && fromJson((github.event.inputs.options_json || '{}')).keepalive_pr
      )
      || (
        github.event.client_payload
        && (
          github.event.client_payload.pr
          || github.event.client_payload.pr_number
          || github.event.client_payload.issue
          || (
            github.event.client_payload.options
            && (
              github.event.client_payload.options.pr
              || github.event.client_payload.options.keepalive_pr
            )
          )
          || fromJson((github.event.client_payload.options_json || '{}')).pr
          || fromJson((github.event.client_payload.options_json || '{}')).keepalive_pr
        )
      )
      || ''
    }}
  AGENT_ALIAS: >-
    ${{
      (
        github.event.inputs
        && (
          fromJson((github.event.inputs.options_json || '{}')).agent
          || fromJson((github.event.inputs.options_json || '{}')).agent_alias
        )
      )
      || (
        github.event.client_payload
        && (
          github.event.client_payload.agent
          || github.event.client_payload.agent_alias
          || (
            github.event.client_payload.options
            && (
              github.event.client_payload.options.agent
              || github.event.client_payload.options.agent_alias
            )
          )
          || fromJson((github.event.client_payload.options_json || '{}')).agent
          || fromJson((github.event.client_payload.options_json || '{}')).agent_alias
        )
      )
      || 'codex'
    }}

concurrency:
  group: >-
    agents-70-orchestrator-${{ env.PR_NUMBER || 'unknown' }}-agent-${{ env.AGENT_ALIAS || 'codex' }}-${{
      github.event.inputs.options_json || ''
    }}-${{
      github.event.client_payload && (
        github.event.client_payload.options_json ||
        github.event.client_payload.options ||
        ''
      )
    }}-${{ github.run_id }}
  cancel-in-progress: false

jobs:
  idle-precheck:
    name: Idle precheck
    runs-on: ubuntu-latest
    outputs:
      has_work: ${{ steps.precheck.outputs.has_work || 'false' }}
    steps:
      - name: Detect manual dispatch origin
        if: github.event_name == 'repository_dispatch'
        uses: actions/github-script@v7
        with:
          script: |
            const sender = context.payload?.sender?.login || 'unknown';
            const type = context.payload?.action || context.payload?.event_type || 'agents-orchestrator-ping';
            core.info(`Repository dispatch received from @${sender} (type: ${type}).`);

      - name: Count agent issues
        id: precheck
        uses: actions/github-script@v7
        with:
          script: |
            const summary = core.summary;
            const { owner, repo } = context.repo;
            const started = Date.now();

            const normalise = (value) => String(value ?? '').trim();
            const toBool = (value) => {
              if (typeof value === 'boolean') {
                return value;
              }
              if (typeof value === 'number') {
                return value !== 0;
              }
              const lowered = normalise(value).toLowerCase();
              if (!lowered) {
                return false;
              }
              return ['true', '1', 'yes', 'on'].includes(lowered);
            };

            const parseMaybeJson = (input) => {
              if (!input) {
                return null;
              }
              if (typeof input === 'object') {
                return input;
              }
              if (typeof input === 'string') {
                const trimmed = input.trim();
                if (!trimmed) {
                  return null;
                }
                try {
                  return JSON.parse(trimmed);
                } catch (error) {
                  core.debug?.(`idle-precheck: failed to parse JSON: ${error.message || error}`);
                }
              }
              return null;
            };

            let keepaliveRequested = false;
            let keepaliveTrace = '';
            const keepaliveSources = new Set();

            const markKeepalive = (source, trace) => {
              keepaliveRequested = true;
              if (source) {
                keepaliveSources.add(source);
              }
              if (!keepaliveTrace && typeof trace === 'string' && trace.trim()) {
                keepaliveTrace = trace.trim();
              }
            };

            const eventName = context.eventName;
            if (eventName === 'workflow_dispatch') {
              const inputs = context.payload?.inputs || {};
              if (toBool(inputs.keepalive_enabled ?? '')) {
                markKeepalive('workflow_dispatch.keepalive_enabled');
              }
              const prInput = String(inputs.pr_number ?? '').trim();
              if (prInput) {
                markKeepalive('workflow_dispatch.pr_number', prInput);
              }
              const params = parseMaybeJson(inputs.params_json);
              if (params && toBool(params.enable_keepalive)) {
                markKeepalive('workflow_dispatch.params_json');
              }
              const options = parseMaybeJson(inputs.options_json);
              if (options) {
                const trace = options.keepalive_trace || options.trace;
                if (trace) {
                  markKeepalive('workflow_dispatch.options_json', trace);
                }
              }
            } else if (eventName === 'repository_dispatch') {
              const payload = context.payload?.client_payload || {};
              if (toBool(payload.keepalive_enabled)) {
                markKeepalive('repository_dispatch.keepalive_enabled');
              }
              const params = parseMaybeJson(payload.params_json || payload.params);
              if (params && toBool(params.enable_keepalive)) {
                markKeepalive('repository_dispatch.params');
              }
              const options = parseMaybeJson(payload.options_json || payload.options);
              if (options) {
                const trace = options.keepalive_trace || options.trace;
                if (trace) {
                  markKeepalive('repository_dispatch.options', trace);
                }
              }
            }

            let count = 0;

            await github.paginate(
              github.rest.issues.listForRepo,
              {
                owner,
                repo,
                state: 'open',
                per_page: 100,
              },
              (response, done) => {
                for (const issue of response.data || []) {
                  if (issue.pull_request) {
                    continue;
                  }
                  const labels = Array.isArray(issue.labels) ? issue.labels : [];
                  if (
                    labels.some((label) => {
                      const name = typeof label === 'string' ? label : label?.name;
                      return typeof name === 'string' && name.startsWith('agent:');
                    })
                  ) {
                    count += 1;
                    if (count > 0 && !keepaliveRequested) {
                      done();
                      break;
                    }
                  }
                }
                return [];
              }
            );

            const hasWork = keepaliveRequested || count > 0;
            const elapsed = Math.round((Date.now() - started) / 100) / 10;
            core.setOutput('has_work', hasWork ? 'true' : 'false');

            summary.addHeading('Agents orchestrator idle precheck');
            summary.addRaw(`agent:* issues detected: ${count}`);
            summary.addEOL();
            summary.addRaw(`Duration: ${elapsed.toFixed(1)}s`);
            summary.addEOL();
            if (keepaliveRequested) {
              const sources = Array.from(keepaliveSources);
              summary
                .addRaw(`Keepalive override: requested via ${sources.length ? sources.join(', ') : 'inputs'}.`)
                .addEOL();
              if (keepaliveTrace) {
                summary.addRaw(`Keepalive trace: \`${keepaliveTrace}\``).addEOL();
              }
            }
            if (!hasWork) {
              summary.addRaw('Result: idle, skipping orchestrator dispatch.').addEOL();
            }
            await summary.write();

            if (!hasWork) {
              core.info('Idle, skipping orchestrator dispatch.');
            } else if (keepaliveRequested) {
              const traceInfo = keepaliveTrace ? ` (trace ${keepaliveTrace})` : '';
              core.info(`Keepalive request detected${traceInfo}; proceeding regardless of open agent issues.`);
            } else {
              core.info(`Detected ${count} agent-triage issues; proceeding.`);
            }

  resolve-params:
    name: Resolve Parameters
    needs: idle-precheck
    if: needs.idle-precheck.outputs.has_work == 'true'
    runs-on: ubuntu-latest
    outputs:
      enable_readiness: ${{ steps.resolve.outputs.enable_readiness }}
      readiness_agents: ${{ steps.resolve.outputs.readiness_agents }}
      readiness_custom_logins: ${{ steps.resolve.outputs.readiness_custom_logins }}
      require_all: ${{ steps.resolve.outputs.require_all }}
      enable_preflight: ${{ steps.resolve.outputs.enable_preflight }}
      codex_user: ${{ steps.resolve.outputs.codex_user }}
      codex_command_phrase: ${{ steps.resolve.outputs.codex_command_phrase }}
      enable_diagnostic: ${{ steps.resolve.outputs.enable_diagnostic }}
      diagnostic_attempt_branch: ${{ steps.resolve.outputs.diagnostic_attempt_branch }}
      diagnostic_dry_run: ${{ steps.resolve.outputs.diagnostic_dry_run }}
      enable_verify_issue: ${{ steps.resolve.outputs.enable_verify_issue }}
      verify_issue_number: ${{ steps.resolve.outputs.verify_issue_number }}
      enable_watchdog: ${{ steps.resolve.outputs.enable_watchdog }}
      enable_keepalive: ${{ steps.resolve.outputs.enable_keepalive }}
      keepalive_pause_label: ${{ steps.resolve.outputs.keepalive_pause_label }}
      keepalive_max_retries: ${{ steps.resolve.outputs.keepalive_max_retries }}
      enable_bootstrap: ${{ steps.resolve.outputs.enable_bootstrap }}
      bootstrap_issues_label: ${{ steps.resolve.outputs.bootstrap_issues_label }}
      draft_pr: ${{ steps.resolve.outputs.draft_pr }}
      verify_issue_valid_assignees: ${{ steps.resolve.outputs.verify_issue_valid_assignees }}
      dry_run: ${{ steps.resolve.outputs.dry_run }}
      options_json: ${{ steps.resolve.outputs.options_json }}
      dispatcher_force_issue: ${{ steps.resolve.outputs.dispatcher_force_issue }}
      worker_max_parallel: ${{ steps.resolve.outputs.worker_max_parallel }}
      conveyor_max_merges: ${{ steps.resolve.outputs.conveyor_max_merges }}
      keepalive_trace: ${{ steps.resolve.outputs.keepalive_trace }}
      keepalive_round: ${{ steps.resolve.outputs.keepalive_round }}
      keepalive_pr: ${{ steps.resolve.outputs.keepalive_pr }}
    steps:
      - name: Confirm default-branch execution context
        uses: actions/github-script@v7
        with:
          script: |
            const ref = context.ref || '';
            const defaultBranch = context.payload?.repository?.default_branch || 'main';
            const expectedRef = `refs/heads/${defaultBranch}`;
            core.info(`Workflow ref: ${ref}`);
            core.info(`Repository default branch: ${defaultBranch}`);
            if (context.eventName === 'schedule' && ref && ref !== expectedRef) {
              core.setFailed(`Scheduled orchestrator runs must execute from ${expectedRef}, but received ${ref}.`);
            }
      # Do not remove checkout; local helper is required.
      - name: Checkout orchestrator scripts
        uses: actions/checkout@v4
        with:
          sparse-checkout: |
            .github/scripts
          sparse-checkout-cone-mode: false
          fetch-depth: 1
      - name: Resolve dispatch parameters
        id: resolve
        uses: actions/github-script@v7
        env:
          PARAMS_JSON: >-
            ${{
              github.event_name == 'workflow_dispatch' && github.event.inputs.params_json ||
              github.event_name == 'repository_dispatch' && (
                github.event.client_payload && github.event.client_payload.params && toJson(github.event.client_payload.params) ||
                github.event.client_payload && github.event.client_payload.params_json ||
                ''
              ) ||
              '{}'
            }}
          WORKFLOW_DRY_RUN: >-
            ${{
              github.event_name == 'workflow_dispatch' && github.event.inputs.dry_run ||
              github.event_name == 'repository_dispatch' && (
                github.event.client_payload && github.event.client_payload.dry_run || ''
              ) ||
              ''
            }}
          WORKFLOW_OPTIONS_JSON: >-
            ${{
              github.event_name == 'workflow_dispatch' && github.event.inputs.options_json ||
              github.event_name == 'repository_dispatch' && (
                github.event.client_payload && github.event.client_payload.options && toJson(github.event.client_payload.options) ||
                github.event.client_payload && github.event.client_payload.options_json ||
                ''
              ) ||
              ''
            }}
          WORKFLOW_KEEPALIVE_ENABLED: >-
            ${{
              github.event_name == 'workflow_dispatch' && github.event.inputs.keepalive_enabled ||
              github.event_name == 'repository_dispatch' && (
                github.event.client_payload && github.event.client_payload.keepalive_enabled || ''
              ) ||
              ''
            }}
          WORKFLOW_KEEPALIVE_PR: >-
            ${{
              github.event_name == 'workflow_dispatch' && github.event.inputs.pr_number ||
              github.event_name == 'repository_dispatch' && (
                github.event.client_payload && (
                  github.event.client_payload.pr ||
                  github.event.client_payload.pr_number ||
                  github.event.client_payload.issue ||
                  ''
                )
              ) ||
              ''
            }}
        with:
          script: |
            // Do not remove checkout; local helper is required.
            const { resolveOrchestratorParams } = require('./.github/scripts/agents_orchestrator_resolve.js');
            await resolveOrchestratorParams({ github, context, core, env: process.env });

      - name: Debug keepalive toggles
        if: always()
        run: |
          echo "::notice::enable_keepalive=${{ steps.resolve.outputs.enable_keepalive }}"
          echo "::notice::keepalive_requested=${{ steps.resolve.outputs.keepalive_requested }}"
          echo "::notice::keepalive_paused_label=${{ steps.resolve.outputs.keepalive_paused_label }}"

  keepalive-guard:
    name: Evaluate keepalive gate
    needs: resolve-params
    if: needs.resolve-params.result == 'success'
    runs-on: ubuntu-latest
    outputs:
      proceed: ${{ steps.guard.outputs.proceed || 'true' }}
      reason: ${{ steps.guard.outputs.reason || '' }}
      agent_alias: ${{ steps.guard.outputs.agent_alias || '' }}
      run_cap: ${{ steps.guard.outputs.run_cap || '' }}
      active_runs: ${{ steps.guard.outputs.active_runs || '' }}
      active_runs_inflight: ${{ steps.guard.outputs.active_runs_inflight || '' }}
      active_runs_recent: ${{ steps.guard.outputs.active_runs_recent || '' }}
      active_runs_recent_window: ${{ steps.guard.outputs.active_runs_recent_window || '' }}
      has_sync_label: ${{ steps.guard.outputs.has_sync_label || 'false' }}
    steps:
      - name: Checkout guard helpers
        uses: actions/checkout@v4
        with:
          sparse-checkout: |
            .github/scripts
          sparse-checkout-cone-mode: false
          fetch-depth: 1
      - name: Evaluate keepalive prerequisites
        id: guard
        uses: actions/github-script@v7
        env:
          KEEPALIVE_ENABLED: ${{ needs.resolve-params.outputs.enable_keepalive }}
          KEEPALIVE_TRACE: ${{ needs.resolve-params.outputs.keepalive_trace }}
          KEEPALIVE_ROUND: ${{ needs.resolve-params.outputs.keepalive_round }}
          KEEPALIVE_PR: ${{ needs.resolve-params.outputs.keepalive_pr }}
          KEEPALIVE_MAX_RETRIES: ${{ needs.resolve-params.outputs.keepalive_max_retries || '5' }}
        with:
          github-token: ${{ secrets.ACTIONS_BOT_PAT || secrets.SERVICE_BOT_PAT || github.token }}
          script: |
            // Do not remove checkout; local helper is required.
            const {
              SKIP_MARKER,
              analyseSkipComments,
              isGateReason,
            } = require('./.github/scripts/keepalive_guard_utils.js');
            const { evaluateKeepaliveGate } = require('./.github/scripts/keepalive_gate.js');
            const normalise = (value) => String(value || '').trim();
            const normaliseNewlines = (value) => normalise(value).replace(/\r\n/g, '\n');
            const toBool = (value) => {
              const norm = normalise(value).toLowerCase();
              return ['true', '1', 'yes', 'on'].includes(norm);
            };

            const toCandidate = (input) => ({
              login: typeof input === 'string' ? input : input?.login || '',
              type: typeof input === 'string' ? '' : input?.type || ''
            });

            const isAssignable = (candidate) => {
              const { login, type } = toCandidate(candidate);
              const raw = normalise(login);
              if (!raw) {
                return false;
              }
              if (/\[bot\]$/i.test(login) || /\[bot\]$/i.test(raw)) {
                return false;
              }
              const loweredType = String(type || '').toLowerCase();
              if (loweredType === 'bot' || loweredType === 'app') {
                return false;
              }
              const lowered = raw.toLowerCase();
              if (lowered.endsWith('-bot')) {
                return false;
              }
              const blocked = new Set([
                'chatgpt-codex-connector',
                'stranske-automation-bot',
                'github-actions',
                'dependabot',
                'copilot'
              ]);
              return !blocked.has(lowered);
            };

            const keepaliveEnabled = toBool(process.env.KEEPALIVE_ENABLED);
            const trace = normalise(process.env.KEEPALIVE_TRACE);
            const round = normalise(process.env.KEEPALIVE_ROUND);
            const prRaw = normalise(process.env.KEEPALIVE_PR);
            const summary = core.summary;
            summary.addHeading('Keepalive gate evaluation');

            const renderLine = (reason) => {
              const labelRound = round || '?';
              const labelTrace = trace || 'unknown';
              const labelReason = reason || 'unspecified';
              return `Keepalive ${labelRound} ${labelTrace} skipped: ${labelReason}`;
            };

            const setOutputs = (proceed, reason) => {
              core.setOutput('proceed', proceed ? 'true' : 'false');
              core.setOutput('reason', reason || '');
            };

            const { owner, repo } = context.repo;

            const appendDetails = (details) => {
              if (!details) {
                return;
              }
              const entries = Array.isArray(details) ? details : [details];
              for (const entry of entries) {
                if (entry) {
                  summary.addRaw(String(entry)).addEOL();
                }
              }
            };

            const finaliseSkip = async (reason, details, options = {}) => {
              const line = renderLine(reason);
              summary.addRaw(line).addEOL();
              appendDetails(details);
              await summary.write();

              setOutputs(false, reason);
            };

            if (!keepaliveEnabled || !trace) {
              setOutputs(true, '');
              summary
                .addRaw('Keepalive gating not required for this run.')
                .addEOL()
                .write();
              return;
            }

            const prNumber = Number(prRaw);
            if (!Number.isFinite(prNumber) || prNumber <= 0) {
              await finaliseSkip('missing-pr-number');
              return;
            }

            let pr;
            try {
              const response = await github.rest.pulls.get({ owner, repo, pull_number: prNumber });
              pr = response.data;
            } catch (error) {
              const message = error instanceof Error ? error.message : String(error);
              core.warning(`Unable to load PR #${prNumber}: ${message}`);
              await finaliseSkip('pr-fetch-failed', message ? `Details: ${message}` : null);
              return;
            }

            const preGate = await evaluateKeepaliveGate({
              core,
              github,
              context,
              options: {
                prNumber,
                pullRequest: pr,
                currentRunId: context.runId,
                requireHumanActivation: true,
                requireGateSuccess: true,
              },
            });

            const agentAlias = preGate.primaryAgent || 'codex';
            const runCap = Number.isFinite(preGate.runCap) ? preGate.runCap : '';
            const activeRuns = Number.isFinite(preGate.activeRuns) ? preGate.activeRuns : '';
            const inflightRuns = '';
            const recentRuns = '';
            const recentWindow = '';
            const runCapDetail = (() => {
              const breakdown = preGate.activeBreakdown || {};
              const orchestratorCount = Number(breakdown.orchestrator ?? breakdown['agents-70-orchestrator.yml'] ?? 0);
              const workerCount = Number(breakdown.worker ?? breakdown['agents-72-codex-belt-worker.yml'] ?? 0);
              const normaliseCount = (value) => (Number.isFinite(value) ? value : 0);
              return `run cap detail: orchestrator=${normaliseCount(orchestratorCount)}, worker=${normaliseCount(workerCount)}`;
            })();

            core.setOutput('agent_alias', agentAlias);
            core.setOutput('run_cap', runCap !== '' ? String(runCap) : '');
            core.setOutput('active_runs', activeRuns !== '' ? String(activeRuns) : '');
            core.setOutput('active_runs_inflight', inflightRuns !== '' ? String(inflightRuns) : '');
            core.setOutput('active_runs_recent', recentRuns !== '' ? String(recentRuns) : '');
            core.setOutput('active_runs_recent_window', recentWindow !== '' ? String(recentWindow) : '');
            core.setOutput('has_sync_label', preGate.hasSyncRequiredLabel ? 'true' : 'false');
            core.setOutput('cap', runCap !== '' ? String(runCap) : '');
            core.setOutput('active', activeRuns !== '' ? String(activeRuns) : '');
            core.setOutput('head_sha', preGate.headSha || '');
            core.setOutput('last_green_sha', preGate.lastGreenSha || '');

            if (!preGate.ok) {
              const reason = preGate.reason || 'precondition-failed';
              summary
                .addRaw(renderLine(reason))
                .addEOL()
                .addRaw(`keepalive label: ${preGate.hasKeepaliveLabel ? 'true' : 'false'}`)
                .addEOL()
                .addRaw(`human activation: ${preGate.hasHumanActivation ? 'true' : 'false'}`)
                .addEOL()
                .addRaw(`gate concluded: ${preGate.gateConcluded ? 'true' : 'false'}`)
                .addEOL()
                .addRaw(`sync required label: ${preGate.hasSyncRequiredLabel ? 'true' : 'false'}`)
                .addEOL()
                .addRaw(`run cap: ${preGate.activeRuns}/${preGate.runCap}`)
                .addEOL()
                .addRaw(runCapDetail)
                .addEOL();
              await summary.write();
              setOutputs(false, reason);
              return;
            }

            summary
              .addRaw('keepalive pre-gate satisfied: label, activation, gate, and run-cap checks passed.')
              .addEOL()
              .addRaw(`run cap utilisation: ${preGate.activeRuns}/${preGate.runCap}`)
              .addEOL()
              .addRaw(runCapDetail)
              .addEOL();

            const breakdown = preGate.activeBreakdown || {};
            const orchestratorActive = breakdown.orchestrator ?? breakdown['agents-70-orchestrator.yml'] ?? 0;
            const workerActive = breakdown.worker ?? breakdown['agents-72-codex-belt-worker.yml'] ?? 0;
            core.setOutput('active_breakdown_orchestrator', String(orchestratorActive));
            core.setOutput('active_breakdown_worker', String(workerActive));

            const reasons = [];
            const addReason = (reason) => {
              const value = typeof reason === 'string' ? reason.trim() : '';
              if (!value) {
                return;
              }
              if (!reasons.includes(value)) {
                reasons.push(value);
              }
            };
            let headSha = '';
            if (!pr) {
              addReason('missing-pr');
            } else {
              const labelEntries = Array.isArray(pr.labels) ? pr.labels : [];
              const currentLabels = new Set(
                labelEntries
                  .map((entry) => {
                    if (!entry) {
                      return '';
                    }
                    if (typeof entry === 'string') {
                      return entry.trim().toLowerCase();
                    }
                    const name = typeof entry?.name === 'string' ? entry.name : '';
                    return name.trim().toLowerCase();
                  })
                  .filter(Boolean)
              );

              const requiredLabels = ['agents:keepalive'];
              if (agentAlias) {
                requiredLabels.push(`agent:${agentAlias}`);
              }
              const missingLabels = requiredLabels.filter((label) => !currentLabels.has(label));

              if (missingLabels.length) {
                try {
                  await github.rest.issues.addLabels({
                    owner,
                    repo,
                    issue_number: prNumber,
                    labels: missingLabels,
                  });
                  summary
                    .addRaw(`Applied keepalive labels to PR #${prNumber}: ${missingLabels.join(', ')}`)
                    .addEOL();
                  for (const label of missingLabels) {
                    currentLabels.add(label);
                  }
                } catch (labelError) {
                  const message = labelError instanceof Error ? labelError.message : String(labelError);
                  summary
                    .addRaw(`Failed to apply keepalive labels to PR #${prNumber}: ${message}`)
                    .addEOL();
                }
              }

              const unresolvedLabels = requiredLabels.filter((label) => !currentLabels.has(label));
              if (unresolvedLabels.length) {
                unresolvedLabels.forEach((label) => addReason(`missing-label:${label}`));
                summary
                  .addRaw(`Missing required keepalive labels: ${unresolvedLabels.join(', ')}`)
                  .addEOL();
              }

              headSha = String(pr.head?.sha || '').trim();
              if ((pr.state || '').toLowerCase() !== 'open') {
                addReason('pr-not-open');
              }
              if (!headSha) {
                addReason('missing-head-sha');
              }
              if (pr.draft) {
                addReason('pr-draft');
              } else {
                if (headSha) {
                  try {
                    const { data: combined } = await github.rest.repos.getCombinedStatusForRef({
                      owner,
                      repo,
                      ref: headSha,
                    });
                    const statuses = combined?.statuses || [];
                    const gateStatuses = statuses.filter((status) => {
                      const ctx = (status.context || '').toLowerCase();
                      return ctx === 'gate / gate' || ctx === 'gate' || ctx.endsWith('/ gate');
                    });
                    if (gateStatuses.length) {
                      const statusPreview = gateStatuses
                        .map((status) => `${String(status.context || 'gate').trim()}=${(status.state || 'unknown').toLowerCase()}`)
                        .join(', ');
                      summary.addRaw(`Gate status contexts: ${statusPreview}`).addEOL();
                    } else if (combined?.state) {
                      summary.addRaw(`Gate combined status: ${(combined.state || 'unknown').toLowerCase()}`).addEOL();
                    }
                  } catch (error) {
                    const message = error instanceof Error ? error.message : String(error);
                    core.warning(`Unable to evaluate gate status for ${headSha}: ${message}`);
                  }
                } else {
                  core.warning('Unable to evaluate gate status: pull request head SHA is unavailable.');
                }

                const normalisedHead = headSha ? headSha.toLowerCase() : '';
                const gateWorkflowIds = ['pr-00-gate.yml', 'pr-00-gate.yaml'];
                let gateRunEvaluated = false;

                if (headSha) {
                  for (const workflowId of gateWorkflowIds) {
                    try {
                      const response = await github.rest.actions.listWorkflowRuns({
                        owner,
                        repo,
                        workflow_id: workflowId,
                        branch: pr.head?.ref,
                        per_page: 20,
                        event: 'pull_request',
                      });
                      const runs = response.data?.workflow_runs || [];
                      if (!runs.length) {
                        continue;
                      }

                      const headRun = runs.find((run) => (run.head_sha || '').toLowerCase() === normalisedHead);
                      if (!headRun) {
                        summary
                          .addRaw(`Gate workflow ${workflowId} has ${runs.length} run(s) but none for head ${headSha.slice(0, 7)}.`)
                          .addEOL();
                        continue;
                      }

                      gateRunEvaluated = true;
                      const status = (headRun.status || '').toLowerCase();
                      const conclusion = (headRun.conclusion || '').toLowerCase();
                      summary
                        .addRaw(`Gate workflow ${workflowId} on ${headSha.slice(0, 7)} → status=${status || 'unknown'} conclusion=${conclusion || 'none'}`)
                        .addEOL();

                      if (status !== 'completed') {
                        addReason(`gate-run-status:${status || 'unknown'}`);
                      } else if (conclusion && conclusion !== 'success') {
                        summary.addRaw(`Gate conclusion ${conclusion} detected; continuing keepalive.`).addEOL();
                      }

                      break;
                    } catch (error) {
                      const message = error instanceof Error ? error.message : String(error);
                      summary.addRaw(`Failed to inspect gate workflow ${workflowId}: ${message}`).addEOL();
                    }
                  }
                }

                if (!gateRunEvaluated) {
                  addReason('gate-run-missing');
                }
              }

              const currentAssignees = (pr.assignees || []).map((assignee) => assignee?.login).filter(Boolean);
              const humanAssignees = (pr.assignees || [])
                .filter((assignee) => isAssignable(assignee))
                .map((assignee) => assignee.login)
                .filter(Boolean);

              if (!humanAssignees.length) {
                const candidateLogins = [];
                const author = pr.user;
                if (isAssignable(author)) {
                  candidateLogins.push(author.login);
                }
                for (const reviewer of pr.requested_reviewers || []) {
                  if (isAssignable(reviewer)) {
                    candidateLogins.push(reviewer.login);
                  }
                }

                const uniqueCandidates = [];
                const seen = new Set();
                for (const login of candidateLogins) {
                  const normalised = login.toLowerCase();
                  if (!seen.has(normalised)) {
                    seen.add(normalised);
                    uniqueCandidates.push(login);
                  }
                }

                if (uniqueCandidates.length) {
                  try {
                    await github.rest.issues.addAssignees({
                      owner,
                      repo,
                      issue_number: prNumber,
                      assignees: uniqueCandidates,
                    });
                    summary.addRaw(`Assigned human owners to PR #${prNumber}: ${uniqueCandidates.join(', ')}`).addEOL();
                  } catch (assignmentError) {
                    const message = assignmentError instanceof Error ? assignmentError.message : String(assignmentError);
                    summary.addRaw(`Failed to assign humans to PR #${prNumber}: ${message}`).addEOL();
                  }
                } else {
                  summary.addRaw(`No human assignees available for PR #${prNumber}; continuing without assignment.`).addEOL();
                }
              }
            }

            if (reasons.length) {
              const maxRetries = Math.max(1, Number(process.env.KEEPALIVE_MAX_RETRIES || '5'));
              let skipHistory = { total: 0, highestCount: 0, nonGateCount: 0 };
              try {
                const comments = await github.paginate(github.rest.issues.listComments, {
                  owner,
                  repo,
                  issue_number: prNumber,
                  per_page: 100,
                });
                skipHistory = analyseSkipComments(comments || []);
              } catch (error) {
                const message = error instanceof Error ? error.message : String(error);
                core.warning(`Failed to scan prior keepalive skip comments: ${message}`);
              }

              const priorSkips = skipHistory.total || 0;
              const priorNonGate = skipHistory.nonGateCount || 0;
              const nextSkipCount = Math.max(1, (skipHistory.highestCount || priorSkips) + 1);
              const nonGateReasons = reasons.filter((reason) => !isGateReason(reason));
              const reasonText = reasons.join(', ');

              if (priorSkips >= maxRetries) {
                await finaliseSkip('too-many-failures', `Previous keepalive attempts: ${priorSkips}`, { skipCount: nextSkipCount });
                return;
              }

              if (nonGateReasons.length === 0) {
                await finaliseSkip(reasonText, undefined, { skipCount: nextSkipCount });
                return;
              }

              if (priorNonGate >= maxRetries) {
                await finaliseSkip('too-many-failures', `Previous non-gate keepalive failures: ${priorNonGate}`, { skipCount: nextSkipCount });
                return;
              }

              if (priorNonGate > 0) {
                await finaliseSkip(`previous-failure:${reasonText}`, `Previous keepalive attempts: ${priorSkips}`, { skipCount: nextSkipCount });
                return;
              }

              await finaliseSkip(reasonText, undefined, { skipCount: nextSkipCount });
              return;
            }

            summary
              .addRaw(`Keepalive ${round || '?'} trace \`${trace}\`: proceed`)
              .addEOL()
              .write();

            setOutputs(true, '');

      - name: Debug keepalive gate outputs
        if: always()
        run: |
          echo "::notice::keepalive_gate_proceed=${{ steps.guard.outputs.proceed }}"
          echo "::notice::keepalive_gate_reason=${{ steps.guard.outputs.reason }}"
          echo "::notice::resolve_enable_keepalive=${{ needs.resolve-params.outputs.enable_keepalive }}"
          echo "::notice::keepalive_run_cap=${{ steps.guard.outputs.run_cap }}"
          echo "::notice::keepalive_active_runs=${{ steps.guard.outputs.active_runs }}"
          echo "::notice::keepalive_active_runs_inflight=${{ steps.guard.outputs.active_runs_inflight }}"
          echo "::notice::keepalive_active_runs_recent=${{ steps.guard.outputs.active_runs_recent }}"
          echo "::notice::keepalive_active_runs_recent_window=${{ steps.guard.outputs.active_runs_recent_window }}"

      - name: Record gate summary
        run: |
          set -euo pipefail
          ok="${OK:-false}"
          reason="${REASON:-unspecified}"
          pr="${PR_NUMBER:-}"
          if [[ -n "${pr}" ]]; then
            pr="#${pr}"
          else
            pr="#?"
          fi
          agent="${AGENT_ALIAS:-codex}"
          if [[ -z "${agent}" ]]; then
            agent='?'
          fi
          cap="${CAP:-}"
          if [[ -z "${cap}" ]]; then
            cap='?'
          fi
          active="${ACTIVE:-0}"
          head="${HEAD_SHA:-}"
          if [[ -n "${head}" ]]; then
            head="${head:0:7}"
          else
            head='unknown'
          fi
          printf 'GATE: ok=%s reason=%s pr=%s agent=%s cap=%s active=%s head=%s\n' \
            "${ok}" "${reason}" "${pr}" "${agent}" "${cap}" "${active}" "${head}" >>"$GITHUB_STEP_SUMMARY"
        env:
          OK: ${{ steps.guard.outputs.proceed || 'false' }}
          REASON: ${{ steps.guard.outputs.reason || 'unspecified' }}
          PR_NUMBER: ${{ needs.resolve-params.outputs.keepalive_pr || '' }}
          AGENT_ALIAS: ${{ steps.guard.outputs.agent_alias || '' }}
          CAP: ${{ steps.guard.outputs.cap || steps.guard.outputs.run_cap || '2' }}
          ACTIVE: ${{ steps.guard.outputs.active || steps.guard.outputs.active_runs || '0' }}
          HEAD_SHA: ${{ steps.guard.outputs.head_sha || '' }}


  keepalive-cap:
    name: Enforce keepalive run cap
    needs:
      - resolve-params
      - keepalive-guard
    if: needs.keepalive-guard.outputs.proceed != 'false' && needs.resolve-params.outputs.enable_keepalive == 'true'
    runs-on: ubuntu-latest
    outputs:
      ok: ${{ steps.cap.outputs.ok || 'false' }}
      reason: ${{ steps.cap.outputs.reason || '' }}
      active: ${{ steps.cap.outputs.active || '' }}
      limit: ${{ steps.cap.outputs.cap || '' }}
    steps:
      - name: Checkout run cap helpers
        uses: actions/checkout@v4
        with:
          sparse-checkout: |
            .github/scripts
          sparse-checkout-cone-mode: false
          fetch-depth: 1

      - name: Evaluate orchestrator run cap
        id: cap
        uses: actions/github-script@v7
        env:
          PR_NUMBER: ${{ needs.resolve-params.outputs.keepalive_pr || '' }}
        with:
          github-token: ${{ secrets.GITHUB_TOKEN }}
          script: |
            const { evaluateRunCapForPr } = require('./.github/scripts/keepalive_gate.js');

            const normalise = (value) => String(value || '').trim();
            const prValue = Number.parseInt(normalise(process.env.PR_NUMBER), 10);

            if (!Number.isFinite(prValue) || prValue <= 0) {
              core.setOutput('ok', 'false');
              core.setOutput('reason', 'missing-pr-number');
              core.setOutput('cap', '');
              core.setOutput('active', '');
              return;
            }

            const { owner, repo } = context.repo;
            const result = await evaluateRunCapForPr({
              core,
              github,
              owner,
              repo,
              prNumber: prValue,
              includeWorker: false,
            });

            const bool = (value) => (value ? 'true' : 'false');
            core.setOutput('ok', bool(result.ok));
            core.setOutput('reason', result.reason || '');
            core.setOutput('cap', String(result.runCap ?? ''));
            core.setOutput('active', String(result.activeRuns ?? ''));

      - name: Summarise run cap decision
        if: steps.cap.outputs.ok == 'false'
        run: |
          set -euo pipefail
          reason="${REASON:-run-cap-reached}"
          pr="${PR_NUMBER:-?}"
          cap="${CAP:-?}"
          active="${ACTIVE:-0}"
          printf 'CAP: ok=false reason=%s pr=#%s cap=%s active=%s\n' \
            "${reason}" "${pr}" "${cap}" "${active}" >>"$GITHUB_STEP_SUMMARY"
        env:
          REASON: ${{ steps.cap.outputs.reason || 'run-cap-reached' }}
          PR_NUMBER: ${{ needs.resolve-params.outputs.keepalive_pr || '' }}
          CAP: ${{ steps.cap.outputs.cap || '' }}
          ACTIVE: ${{ steps.cap.outputs.active || '' }}


  keepalive-prep:
    name: Prepare keepalive round
    needs:
      - resolve-params
      - keepalive-guard
      - keepalive-cap
    if: |
      needs.keepalive-guard.outputs.proceed != 'false' &&
      needs.resolve-params.outputs.enable_keepalive == 'true' &&
      needs.keepalive-cap.outputs.ok == 'true'
    runs-on: ubuntu-latest
    outputs:
      round: ${{ steps.prepare.outputs.round || '' }}
      trace: ${{ steps.prepare.outputs.trace || '' }}
      actions_available: ${{ steps.prepare.outputs.actions_available || 'false' }}
      dispatch_mode: ${{ steps.prepare.outputs.dispatch_mode || '' }}
      scope_tasks_acceptance: ${{ steps.prepare.outputs.scope_tasks_acceptance || '' }}
      scope_block: ${{ steps.prepare.outputs.scope_block || '' }}
      pr_number: ${{ steps.prepare.outputs.pr_number || '' }}
      baseline_head: ${{ steps.snapshot.outputs.head || '' }}
      head_ref: ${{ steps.snapshot.outputs.head_ref || '' }}
      base_ref: ${{ steps.snapshot.outputs.base_ref || '' }}
      agent: ${{ steps.render_instruction_body.outputs.agent || steps.prepare.outputs.agent || '' }}
      body: ${{ steps.render_instruction_body.outputs.body || '' }}
    steps:
      - name: Checkout orchestrator scripts
        uses: actions/checkout@v4
        with:
          sparse-checkout: |
            .github/scripts
          sparse-checkout-cone-mode: false
          fetch-depth: 1

      - name: Prepare keepalive instruction
        id: prepare
        uses: actions/github-script@v7
        env:
          PR_NUMBER: ${{ needs.resolve-params.outputs.keepalive_pr }}
          ROUND_HINT: ${{ needs.resolve-params.outputs.keepalive_round }}
          OPTIONS_JSON: ${{ needs.resolve-params.outputs.options_json }}
          ACTIONS_AVAILABLE: ${{ secrets.ACTIONS_BOT_PAT != '' }}
          SERVICE_AVAILABLE: ${{ secrets.SERVICE_BOT_PAT != '' }}
          AGENT_ALIAS: ${{ needs.keepalive-guard.outputs.agent_alias }}
        with:
          script: |
            const { makeTrace, renderInstruction } = require('./.github/scripts/keepalive_contract.js');

            const normalise = (value) => String(value || '').trim();
            const normaliseNewlines = (value) => normalise(value).replace(/\r\n/g, '\n');
            const prNumberRaw = normalise(process.env.PR_NUMBER);
            const prNumber = Number.parseInt(prNumberRaw, 10);
            if (!Number.isFinite(prNumber) || prNumber <= 0) {
              core.setFailed('Keepalive instruction requires a valid pull request number.');
              return;
            }

            const agentAlias = normalise(process.env.AGENT_ALIAS) || 'codex';

            let instruction = '';
            const optionsSource = process.env.OPTIONS_JSON || '{}';
            try {
              const parsed = JSON.parse(optionsSource);
              instruction = parsed.keepalive_instruction || parsed.keepalive_instruction_template || '';
            } catch (error) {
              core.warning(`Unable to parse keepalive options (${error.message}).`);
            }

            if (!instruction) {
              core.setFailed('Keepalive instruction template missing.');
              return;
            }

            const roundHint = Number.parseInt(normalise(process.env.ROUND_HINT), 10);
            let round = Number.isFinite(roundHint) && roundHint > 0 ? roundHint : 0;

            const { owner, repo } = context.repo;
            const { extractIssueNumberFromPull } = require('./.github/scripts/agents_pr_meta_keepalive.js');

            const defaultSections = {
              scope: '_Keepalive checklist unavailable; will retry next round._',
              tasks: '- [ ] _Rehydrate keepalive checklist content_',
              acceptance: '- [ ] _Rehydrate keepalive checklist content_',
            };

            const formatBlock = ({ scope, tasks, acceptance }) => {
              const ensureChecklist = (value, fallback) => {
                const trimmed = String(value || '').trim();
                if (!trimmed) {
                  return fallback;
                }
                return trimmed
                  .split('\n')
                  .map((line) => {
                    const raw = String(line || '').trim();
                    if (!raw) {
                      return '- [ ]';
                    }
                    if (/^[-*]\s*\[[ xX]\]/.test(raw)) {
                      const mark = raw.match(/^[-*]\s*\[([ xX])\]/)[1];
                      const rest = raw.replace(/^[-*]\s*\[[ xX]\]\s*/, '');
                      const normalisedMark = mark.toLowerCase() === 'x' ? 'x' : ' ';
                      return `- [${normalisedMark}] ${rest.trim()}`;
                    }
                    if (/^[-*]\s+/.test(raw)) {
                      const rest = raw.replace(/^[-*]\s+/, '');
                      return `- [ ] ${rest.trim()}`;
                    }
                    return `- [ ] ${raw}`;
                  })
                  .join('\n');
              };

              const trimmed = (value, fallback) => {
                const text = String(value || '').trim();
                return text || fallback;
              };

              return [
                '#### Scope',
                trimmed(scope, defaultSections.scope),
                '',
                '#### Tasks',
                ensureChecklist(tasks, defaultSections.tasks),
                '',
                '#### Acceptance criteria',
                ensureChecklist(acceptance, defaultSections.acceptance),
              ]
                .map((block) => block.replace(/\s+$/, ''))
                .join('\n');
            };

            const defaultScopeBlock = formatBlock(defaultSections);

            const parseSections = (body) => {
              const content = normaliseNewlines(body);
              if (!content) {
                return null;
              }
              const section = (labels) => {
                const patterns = Array.isArray(labels) ? labels : [labels];
                for (const label of patterns) {
                  const pattern = new RegExp(`####\\s*${label}\\s*([\\s\\S]*?)(?=####\\s*|$)`, 'i');
                  const match = content.match(pattern);
                  if (match && match[1]) {
                    return match[1].trim();
                  }
                }
                return '';
              };

              const sections = {
                scope: section('Scope'),
                tasks: section(['Tasks', 'Task list']),
                acceptance: section(['Acceptance criteria', 'Acceptance Criteria', 'Success criteria', 'Definition of done']),
              };

              const values = Object.values(sections).filter((value) => String(value || '').trim());
              return values.length > 0 ? sections : null;
            };

            const extractKeepaliveChecklist = (body) => {
              const match = normaliseNewlines(body).match(/###\s*Keepalive checklist\s*([\s\S]*)/i);
              if (!match) {
                return '';
              }
              const remainder = match[1] || '';
              const next = remainder.search(/\n###\s+/);
              const segment = next >= 0 ? remainder.slice(0, next) : remainder;
              return segment.trim();
            };

            let scopeBlock = defaultScopeBlock;
            let scopeSource = 'placeholder';

            try {
              const { data: pr } = await github.rest.pulls.get({ owner, repo, pull_number: prNumber });
              const prBody = pr?.body || '';
              const keepaliveSection = extractKeepaliveChecklist(prBody);
              const fromKeepalive = parseSections(keepaliveSection);
              if (fromKeepalive) {
                scopeBlock = formatBlock(fromKeepalive);
                scopeSource = 'pr-keepalive';
              } else {
                const issueNumber = extractIssueNumberFromPull(pr);
                if (issueNumber) {
                  try {
                    const issueResponse = await github.rest.issues.get({ owner, repo, issue_number: issueNumber });
                    const issueSections = parseSections(issueResponse.data?.body || '');
                    if (issueSections) {
                      scopeBlock = formatBlock(issueSections);
                      scopeSource = 'issue-body';
                    }
                  } catch (issueError) {
                    const message = issueError instanceof Error ? issueError.message : String(issueError);
                    core.warning(`Unable to read source issue #${issueNumber} for PR #${prNumber}: ${message}`);
                  }
                }

                if (scopeSource === 'placeholder') {
                  try {
                    const comments = await github.paginate(github.rest.issues.listComments, {
                      owner,
                      repo,
                      issue_number: prNumber,
                      per_page: 100,
                    });
                    const candidates = comments
                      .filter((comment) => /##\s*Automated Status Summary/i.test(comment?.body || ''))
                      .sort((a, b) => new Date(b.updated_at || b.created_at || 0) - new Date(a.updated_at || a.created_at || 0));
                    const latest = candidates[0];
                    const fromComment = latest ? parseSections(latest.body || '') : null;
                    if (fromComment) {
                      scopeBlock = formatBlock(fromComment);
                      scopeSource = 'auto-status-comment';
                    }
                  } catch (commentError) {
                    const message = commentError instanceof Error ? commentError.message : String(commentError);
                    core.warning(`Unable to inspect keepalive status comments: ${message}`);
                  }
                }
              }
            } catch (error) {
              const message = error instanceof Error ? error.message : String(error);
              core.warning(`Unable to extract scope/tasks/acceptance for PR #${prNumber}: ${message}`);
              scopeBlock = defaultScopeBlock;
            }

            core.info(`Keepalive scope block sourced from: ${scopeSource}`);
            core.setOutput('scope_block_source', scopeSource);

            core.exportVariable('SCOPE_TASKS_ACCEPTANCE', scopeBlock);
            core.setOutput('scope_block', scopeBlock);

            let highestRound = 0;
            try {
              const comments = await github.paginate(github.rest.issues.listComments, {
                owner,
                repo,
                issue_number: prNumber,
                per_page: 100,
              });
              for (const comment of comments) {
                const body = comment?.body || '';
                if (!body.includes('<!-- codex-keepalive-marker -->')) {
                  continue;
                }
                const match = body.match(/<!--\s*keepalive-round:\s*(\d+)\s*-->/i);
                if (!match) {
                  continue;
                }
                const parsed = Number.parseInt(match[1], 10);
                if (Number.isFinite(parsed) && parsed > highestRound) {
                  highestRound = parsed;
                }
              }
            } catch (error) {
              const message = error instanceof Error ? error.message : String(error);
              core.warning(`Unable to scan existing keepalive comments: ${message}`);
            }

            round = Math.max(round, highestRound) + 1;
            const trace = makeTrace();
            const combinedInstruction = [
              normaliseNewlines(instruction).trim(),
              scopeBlock,
            ]
              .filter(Boolean)
              .join('\n\n');

            const body = renderInstruction({ round, trace, body: combinedInstruction, agent: agentAlias });
            const tokenSource = normalise(process.env.AUTHOR_TOKEN_SOURCE).toUpperCase();
            const actionsAvailable = tokenSource === 'ACTIONS_BOT_PAT';
            const serviceAvailable = tokenSource === 'SERVICE_BOT_PAT';
            const dispatchMode = actionsAvailable
              ? 'actions'
              : serviceAvailable
                ? 'service'
                : 'none';
            const author = normalise(process.env.AUTHOR_LOGIN) || (actionsAvailable ? 'stranske' : 'stranske-automation-bot');

            core.setOutput('round', String(round));
            core.setOutput('trace', trace);
            core.setOutput('pr_number', String(prNumber));
            core.setOutput('actions_available', actionsAvailable ? 'true' : 'false');
            core.setOutput('dispatch_mode', dispatchMode);
            core.setOutput('agent', agentAlias);
            core.setOutput('body', body);
            core.setOutput('scope_tasks_acceptance', instruction);
      - name: Capture keepalive head snapshot
        id: snapshot
        uses: actions/github-script@v7
        env:
          PR_NUMBER: ${{ steps.prepare.outputs.pr_number }}
        with:
          script: |
            const normalise = (value) => String(value || '').trim();
            const prNumber = Number.parseInt(normalise(process.env.PR_NUMBER), 10);
            if (!Number.isFinite(prNumber) || prNumber <= 0) {
              core.setOutput('head', '');
              core.setOutput('head_ref', '');
              core.setOutput('base_ref', '');
              return;
            }

            const { owner, repo } = context.repo;
            try {
              const { data } = await github.rest.pulls.get({ owner, repo, pull_number: prNumber });
              core.setOutput('head', data?.head?.sha || '');
              core.setOutput('head_ref', data?.head?.ref || '');
              core.setOutput('base_ref', data?.base?.ref || '');
            } catch (error) {
              const message = error instanceof Error ? error.message : String(error);
              core.warning(`Unable to capture PR #${prNumber} head snapshot: ${message}`);
              core.setOutput('head', '');
              core.setOutput('head_ref', '');
              core.setOutput('base_ref', '');
            }

      - name: Persist keepalive head snapshot
        if: steps.snapshot.outputs.head != ''
        uses: actions/github-script@v7
        env:
          PR_NUMBER: ${{ steps.prepare.outputs.pr_number }}
          TRACE: ${{ steps.prepare.outputs.trace }}
          ROUND: ${{ steps.prepare.outputs.round }}
          HEAD_SHA: ${{ steps.snapshot.outputs.head }}
        with:
          github-token: ${{ secrets.ACTIONS_BOT_PAT || secrets.SERVICE_BOT_PAT || github.token }}
          script: |
            const normalise = (value) => String(value || '').trim();
            const prNumber = Number.parseInt(normalise(process.env.PR_NUMBER), 10);
            const trace = normalise(process.env.TRACE);
            const round = normalise(process.env.ROUND);
            const headSha = normalise(process.env.HEAD_SHA);
            if (!Number.isFinite(prNumber) || prNumber <= 0 || !trace || !headSha) {
              core.info('Keepalive state persistence skipped due to missing data.');
              return;
            }

            const { saveKeepaliveState } = require('./.github/scripts/keepalive_state.js');
            await saveKeepaliveState({
              github,
              context,
              prNumber,
              trace,
              round,
              updates: {
                head_sha: headSha,
                head_recorded_at: new Date().toISOString(),
              },
            });

      - name: Render keepalive instruction body
        id: render_instruction_body
        uses: actions/github-script@v7
        env:
          ROUND_DISPLAY: ${{ steps.prepare.outputs.round || '(unknown)' }}
          TRACE_DISPLAY: ${{ steps.prepare.outputs.trace || '(missing)' }}
          PR_NUMBER: ${{ steps.prepare.outputs.pr_number }}
          ROUND_VALUE: ${{ steps.prepare.outputs.round }}
          TRACE_VALUE: ${{ steps.prepare.outputs.trace }}
          COMMENT_BODY: ${{ steps.prepare.outputs.body }}
          SCOPE_TASKS_ACCEPTANCE: ${{ steps.prepare.outputs.scope_tasks_acceptance }}
          SCOPE_BLOCK: ${{ steps.prepare.outputs.scope_block }}
          AUTHOR_DISPLAY: stranske-automation-bot
        with:
          github-token: ${{ secrets.GITHUB_TOKEN }}
          script: |
            const { owner, repo } = context.repo;
            const prNumber = Number(process.env.PR_NUMBER || 0);

            if (!Number.isFinite(prNumber) || prNumber <= 0) {
              core.setFailed('Unable to determine pull request number for keepalive instruction.');
              return;
            }

            const labels = await github.paginate(github.rest.issues.listLabelsOnIssue, {
              owner,
              repo,
              issue_number: prNumber,
              per_page: 100,
            });

            const agentLabels = Array.isArray(labels)
              ? labels.filter((entry) => typeof entry?.name === 'string' && /^agent:/i.test(entry.name))
              : [];
            const agentAlias = agentLabels.length
              ? agentLabels[0].name.replace(/^agent:/i, '').trim() || 'codex'
              : 'codex';

            const staBlock = (process.env.SCOPE_BLOCK || '').trim()
              || (process.env.SCOPE_TASKS_ACCEPTANCE || '').trim()
              || '*(scope/tasks/acceptance inserted here by orchestrator)*';

            const round = process.env.ROUND_VALUE || process.env.ROUND_DISPLAY || '(unknown)';
            const trace = process.env.TRACE_VALUE || process.env.TRACE_DISPLAY || '(missing)';
            const providedBody = (process.env.COMMENT_BODY || '').trim();
            const template = (process.env.SCOPE_TASKS_ACCEPTANCE || '').trim();

            let body = providedBody;
            if (!body) {
              body = [
                `<!-- keepalive-round: ${round} -->`,
                '<!-- codex-keepalive-marker -->',
                `<!-- keepalive-trace: ${trace} -->`,
                template || `@${agentAlias} Continue with the remaining tasks.`,
                '',
                staBlock,
              ].filter(Boolean).join('\n');
            }

            const preview = body.split('\n').slice(0, 6).join('\n') || '(empty)';
            await core.summary
              .addHeading('Keepalive instruction preview', 3)
              .addRaw(`Round: ${round}  Trace: ${trace}  Agent: @${agentAlias}`)
              .addEOL()
              .addCodeBlock(preview, 'markdown')
              .write();

            core.setOutput('agent', agentAlias);
            core.setOutput('body', body);
            core.setOutput('pr_number', String(prNumber));

  orchestrate:
    name: Dispatch Agents Toolkit
    needs:
      - resolve-params
      - keepalive-guard
    if: needs.keepalive-guard.outputs.proceed != 'false'
    uses: ./.github/workflows/reusable-16-agents.yml
    # Job timeouts live inside reusable-16-agents.yml to satisfy workflow_call constraints.
    with:
      enable_readiness: ${{ needs.resolve-params.outputs.enable_readiness }}
      readiness_agents: ${{ needs.resolve-params.outputs.readiness_agents }}
      readiness_custom_logins: ${{ needs.resolve-params.outputs.readiness_custom_logins }}
      require_all: ${{ needs.resolve-params.outputs.require_all }}
      enable_preflight: ${{ needs.resolve-params.outputs.enable_preflight }}
      codex_user: ${{ needs.resolve-params.outputs.codex_user }}
      codex_command_phrase: ${{ needs.resolve-params.outputs.codex_command_phrase }}
      enable_diagnostic: ${{ needs.resolve-params.outputs.enable_diagnostic }}
      diagnostic_attempt_branch: ${{ needs.resolve-params.outputs.diagnostic_attempt_branch }}
      diagnostic_dry_run: ${{ needs.resolve-params.outputs.diagnostic_dry_run }}
      enable_verify_issue: ${{ needs.resolve-params.outputs.enable_verify_issue }}
      verify_issue_number: ${{ needs.resolve-params.outputs.verify_issue_number }}
      enable_watchdog: ${{ needs.resolve-params.outputs.enable_watchdog }}
      enable_keepalive: ${{ needs.resolve-params.outputs.enable_keepalive }}
      enable_bootstrap: ${{ needs.resolve-params.outputs.enable_bootstrap }}
      bootstrap_issues_label: ${{ needs.resolve-params.outputs.bootstrap_issues_label }}
      draft_pr: ${{ needs.resolve-params.outputs.draft_pr }}
      verify_issue_valid_assignees: ${{ needs.resolve-params.outputs.verify_issue_valid_assignees }}
      dry_run: ${{ needs.resolve-params.outputs.dry_run }}
      options_json: ${{ needs.resolve-params.outputs.options_json }}
    secrets:
      service_bot_pat: ${{ secrets.SERVICE_BOT_PAT }}
      actions_bot_pat: ${{ secrets.ACTIONS_BOT_PAT }}

  verify-assignment:
    name: Verify Assignment
    needs:
      - resolve-params
      - keepalive-guard
    if: |
      needs.keepalive-guard.outputs.proceed != 'false' &&
      needs.resolve-params.outputs.enable_verify_issue == 'true' &&
      needs.resolve-params.outputs.verify_issue_number != ''
    uses: ./.github/workflows/agents-64-verify-agent-assignment.yml
    with:
      issue_number: ${{ needs.resolve-params.outputs.verify_issue_number }}
      valid_assignees: ${{ needs.resolve-params.outputs.verify_issue_valid_assignees }}

  verify-assignment-summary:
    name: Record Verification Outcome
    needs:
      - resolve-params
      - keepalive-guard
      - verify-assignment
    if: |
      needs.keepalive-guard.outputs.proceed != 'false' &&
      needs.resolve-params.outputs.enable_verify_issue == 'true' &&
      needs.resolve-params.outputs.verify_issue_number != '' &&
      needs.verify-assignment.result == 'success'
    runs-on: ubuntu-latest
    steps:
      - name: Append verification summary
        env:
          ISSUE_NUMBER: ${{ needs.resolve-params.outputs.verify_issue_number }}
          STATUS: ${{ needs.verify-assignment.outputs.status }}
          MESSAGE: ${{ needs.verify-assignment.outputs.message }}
          MATCHED: ${{ needs.verify-assignment.outputs.matched_assignee }}
          REPOSITORY: ${{ github.repository }}
        run: |
          cat <<-'EOF' >> "$GITHUB_STEP_SUMMARY"
          ## Agent issue verification
          * Issue: [#${ISSUE_NUMBER}](https://github.com/${REPOSITORY}/issues/${ISSUE_NUMBER})
          * Status: ${STATUS}
          * Matched assignee: ${MATCHED:-_none_}
          EOF

          if [ -n "${MESSAGE}" ]; then
            echo "${MESSAGE}"
          fi

  belt-dispatch:
    name: Codex Belt Dispatcher
    needs:
      - resolve-params
      - keepalive-guard
    uses: ./.github/workflows/agents-71-codex-belt-dispatcher.yml
    with:
      force_issue: ${{ needs.resolve-params.outputs.dispatcher_force_issue }}
      dry_run: ${{ needs.resolve-params.outputs.dry_run == 'true' }}
    secrets:
      actions_bot_pat: ${{ secrets.ACTIONS_BOT_PAT }}

  belt-check-existing-pr:
    name: Guard existing Codex PRs
    needs:
      - belt-dispatch
      - keepalive-guard
      - resolve-params
    if: |
      needs.keepalive-guard.outputs.proceed != 'false' &&
      needs.belt-dispatch.outputs.issue != '' &&
      needs.belt-dispatch.outputs.branch != ''
    runs-on: ubuntu-latest
    outputs:
      pr_exists: ${{ steps.lookup.outputs.pr_exists || 'false' }}
      pr_number: ${{ steps.lookup.outputs.pr_number || '' }}
      pr_url: ${{ steps.lookup.outputs.pr_url || '' }}
    steps:
      - name: Detect existing PR for issue branch
        id: lookup
        uses: actions/github-script@v7
        env:
          KEEPALIVE_ENABLED: ${{ needs.resolve-params.outputs.enable_keepalive }}
        with:
          script: |
            const { owner, repo } = context.repo;
            const branch = '${{ needs.belt-dispatch.outputs.branch }}';
            const summary = core.summary;
            const keepaliveEnabled = (process.env.KEEPALIVE_ENABLED || '').trim().toLowerCase() === 'true';

            summary.addHeading('Codex belt PR guard');

            const { data: pulls } = await github.rest.pulls.list({
              owner,
              repo,
              state: 'open',
              head: `${owner}:${branch}`,
              per_page: 1,
            });

            const existing = Array.isArray(pulls) && pulls.length > 0 ? pulls[0] : null;

            if (!existing) {
              summary.addRaw(`No open PR detected for branch \`${branch}\`.`).write();
              core.setOutput('pr_exists', 'false');
              core.setOutput('pr_number', '');
              core.setOutput('pr_url', '');
              return;
            }

            const prNumber = existing.number ? String(existing.number) : '';
            const prUrl = existing.html_url || (prNumber ? `https://github.com/${owner}/${repo}/pull/${prNumber}` : '');

<<<<<<< HEAD
            try {
              await github.rest.reactions.createForIssueComment({
                owner,
                repo,
                comment_id: commentId,
                content: 'dart',
              });
            } catch (error) {
              const message = error instanceof Error ? error.message : String(error);
              core.warning(`Failed to add 🎯 reaction to keepalive comment ${commentId}: ${message}`);
            }
=======
            summary
              .addRaw(`Existing PR detected: <a href="${prUrl}">#${prNumber || '(unknown)'}</a>.`)
              .addEOL()
              .addRaw(keepaliveEnabled
                ? 'Result: keepalive override active – worker may resume existing branch.'
                : 'Result: skipped: PR exists.')
              .write();
>>>>>>> 32f7655d

            core.info(keepaliveEnabled
              ? 'PR already exists; keepalive override allows worker to continue.'
              : 'PR already exists.');
            core.setOutput('pr_exists', 'true');
            core.setOutput('pr_number', prNumber);
            core.setOutput('pr_url', prUrl);

  belt-worker:
    name: Codex Belt Worker
    needs:
      - resolve-params
      - belt-dispatch
      - keepalive-guard
      - belt-check-existing-pr
    if: |
      needs.keepalive-guard.outputs.proceed != 'false' &&
      needs.resolve-params.outputs.worker_max_parallel != '0' &&
      needs.belt-dispatch.outputs.issue != ''
      && (
        needs.belt-check-existing-pr.outputs.pr_exists != 'true' ||
        needs.resolve-params.outputs.enable_keepalive == 'true'
      )
    uses: ./.github/workflows/agents-72-codex-belt-worker.yml
    with:
      issue: ${{ needs.belt-dispatch.outputs.issue }}
      branch: ${{ needs.belt-dispatch.outputs.branch }}
      base: ${{ needs.belt-dispatch.outputs.base }}
      source: ${{ needs.belt-dispatch.outputs.reason }}
      dry_run: ${{ needs.resolve-params.outputs.dry_run == 'true' || needs.belt-dispatch.outputs.dry_run == 'true' }}
      max_parallel: ${{ fromJson(needs.resolve-params.outputs.worker_max_parallel || '1') }}
      keepalive: ${{ needs.resolve-params.outputs.enable_keepalive == 'true' }}
    secrets:
      actions_bot_pat: ${{ secrets.ACTIONS_BOT_PAT }}

  dry-run-branch-sync:
    name: Validate branch sync (dry-run)
    needs:
      - resolve-params
      - keepalive-guard
      - keepalive-prep
      - belt-dispatch
      - belt-worker
    if: |
      needs.keepalive-guard.outputs.proceed != 'false' &&
      needs.resolve-params.outputs.enable_keepalive == 'true' &&
      (needs.resolve-params.outputs.dry_run == 'true' || needs.belt-dispatch.outputs.dry_run == 'true') &&
      needs.keepalive-prep.outputs.trace != '' &&
      needs.keepalive-prep.outputs.pr_number != '' &&
      needs.keepalive-prep.outputs.base_ref != '' &&
      needs.keepalive-prep.outputs.head_ref != '' &&
      needs.keepalive-prep.outputs.baseline_head != ''
    runs-on: ubuntu-latest
    permissions:
      actions: write
      contents: read
      pull-requests: read
    outputs:
      run_url: ${{ steps.await.outputs.run_url || '' }}
      run_conclusion: ${{ steps.await.outputs.conclusion || '' }}
      run_id: ${{ steps.await.outputs.run_id || '' }}
      head_updated: ${{ steps.head_check.outputs.updated || 'false' }}
      new_head: ${{ steps.head_check.outputs.new_head || '' }}
      pr_url: ${{ steps.head_check.outputs.pr_url || '' }}
    steps:
      - name: Ensure branch-sync token available
        env:
          ACTIONS_TOKEN: ${{ secrets.ACTIONS_BOT_PAT || secrets.SERVICE_BOT_PAT }}
        run: |
          if [ -z "${ACTIONS_TOKEN}" ]; then
            echo "::error::Branch-sync validation requires ACTIONS_BOT_PAT or SERVICE_BOT_PAT." >&2
            exit 1
          fi

      - name: Dispatch keepalive branch sync
        id: dispatch
        uses: actions/github-script@v7
        env:
          WORKFLOW_ID: agents-keepalive-branch-sync.yml
          TARGET_REF: ${{ github.event.repository.default_branch }}
          PR_NUMBER: ${{ needs.keepalive-prep.outputs.pr_number }}
          TRACE: ${{ needs.keepalive-prep.outputs.trace }}
          BASE_REF: ${{ needs.keepalive-prep.outputs.base_ref }}
          HEAD_REF: ${{ needs.keepalive-prep.outputs.head_ref }}
          HEAD_SHA: ${{ needs.keepalive-prep.outputs.baseline_head }}
          ROUND: ${{ needs.keepalive-prep.outputs.round }}
          AGENT: ${{ needs.keepalive-prep.outputs.agent }}
          COMMENT_ID: ''
          COMMENT_URL: ''
        with:
          github-token: ${{ secrets.ACTIONS_BOT_PAT || secrets.SERVICE_BOT_PAT }}
          script: |
            const { owner, repo } = context.repo;
            const workflowId = process.env.WORKFLOW_ID || 'agents-keepalive-branch-sync.yml';
            let ref = (process.env.TARGET_REF || '').trim();
            if (!ref) {
              ref = context.payload?.repository?.default_branch || 'phase-2-dev';
            }
            ref = ref.replace(/^refs\/heads\//, '');

            const requiredKeys = ['PR_NUMBER', 'TRACE', 'BASE_REF', 'HEAD_REF', 'HEAD_SHA'];
            const missing = requiredKeys.filter((key) => !(process.env[key] || '').trim());
            if (missing.length) {
              core.setFailed(`Branch-sync dispatch missing inputs: ${missing.join(', ')}`);
              return;
            }

            const inputs = {
              pr_number: String(process.env.PR_NUMBER || ''),
              trace: String(process.env.TRACE || ''),
              base_ref: String(process.env.BASE_REF || ''),
              head_ref: String(process.env.HEAD_REF || ''),
              head_sha: String(process.env.HEAD_SHA || ''),
              agent: String(process.env.AGENT || ''),
              round: String(process.env.ROUND || ''),
              comment_id: String(process.env.COMMENT_ID || ''),
              comment_url: String(process.env.COMMENT_URL || ''),
            };

<<<<<<< HEAD
            while (Date.now() < deadline) {
              const reactions = await github.paginate(github.rest.reactions.listForIssueComment, {
                owner,
                repo,
                comment_id: commentId,
                per_page: 100,
              });
              if (reactions.some((reaction) => (reaction?.content || '').toLowerCase() === 'dart')) {
                acknowledged = true;
                ackSource = 'reaction';
                break;
              }

              if (Date.now() - lastRunCheck >= runPollInterval) {
                lastRunCheck = Date.now();
                const runAck = await checkWorkflowRuns();
                if (runAck) {
                  acknowledged = true;
                  ackSource = 'pr-meta';
                  break;
                }
              }
=======
            inputs.idempotency_key = `${inputs.trace || 'trace'}-${inputs.head_sha || 'head'}-${Date.now()}`;
>>>>>>> 32f7655d

            await github.rest.actions.createWorkflowDispatch({
              owner,
              repo,
              workflow_id: workflowId,
              ref,
              inputs,
            });

            const now = new Date().toISOString();
            core.setOutput('ref', ref);
            core.setOutput('dispatched_at', now);
            core.setOutput('idempotency_key', inputs.idempotency_key);

      - name: Await branch-sync completion
        id: await
        uses: actions/github-script@v7
        env:
          WORKFLOW_ID: agents-keepalive-branch-sync.yml
          REF: ${{ steps.dispatch.outputs.ref }}
          DISPATCHED_AT: ${{ steps.dispatch.outputs.dispatched_at }}
          TIMEOUT_SECONDS: 600
          POLL_SECONDS: 15
        with:
          github-token: ${{ secrets.ACTIONS_BOT_PAT || secrets.SERVICE_BOT_PAT }}
          script: |
            const { owner, repo } = context.repo;
            const workflowId = process.env.WORKFLOW_ID || 'agents-keepalive-branch-sync.yml';
            let ref = (process.env.REF || '').trim();
            if (!ref) {
              ref = context.payload?.repository?.default_branch || 'phase-2-dev';
            }
            const dispatchedAt = Date.parse(process.env.DISPATCHED_AT || new Date().toISOString());
            const timeoutMs = (Number(process.env.TIMEOUT_SECONDS) || 600) * 1000;
            const pollMs = (Number(process.env.POLL_SECONDS) || 15) * 1000;
            const deadline = Date.now() + timeoutMs;

            let runId = 0;
            let run = null;

            while (Date.now() < deadline) {
              if (!runId) {
                const { data } = await github.rest.actions.listWorkflowRuns({
                  owner,
                  repo,
                  workflow_id: workflowId,
                  event: 'workflow_dispatch',
                  per_page: 20,
                });

                const candidates = Array.isArray(data.workflow_runs) ? data.workflow_runs : [];
                const candidate = candidates.find((entry) => {
                  const created = Date.parse(entry.created_at || 0);
                  if (!Number.isFinite(created) || created + 1000 < dispatchedAt - 2000) {
                    return false;
                  }
                  const headBranch = (entry.head_branch || '').trim();
                  if (headBranch && headBranch !== ref) {
                    return false;
                  }
                  return true;
                });

                if (candidate) {
                  runId = candidate.id;
                  run = candidate;
                }
              } else {
                const { data } = await github.rest.actions.getWorkflowRun({
                  owner,
                  repo,
                  run_id: runId,
                });
                run = data;
                if (run.status === 'completed') {
                  break;
                }
              }

              if (run && run.status === 'completed') {
                break;
              }

              await new Promise((resolve) => setTimeout(resolve, pollMs));
            }

            if (!run) {
              core.setFailed('Unable to locate branch-sync workflow run.');
              return;
            }

            if (run.status !== 'completed') {
              core.setFailed(`Branch-sync workflow did not complete before timeout (status=${run.status}).`);
              return;
            }

            core.setOutput('run_id', String(run.id || ''));
            core.setOutput('run_url', run.html_url || '');
            core.setOutput('conclusion', run.conclusion || '');
            core.setOutput('status', run.status || '');

            if ((run.conclusion || '').toLowerCase() !== 'success') {
              core.setFailed(`Branch-sync workflow concluded with ${run.conclusion || 'unknown'}.`);
            }

      - name: Check staging PR head
        id: head_check
        uses: actions/github-script@v7
        env:
          PR_NUMBER: ${{ needs.keepalive-prep.outputs.pr_number }}
          BASELINE_HEAD: ${{ needs.keepalive-prep.outputs.baseline_head }}
        with:
          github-token: ${{ secrets.ACTIONS_BOT_PAT || secrets.SERVICE_BOT_PAT }}
          script: |
            const normalise = (value) => String(value || '').trim();
            const prNumber = Number.parseInt(normalise(process.env.PR_NUMBER), 10);
            const baseline = normalise(process.env.BASELINE_HEAD);

            if (!Number.isFinite(prNumber) || prNumber <= 0) {
              core.setOutput('updated', 'false');
              core.setOutput('new_head', '');
              core.setOutput('pr_url', '');
              return;
            }

            const { owner, repo } = context.repo;
            const { data: pr } = await github.rest.pulls.get({ owner, repo, pull_number: prNumber });
            const newHead = normalise(pr?.head?.sha);
            core.setOutput('new_head', newHead);
            core.setOutput('updated', newHead && baseline && newHead !== baseline ? 'true' : 'false');
            core.setOutput('pr_url', pr?.html_url || `https://github.com/${owner}/${repo}/pull/${prNumber}`);

      - name: Summarise branch-sync validation
        env:
          TRACE: ${{ needs.keepalive-prep.outputs.trace }}
          ROUND: ${{ needs.keepalive-prep.outputs.round }}
          RUN_URL: ${{ steps.await.outputs.run_url }}
          CONCLUSION: ${{ steps.await.outputs.conclusion }}
          PR_URL: ${{ steps.head_check.outputs.pr_url }}
          UPDATED: ${{ steps.head_check.outputs.updated }}
          NEW_HEAD: ${{ steps.head_check.outputs.new_head }}
        run: |
          head_change='unchanged'
          if [ "${UPDATED}" = 'true' ] && [ -n "${NEW_HEAD}" ]; then
            head_change="advanced to ${NEW_HEAD:0:12}"
          fi

          sync_link='(not available)'
          if [ -n "${RUN_URL}" ]; then
            sync_link="[run](${RUN_URL})"
          fi

          pr_link='(n/a)'
          if [ -n "${PR_URL}" ]; then
            pr_link="[link](${PR_URL})"
          fi

          cat <<EOF >>"$GITHUB_STEP_SUMMARY"
          ## Branch-sync validation
          | Round | Trace | Result | Sync run | PR | Head change |
          |---|---|---|---|---|---|
          | ${ROUND:-?} | \`${TRACE:-n/a}\` | ${CONCLUSION:-unknown} | ${sync_link} | ${pr_link} | ${head_change} |
          EOF

  keepalive-post-work:
    name: Keepalive post-work sync
    needs:
      - resolve-params
      - keepalive-guard
      - keepalive-prep
      - belt-dispatch
      - belt-worker
    if: |
      needs.keepalive-guard.outputs.proceed != 'false' &&
      needs.resolve-params.outputs.enable_keepalive == 'true' &&
      needs.keepalive-prep.outputs.trace != '' &&
      needs.keepalive-prep.outputs.pr_number != '' &&
      needs.belt-dispatch.outputs.issue != '' &&
      needs.belt-dispatch.outputs.branch != '' &&
      needs.belt-worker.result == 'success' &&
      needs.resolve-params.outputs.dry_run != 'true'
    runs-on: ubuntu-latest
    permissions:
      actions: write
      contents: read
      pull-requests: write
    outputs:
      action: ${{ steps.reconcile.outputs.action || '' }}
      changed: ${{ steps.reconcile.outputs.changed || 'false' }}
      mode: ${{ steps.reconcile.outputs.mode || '' }}
      merged_sha: ${{ steps.reconcile.outputs.merged_sha || '' }}
      success: ${{ steps.reconcile.outputs.success || '' }}
    steps:
      - name: Ensure keepalive sync token available
        env:
          ACTIONS_TOKEN: ${{ secrets.ACTIONS_BOT_PAT }}
        run: |
          if [ -z "${ACTIONS_TOKEN}" ]; then
            echo "::error::Keepalive sync requires ACTIONS_BOT_PAT." >&2
            exit 1
          fi

      - name: Checkout orchestrator scripts
        uses: actions/checkout@v4
        with:
          sparse-checkout: |
            .github/scripts
          sparse-checkout-cone-mode: false
          fetch-depth: 1

      - name: Reconcile keepalive branch state
        id: reconcile
        uses: actions/github-script@v7
        env:
          TRACE: ${{ needs.keepalive-prep.outputs.trace }}
          ROUND: ${{ needs.keepalive-prep.outputs.round }}
          PR_NUMBER: ${{ needs.keepalive-prep.outputs.pr_number }}
          ISSUE_NUMBER: ${{ needs.belt-dispatch.outputs.issue }}
          BASE_BRANCH: ${{ needs.belt-dispatch.outputs.base }}
          PR_BASE_BRANCH: ${{ needs.keepalive-prep.outputs.base_ref }}
          HEAD_BRANCH: ${{ needs.belt-dispatch.outputs.branch }}
          PR_HEAD_BRANCH: ${{ needs.keepalive-prep.outputs.head_ref }}
          PREVIOUS_HEAD: ${{ needs.keepalive-prep.outputs.baseline_head }}
          COMMENT_ID: ''
          COMMENT_URL: ''
          AGENT_ALIAS: ${{ needs.keepalive-prep.outputs.agent || needs.keepalive-guard.outputs.agent_alias }}
          TTL_SHORT_MS: 90000
          POLL_SHORT_MS: 5000
          TTL_LONG_MS: 240000
          POLL_LONG_MS: 5000
          SYNC_LABEL: agents:sync-required
          DEBUG_LABEL: agents:debug
          DISPATCH_EVENT_TYPE: codex-pr-comment-command
          AUTOMATION_LOGINS: chatgpt-codex-connector,stranske-automation-bot,stranske
          MERGE_METHOD: squash
          DELETE_TEMP_BRANCH: 'true'
        with:
          github-token: ${{ secrets.ACTIONS_BOT_PAT }}
          script: |
            const { runKeepalivePostWork } = require('./.github/scripts/keepalive_post_work.js');
            await runKeepalivePostWork({ core, github, context, env: process.env });

  keepalive-instruction:
    name: Post keepalive instruction
    needs:
      - resolve-params
      - keepalive-guard
      - keepalive-cap
      - keepalive-prep
      - keepalive-post-work
    if: |
      always() &&
      needs.keepalive-guard.outputs.proceed != 'false' &&
      needs.resolve-params.outputs.enable_keepalive == 'true' &&
      needs.keepalive-cap.outputs.ok == 'true'
    runs-on: ubuntu-latest
    outputs:
      round: ${{ needs.keepalive-prep.outputs.round || '' }}
      trace: ${{ needs.keepalive-prep.outputs.trace || '' }}
      author: ${{ steps.capture_comment.outputs.author || steps.author_token.outputs.author || '' }}
      dispatch_mode: ${{ needs.keepalive-prep.outputs.dispatch_mode || '' }}
      comment_id: ${{ steps.capture_comment.outputs.comment_id || '' }}
      comment_url: ${{ steps.capture_comment.outputs.comment_url || '' }}
      acknowledged: ${{ steps.ack.outputs.acknowledged || 'false' }}
      actions_available: ${{ needs.keepalive-prep.outputs.actions_available || 'false' }}
      pr_number: ${{ needs.keepalive-prep.outputs.pr_number || '' }}
      baseline_head: ${{ needs.keepalive-prep.outputs.baseline_head || '' }}
      head_ref: ${{ needs.keepalive-prep.outputs.head_ref || '' }}
      base_ref: ${{ needs.keepalive-prep.outputs.base_ref || '' }}
      agent: ${{ needs.keepalive-prep.outputs.agent || '' }}
      should_post: ${{ steps.gate.outputs.should_post || 'false' }}
      skip_reason: ${{ steps.gate.outputs.skip_reason || '' }}
    steps:
      - name: Evaluate instruction gating
        id: gate
        run: |
          set -euo pipefail
          result="${POST_WORK_RESULT}";
          success="${POST_WORK_SUCCESS}";
          changed="${POST_WORK_CHANGED}";
          dry_run="${DRY_RUN}";
          should_post='false'
          reason='post-work-unavailable'

          if [ "${result}" = 'success' ] && [ "${success}" = 'true' ] && [ "${changed}" = 'true' ]; then
            should_post='true'
            reason=''
          elif [ "${result}" = 'success' ] && [ "${success}" = 'true' ]; then
            reason='branch-not-advanced'
          elif [ "${result}" = 'skipped' ] && [ "${dry_run}" = 'true' ]; then
            reason='dry-run'
          elif [ -z "${result}" ] && [ "${dry_run}" = 'true' ]; then
            reason='dry-run'
          elif [ -z "${result}" ]; then
            reason='post-work-not-run'
          else
            reason="${result}"
          fi

          echo "should_post=${should_post}" >>"$GITHUB_OUTPUT"
          echo "skip_reason=${reason}" >>"$GITHUB_OUTPUT"
          echo "SHOULD_POST=${should_post}" >>"$GITHUB_ENV"
          echo "SKIP_REASON=${reason}" >>"$GITHUB_ENV"
        env:
          POST_WORK_RESULT: ${{ needs.keepalive-post-work.result || '' }}
          POST_WORK_SUCCESS: ${{ needs.keepalive-post-work.outputs.success || '' }}
          POST_WORK_CHANGED: ${{ needs.keepalive-post-work.outputs.changed || '' }}
          DRY_RUN: ${{ needs.resolve-params.outputs.dry_run || '' }}

      - name: Ensure keepalive token available
        if: steps.gate.outputs.should_post == 'true'
        env:
          ACTIONS_TOKEN: ${{ secrets.ACTIONS_BOT_PAT }}
          SERVICE_TOKEN: ${{ secrets.SERVICE_BOT_PAT }}
        run: |
          if [ -z "${ACTIONS_TOKEN}" ] && [ -z "${SERVICE_TOKEN}" ]; then
            echo "::error::Keepalive instruction comments require ACTIONS_BOT_PAT or SERVICE_BOT_PAT." >&2
            exit 1
          fi

      - name: Checkout orchestrator scripts
        if: steps.gate.outputs.should_post == 'true'
        uses: actions/checkout@v4
        with:
          sparse-checkout: |
            .github/scripts
          sparse-checkout-cone-mode: false
          fetch-depth: 1

      - name: Select keepalive author token
        id: author_token
        if: steps.gate.outputs.should_post == 'true'
        shell: bash
        env:
          HAS_ACTIONS_PAT: ${{ secrets.ACTIONS_BOT_PAT != '' }}
          HAS_SERVICE_PAT: ${{ secrets.SERVICE_BOT_PAT != '' }}
        run: |
          set -euo pipefail
          if [ "${HAS_ACTIONS_PAT}" = "true" ]; then
            echo "token=ACTIONS_BOT_PAT" >>"$GITHUB_OUTPUT"
            echo "author=stranske" >>"$GITHUB_OUTPUT"
          elif [ "${HAS_SERVICE_PAT}" = "true" ]; then
            echo "token=SERVICE_BOT_PAT" >>"$GITHUB_OUTPUT"
            echo "author=stranske-automation-bot" >>"$GITHUB_OUTPUT"
          else
            echo "token=" >>"$GITHUB_OUTPUT"
            echo "author=" >>"$GITHUB_OUTPUT"
            echo "::error::Keepalive instruction requires ACTIONS_BOT_PAT or SERVICE_BOT_PAT." >&2
            exit 1
          fi

      - name: Post keepalive instruction (as stranske if possible)
        id: post_instruction_primary
        if: steps.gate.outputs.should_post == 'true' && steps.author_token.outputs.token == 'ACTIONS_BOT_PAT'
        uses: actions/github-script@v7
        env:
          PR_NUMBER: ${{ needs.keepalive-prep.outputs.pr_number }}
          COMMENT_BODY: ${{ needs.keepalive-prep.outputs.body }}
        with:
          github-token: ${{ secrets.ACTIONS_BOT_PAT }}
          script: |
            const { owner, repo } = context.repo;
            const issueNumber = Number(process.env.PR_NUMBER || 0);
            if (!Number.isFinite(issueNumber) || issueNumber <= 0) {
              core.setFailed('Keepalive instruction missing pull request number.');
              return;
            }
            const body = process.env.COMMENT_BODY || '';
            if (!body.trim()) {
              core.setFailed('Keepalive instruction body is empty.');
              return;
            }
            const { data: comment } = await github.rest.issues.createComment({
              owner,
              repo,
              issue_number: issueNumber,
              body,
            });
            core.setOutput('comment-id', comment?.id ? String(comment.id) : '');
            core.setOutput('comment-url', comment?.html_url || '');

      - name: Post keepalive instruction (fallback)
        id: post_instruction_fallback
        if: steps.gate.outputs.should_post == 'true' && steps.author_token.outputs.token == 'SERVICE_BOT_PAT'
        uses: actions/github-script@v7
        env:
          PR_NUMBER: ${{ needs.keepalive-prep.outputs.pr_number }}
          COMMENT_BODY: ${{ needs.keepalive-prep.outputs.body }}
        with:
          github-token: ${{ secrets.SERVICE_BOT_PAT }}
          script: |
            const { owner, repo } = context.repo;
            const issueNumber = Number(process.env.PR_NUMBER || 0);
            if (!Number.isFinite(issueNumber) || issueNumber <= 0) {
              core.setFailed('Keepalive instruction missing pull request number.');
              return;
            }
            const body = process.env.COMMENT_BODY || '';
            if (!body.trim()) {
              core.setFailed('Keepalive instruction body is empty.');
              return;
            }
            const { data: comment } = await github.rest.issues.createComment({
              owner,
              repo,
              issue_number: issueNumber,
              body,
            });
            core.setOutput('comment-id', comment?.id ? String(comment.id) : '');
            core.setOutput('comment-url', comment?.html_url || '');

      - name: Capture instruction comment metadata
        id: capture_comment
        if: steps.gate.outputs.should_post == 'true'
        shell: bash
        run: |
          set -euo pipefail
          if [ "${{ steps.author_token.outputs.token }}" = 'ACTIONS_BOT_PAT' ]; then
            comment_id="${{ steps.post_instruction_primary.outputs.comment-id || '' }}"
            comment_url="${{ steps.post_instruction_primary.outputs.comment-url || '' }}"
          else
            comment_id="${{ steps.post_instruction_fallback.outputs.comment-id || '' }}"
            comment_url="${{ steps.post_instruction_fallback.outputs.comment-url || '' }}"
          fi

          if [ -z "${comment_id}" ]; then
            echo "::error::Keepalive instruction comment was not created." >&2
            exit 1
          fi

          echo "comment_id=${comment_id}" >>"$GITHUB_OUTPUT"
          echo "comment_url=${comment_url}" >>"$GITHUB_OUTPUT"
          echo "COMMENT_ID=${comment_id}" >>"$GITHUB_ENV"
          echo "COMMENT_URL=${comment_url}" >>"$GITHUB_ENV"
          echo "author=${{ steps.author_token.outputs.author }}" >>"$GITHUB_OUTPUT"
          echo "AUTHOR=${{ steps.author_token.outputs.author }}" >>"$GITHUB_ENV"

      - name: Ack keepalive instruction
        id: ack
        if: steps.gate.outputs.should_post == 'true'
        uses: actions/github-script@v7
        env:
          PR_NUMBER: ${{ needs.keepalive-prep.outputs.pr_number }}
          COMMENT_ID: ${{ steps.capture_comment.outputs.comment_id }}
        with:
          github-token: ${{ steps.author_token.outputs.token == 'ACTIONS_BOT_PAT' && secrets.ACTIONS_BOT_PAT || secrets.SERVICE_BOT_PAT }}
          script: |
            const commentId = Number(process.env.COMMENT_ID || 0);
            if (!Number.isFinite(commentId) || commentId <= 0) {
              core.setFailed('Keepalive instruction comment id missing.');
              return;
            }

            const { owner, repo } = context.repo;

            try {
              await github.rest.reactions.createForIssueComment({
                owner,
                repo,
                comment_id: commentId,
                content: 'eyes',
              });
            } catch (error) {
              const message = error instanceof Error ? error.message : String(error);
              core.warning(`Failed to add 👀 reaction to keepalive comment ${commentId}: ${message}`);
            }

            let commentTimestamp = 0;
            try {
              const { data: commentDetails } = await github.rest.issues.getComment({ owner, repo, comment_id: commentId });
              commentTimestamp = Date.parse(commentDetails?.updated_at || commentDetails?.created_at || '') || 0;
            } catch (error) {
              const message = error instanceof Error ? error.message : String(error);
              core.warning(`Failed to fetch keepalive comment ${commentId} metadata: ${message}`);
            }

            const deadline = Date.now() + 180_000;
            const pollDelay = 5_000;
            const runPollInterval = 15_000;
            let lastRunCheck = 0;
            let acknowledged = false;
            let ackSource = '';

            const checkWorkflowRuns = async () => {
              try {
                const response = await github.rest.actions.listWorkflowRuns({
                  owner,
                  repo,
                  workflow_id: 'agents-pr-meta.yml',
                  event: 'issue_comment',
                  per_page: 20,
                });
                const runs = Array.isArray(response?.data?.workflow_runs) ? response.data.workflow_runs : [];
                for (const run of runs) {
                  const startedAt = Date.parse(run?.run_started_at || run?.created_at || '') || 0;
                  if (commentTimestamp && startedAt && startedAt + 5000 < commentTimestamp) {
                    continue;
                  }
                  const status = String(run?.status || '').toLowerCase();
                  const conclusion = String(run?.conclusion || '').toLowerCase();
                  if (status === 'completed' && conclusion === 'success') {
                    return true;
                  }
                }
              } catch (error) {
                const message = error instanceof Error ? error.message : String(error);
                core.warning(`Failed to inspect PR-meta workflow runs for comment ${commentId}: ${message}`);
              }
              return false;
            };

            while (Date.now() < deadline) {
              const reactions = await github.paginate(github.rest.reactions.listForIssueComment, {
                owner,
                repo,
                comment_id: commentId,
                per_page: 100,
              });
              if (reactions.some((reaction) => (reaction?.content || '').toLowerCase() === 'rocket')) {
                acknowledged = true;
                ackSource = 'reaction';
                break;
              }

              if (Date.now() - lastRunCheck >= runPollInterval) {
                lastRunCheck = Date.now();
                const runAck = await checkWorkflowRuns();
                if (runAck) {
                  acknowledged = true;
                  ackSource = 'pr-meta';
                  break;
                }
              }

              await new Promise((resolve) => setTimeout(resolve, pollDelay));
            }

            core.setOutput('acknowledged', acknowledged ? 'true' : 'false');
            core.setOutput('ack_source', ackSource);

      - name: Emit fallback dispatch
        if: steps.gate.outputs.should_post == 'true' && steps.ack.outputs.acknowledged != 'true' && needs.keepalive-prep.outputs.actions_available == 'true'
        uses: actions/github-script@v7
        env:
          PR_NUMBER: ${{ needs.keepalive-prep.outputs.pr_number }}
          COMMENT_ID: ${{ steps.capture_comment.outputs.comment_id }}
          COMMENT_URL: ${{ steps.capture_comment.outputs.comment_url }}
          ROUND: ${{ needs.keepalive-prep.outputs.round }}
          TRACE: ${{ needs.keepalive-prep.outputs.trace }}
          ISSUE_NUMBER: ${{ needs.resolve-params.outputs.dispatcher_force_issue }}
          DISPATCH_MODE: ${{ needs.keepalive-prep.outputs.dispatch_mode }}
          AGENT_ALIAS: ${{ needs.keepalive-prep.outputs.agent }}
        with:
          github-token: ${{ secrets.ACTIONS_BOT_PAT }}
          script: |
            const prNumber = Number(process.env.PR_NUMBER || 0);
            const commentId = Number(process.env.COMMENT_ID || 0);
            if (!Number.isFinite(prNumber) || prNumber <= 0 || !Number.isFinite(commentId) || commentId <= 0) {
              core.warning('Skipping fallback dispatch: pull request or comment id unavailable.');
              return;
            }

            const { owner, repo } = context.repo;
            let base = '';
            let head = '';
            let issueNumber = Number(process.env.ISSUE_NUMBER || 0);
            let forked = false;

            try {
              const { data: pr } = await github.rest.pulls.get({ owner, repo, pull_number: prNumber });
              base = pr?.base?.ref || '';
              head = pr?.head?.ref || '';
              const headRepo = pr?.head?.repo?.full_name || '';
              const forkFlag = pr?.head?.repo?.fork;
              const repoFullName = `${owner}/${repo}`.toLowerCase();
              if (forkFlag || (headRepo && headRepo.toLowerCase() !== repoFullName)) {
                forked = true;
              }
              if (!issueNumber) {
                const match = (pr?.head?.ref || '').match(/issue-+(\d+)/i);
                if (match) {
                  issueNumber = Number.parseInt(match[1], 10);
                }
              }
            } catch (error) {
              const message = error instanceof Error ? error.message : String(error);
              core.warning(`Unable to resolve pull request context for fallback dispatch: ${message}`);
            }

            if (!base || !head) {
              core.warning('Fallback dispatch skipped: unable to determine base/head.');
              return;
            }

            if (forked) {
              core.info('Fallback dispatch skipped: pull request originates from a fork.');
              return;
            }

            const payload = {
              issue: issueNumber || prNumber,
              base,
              head,
              agent: (process.env.AGENT_ALIAS || '').trim() || 'codex',
              comment_id: commentId,
              comment_url: process.env.COMMENT_URL || '',
              round: process.env.ROUND || '',
              trace: process.env.TRACE || '',
              dispatch_mode: process.env.DISPATCH_MODE || '',
              quiet: true,
              reply: 'none',
            };

            await github.rest.repos.createDispatchEvent({
              owner,
              repo,
              event_type: 'codex-pr-comment-command',
              client_payload: payload,
            });

      - name: Post fallback comment
        if: steps.gate.outputs.should_post == 'true' && steps.ack.outputs.acknowledged != 'true'
        uses: actions/github-script@v7
        env:
          PR_NUMBER: ${{ needs.keepalive-prep.outputs.pr_number }}
          ROUND: ${{ needs.keepalive-prep.outputs.round }}
          TRACE: ${{ needs.keepalive-prep.outputs.trace }}
        with:
          github-token: ${{ steps.author_token.outputs.token == 'ACTIONS_BOT_PAT' && secrets.ACTIONS_BOT_PAT || secrets.SERVICE_BOT_PAT }}
          script: |
            const prNumber = Number(process.env.PR_NUMBER || 0);
            if (!Number.isFinite(prNumber) || prNumber <= 0) {
              core.warning('Unable to post fallback comment: missing PR number.');
              return;
            }

            const { owner, repo } = context.repo;
            const body = `**Keepalive ${process.env.ROUND || '?' }** \`${process.env.TRACE || ''}\` fallback: PR-meta ack not observed in TTL – emitted connector dispatch.`;
            await github.rest.issues.createComment({
              owner,
              repo,
              issue_number: prNumber,
              body,
            });

      - name: Summarise keepalive instruction
        run: |
          set -euo pipefail
          if [ "${SHOULD_POST}" != 'true' ]; then
            reason="${SKIP_REASON:-unknown}"
            printf 'INSTRUCTION: round=%s trace=%s skipped reason=%s\n' \
              "${ROUND:-?}" "${TRACE:-missing}" "${reason:-unknown}" >>"$GITHUB_STEP_SUMMARY"
            exit 0
          fi
          round="${ROUND:-?}"
          trace="${TRACE:-missing}"
          author="${AUTHOR:-unknown}"
          agent="${AGENT:-codex}"
          ack="${ACK:-no}"
          comment_ref="${COMMENT_URL:-}"
          if [ -n "${COMMENT_URL}" ]; then
            comment_ref="${COMMENT_URL}"
          elif [ -n "${COMMENT_ID}" ]; then
            comment_ref="#${COMMENT_ID}"
          else
            comment_ref='(unavailable)'
          fi
          printf 'INSTRUCTION: round=%s trace=%s author=%s agent=%s comment=%s ack=%s\n' \
            "${round}" "${trace}" "${author}" "${agent}" "${comment_ref}" "${ack}" >>"$GITHUB_STEP_SUMMARY"
        env:
          ROUND: ${{ needs.keepalive-prep.outputs.round || '(unknown)' }}
          TRACE: ${{ needs.keepalive-prep.outputs.trace || '(missing)' }}
          AUTHOR: ${{ steps.capture_comment.outputs.author || steps.author_token.outputs.author || '(unknown)' }}
          AGENT: ${{ needs.keepalive-prep.outputs.agent || 'codex' }}
          COMMENT_ID: ${{ steps.capture_comment.outputs.comment_id || '' }}
          COMMENT_URL: ${{ steps.capture_comment.outputs.comment_url || '' }}
          ACK: ${{ steps.ack.outputs.acknowledged == 'true' && 'yes' || 'no' }}
          SHOULD_POST: ${{ steps.gate.outputs.should_post || 'false' }}
          SKIP_REASON: ${{ steps.gate.outputs.skip_reason || '' }}

  belt-dispatch-summary:
    name: Summarise Codex dispatch outcomes
    needs:
      - belt-dispatch
      - belt-worker
      - belt-check-existing-pr
      - keepalive-guard
      - keepalive-instruction
      - keepalive-post-work
      - dry-run-branch-sync
      - resolve-params
    if: always()
    runs-on: ubuntu-latest
    steps:
      - name: Record existing PR guard outcome
        if: needs.belt-check-existing-pr.outputs.pr_exists == 'true' && needs.resolve-params.outputs.enable_keepalive != 'true'
        run: |
          cat <<'EOF' >>"$GITHUB_STEP_SUMMARY"
          ## Codex belt worker guard
          * Status: skipped: PR exists.
          * Existing PR: [#${{ needs.belt-check-existing-pr.outputs.pr_number }}](${{ needs.belt-check-existing-pr.outputs.pr_url }})
          EOF

      - name: Highlight worker failure
        if: needs.belt-worker.result == 'failure'
        run: |
          cat <<'EOF' >>"$GITHUB_STEP_SUMMARY"
          ## Codex belt worker
          * Result: failure – see Agents 72 logs for details.
          EOF

      # Do not remove checkout; local helper is required.
      - name: Checkout orchestrator scripts
        uses: actions/checkout@v4
        with:
          sparse-checkout: |
            .github/scripts
          sparse-checkout-cone-mode: false
          fetch-depth: 1

      - name: Append dispatch summary
        uses: actions/github-script@v7
        env:
          DISPATCH_RESULT: ${{ needs.belt-dispatch.result || '' }}
          DISPATCH_ISSUE: ${{ needs.belt-dispatch.outputs.issue || '' }}
          DISPATCH_REASON: ${{ needs.belt-dispatch.outputs.reason || '' }}
          WORKER_RESULT: "${{ (needs.belt-check-existing-pr.outputs.pr_exists == 'true' && needs.resolve-params.outputs.enable_keepalive != 'true') && 'skipped: PR exists.' || needs.belt-worker.result || '' }}"
          WORKER_ALLOWED: ${{ needs.belt-worker.outputs.allowed || '' }}
          WORKER_PR_NUMBER: "${{ (needs.belt-check-existing-pr.outputs.pr_exists == 'true' && needs.resolve-params.outputs.enable_keepalive != 'true') && needs.belt-check-existing-pr.outputs.pr_number || needs.belt-worker.outputs.pr_number || needs.keepalive-instruction.outputs.pr_number || needs.resolve-params.outputs.keepalive_pr || '' }}"
          WORKER_BRANCH: ${{ needs.belt-worker.outputs.branch || needs.belt-dispatch.outputs.branch || '' }}
          WORKER_DRY_RUN: ${{ needs.belt-worker.outputs.dry_run || '' }}
        with:
          script: |
            // Do not remove checkout; local helper is required.
            const { appendDispatchSummary } = require('./.github/scripts/agents_dispatch_summary.js');
            await appendDispatchSummary({ core, context, env: process.env });

      - name: Record keepalive worker outcome
        if: |
          needs.keepalive-guard.outputs.proceed != 'false' &&
          needs.keepalive-instruction.outputs.trace != ''
        uses: actions/github-script@v7
        env:
          KEEPALIVE_TRACE: ${{ needs.keepalive-instruction.outputs.trace }}
          KEEPALIVE_ROUND: ${{ needs.keepalive-instruction.outputs.round || needs.resolve-params.outputs.keepalive_round }}
          KEEPALIVE_PR: ${{ needs.keepalive-instruction.outputs.pr_number || needs.belt-worker.outputs.pr_number || needs.resolve-params.outputs.keepalive_pr || '' }}
          WORKER_RESULT: ${{ needs.belt-worker.result || '' }}
          WORKER_BRANCH: ${{ needs.belt-worker.outputs.branch || needs.belt-dispatch.outputs.branch || '' }}
          WORKER_DRY_RUN: ${{ needs.belt-worker.outputs.dry_run || '' }}
        with:
          github-token: ${{ secrets.ACTIONS_BOT_PAT || secrets.SERVICE_BOT_PAT || github.token }}
          script: |
            const normalise = (value) => String(value || '').trim();
            const trace = normalise(process.env.KEEPALIVE_TRACE);
            const round = normalise(process.env.KEEPALIVE_ROUND);
            const workerResult = normalise(process.env.WORKER_RESULT) || 'unknown';
            const branch = normalise(process.env.WORKER_BRANCH);
            const dryRun = normalise(process.env.WORKER_DRY_RUN).toLowerCase() === 'true';
            const prCandidate = normalise(process.env.KEEPALIVE_PR);
            const prNumber = Number(prCandidate);
            const { owner, repo } = context.repo;

            let headSha = '';
            if (branch) {
              try {
                const { data } = await github.rest.repos.getBranch({ owner, repo, branch });
                headSha = data?.commit?.sha || '';
              } catch (error) {
                const message = error instanceof Error ? error.message : String(error);
                core.warning(`Unable to determine head SHA for ${branch}: ${message}`);
              }
            }

            const summary = core.summary;
            summary
              .addHeading('Keepalive worker outcome')
              .addTable([
                [
                  { data: 'Round', header: true },
                  { data: 'Trace', header: true },
                  { data: 'Result', header: true },
                  { data: 'Head SHA', header: true }
                ],
                [
                  round || '—',
                  trace || '—',
                  workerResult,
                  headSha || '(unavailable)'
                ]
              ])
              .write();

            if (!trace) {
              core.info('No keepalive trace detected; skipping worker outcome comment.');
              return;
            }

            if (!prNumber || !Number.isFinite(prNumber)) {
              core.info('No PR number resolved for keepalive worker outcome; skipping comment.');
              return;
            }

            const loweredResult = workerResult.toLowerCase();
            const shouldComment = headSha || loweredResult !== 'skipped';

            if (!shouldComment) {
              core.info('Keepalive worker skipped; no outcome comment posted.');
              return;
            }

            const shortSha = headSha ? headSha.slice(0, 12) : 'unknown';
            let details = `worker ${workerResult}`;
            if (dryRun) {
              details += ' (dry run)';
            }
            if (headSha) {
              details += ` – head ${shortSha}`;
            }

            const body = `**Keepalive ${round || '?'}** \`${trace}\` worker: ${details}.`;

            try {
              await github.rest.issues.createComment({
                owner,
                repo,
                issue_number: prNumber,
                body,
              });
            } catch (error) {
              const message = error instanceof Error ? error.message : String(error);
              core.warning(`Failed to post keepalive worker outcome for PR #${prNumber}: ${message}`);
            }

      - name: Record branch-sync validation outcome
        if: needs.dry-run-branch-sync.result == 'success'
        env:
          RUN_URL: ${{ needs.dry-run-branch-sync.outputs.run_url }}
          CONCLUSION: ${{ needs.dry-run-branch-sync.outputs.run_conclusion }}
          HEAD_UPDATED: ${{ needs.dry-run-branch-sync.outputs.head_updated }}
          NEW_HEAD: ${{ needs.dry-run-branch-sync.outputs.new_head }}
          PR_URL: ${{ needs.dry-run-branch-sync.outputs.pr_url }}
        run: |
          head_change='unchanged'
          if [ "${HEAD_UPDATED}" = 'true' ] && [ -n "${NEW_HEAD}" ]; then
            head_change="advanced to ${NEW_HEAD:0:12}"
          fi

          sync_link='(not available)'
          if [ -n "${RUN_URL}" ]; then
            sync_link="[run](${RUN_URL})"
          fi

          pr_link='(n/a)'
          if [ -n "${PR_URL}" ]; then
            pr_link="[link](${PR_URL})"
          fi

          cat <<EOF >>"$GITHUB_STEP_SUMMARY"
          ## Branch-sync validation (dry-run)
          * Result: ${CONCLUSION:-unknown}
          * Workflow: ${sync_link}
          * PR: ${pr_link}
          * Head change: ${head_change}
          EOF
  belt-scan-ready-prs:
    name: Scan Codex promotion queue
    needs:
      - resolve-params
      - keepalive-guard
    runs-on: ubuntu-latest
    outputs:
      items: ${{ steps.scan.outputs.items || '[]' }}
    env:
      MAX_PROMOTIONS: ${{ needs.resolve-params.outputs.conveyor_max_merges }}
    steps:
      # Do not remove checkout; local helper is required.
      - name: Checkout orchestrator scripts
        uses: actions/checkout@v4
        with:
          sparse-checkout: |
            .github/scripts
          sparse-checkout-cone-mode: false
          fetch-depth: 1
      - name: Identify ready Codex PRs
        id: scan
        uses: actions/github-script@v7
        with:
          script: |
            // Do not remove checkout; local helper is required.
            const { identifyReadyCodexPRs } = require('./.github/scripts/agents_belt_scan.js');
            await identifyReadyCodexPRs({ github, context, core, env: process.env });

  belt-conveyor:
    name: Promote Codex PRs
    needs:
      - resolve-params
      - belt-scan-ready-prs
      - keepalive-guard
    if: |
      needs.keepalive-guard.outputs.proceed != 'false' &&
      needs.resolve-params.outputs.conveyor_max_merges != '0' &&
      needs.belt-scan-ready-prs.outputs.items != '' &&
      needs.belt-scan-ready-prs.outputs.items != '[]'
    strategy:
      matrix:
        pr: ${{ fromJson(needs.belt-scan-ready-prs.outputs.items) }}
    uses: ./.github/workflows/agents-73-codex-belt-conveyor.yml
    with:
      issue: ${{ matrix.pr.issue || 0 }}
      branch: ${{ matrix.pr.branch }}
      pr_number: ${{ matrix.pr.pr }}
      head_sha: ${{ matrix.pr.head_sha }}
      dry_run: ${{ needs.resolve-params.outputs.dry_run == 'true' }}
    secrets:
      actions_bot_pat: ${{ secrets.ACTIONS_BOT_PAT }}

  automerge-agent-prs:
    name: Auto-merge labelled agent PRs
    needs:
      - resolve-params
      - belt-conveyor
      - keepalive-guard
    if: needs.keepalive-guard.outputs.proceed != 'false' && needs.resolve-params.outputs.dry_run != 'true'
    runs-on: ubuntu-latest
    steps:
      - name: Merge Codex PRs tagged for automerge
        id: automerge
        uses: actions/github-script@v7
        env:
          DEFAULT_BRANCH: ${{ github.event.repository.default_branch || '' }}
          AUTOMERGE_LABEL: automerge
          AUTOMATION_USERS: ${{ needs.resolve-params.outputs.codex_user }}
        with:
          github-token: ${{ secrets.OWNER_PR_PAT || secrets.SERVICE_BOT_PAT || github.token }}
          script: |
            const label = (process.env.AUTOMERGE_LABEL || 'automerge').trim();
            const summary = core.summary;
            const { owner, repo } = context.repo;

            let defaultBranch = (process.env.DEFAULT_BRANCH || '').trim();
            if (!defaultBranch) {
              const { data: repoInfo } = await github.rest.repos.get({ owner, repo });
              defaultBranch = repoInfo.default_branch || 'main';
            }

            const automationUsersRaw = process.env.AUTOMATION_USERS || '';
            const automationUsers = automationUsersRaw
              .split(',')
              .map((login) => login.trim())
              .filter(Boolean);
            if (!automationUsers.length) {
              automationUsers.push('stranske-automation-bot');
            }

            async function loadPullRequest(pull_number) {
              let attempt = 0;
              while (true) {
                const { data: pr } = await github.rest.pulls.get({ owner, repo, pull_number });
                if (!pr) {
                  return null;
                }
                const state = (pr.mergeable_state || '').toLowerCase();
                if (state && state !== 'unknown') {
                  return pr;
                }
                attempt += 1;
                if (attempt >= 2) {
                  return pr;
                }
                await new Promise((resolve) => setTimeout(resolve, 2000));
              }
            }

            const issues = await github.paginate(
              github.rest.issues.listForRepo,
              { owner, repo, state: 'open', labels: label, per_page: 100 }
            );

            const rows = [];
            const merged = [];

            summary.addHeading('Agent auto-merge scan');
            if (!issues.length) {
              summary.addRaw(`No open pull requests carry the "${label}" label.`).addEOL();
              await summary.write();
              core.setOutput('merged', JSON.stringify(merged));
              return;
            }

            for (const issue of issues) {
              if (!issue || !issue.pull_request) {
                continue;
              }

              const prNumber = Number(issue.number);
              let note = '';
              let status = 'skipped';

              try {
                const pr = await loadPullRequest(prNumber);
                if (!pr) {
                  note = 'Unable to load pull request data.';
                } else {
                  const author = pr.user && pr.user.login ? pr.user.login : '';
                  if (!automationUsers.includes(author)) {
                    note = `Author @${author || 'unknown'} is not an automation account.`;
                  } else if ((pr.base && pr.base.ref) !== defaultBranch) {
                    note = `Base branch ${pr.base && pr.base.ref ? pr.base.ref : '(unknown)'} does not match ${defaultBranch}.`;
                  } else if (pr.draft) {
                    note = 'Draft pull requests are not eligible for auto-merge.';
                  } else {
                    const mergeableState = (pr.mergeable_state || '').toLowerCase();
                    if (['blocked', 'dirty', 'draft'].includes(mergeableState)) {
                      if (mergeableState === 'blocked') {
                        note = 'Branch protection blocks the merge (mergeable_state=blocked).';
                      } else if (mergeableState === 'dirty') {
                        note = 'Merge conflicts detected (mergeable_state=dirty).';
                      } else {
                        note = `Mergeable state ${mergeableState} prevents auto-merge.`;
                      }
                    } else {
                      const headSha = pr.head && pr.head.sha ? pr.head.sha : '';
                      if (!headSha) {
                        note = 'Missing head SHA for pull request.';
                      } else {
                        const { data: combined } = await github.rest.repos.getCombinedStatusForRef({
                          owner,
                          repo,
                          ref: headSha
                        });
                        if (!combined || combined.state !== 'success') {
                          note = 'Required status checks have not all succeeded.';
                        } else {
                          let checksOk = true;
                          let failingCheck = '';
                          try {
                            const { data: checks } = await github.rest.checks.listForRef({
                              owner,
                              repo,
                              ref: headSha,
                              per_page: 100
                            });
                            const checkRuns = Array.isArray(checks.check_runs) ? checks.check_runs : [];
                            for (const run of checkRuns) {
                              const conclusion = (run.conclusion || '').toLowerCase();
                              const statusName = run.name || run.id || 'unknown check';
                              if (!conclusion && run.status !== 'completed') {
                                checksOk = false;
                                failingCheck = `${statusName} pending`;
                                break;
                              }
                              if (conclusion && !['success', 'neutral', 'skipped'].includes(conclusion)) {
                                checksOk = false;
                                failingCheck = `${statusName} concluded ${conclusion}`;
                                break;
                              }
                            }
                          } catch (error) {
                            checksOk = false;
                            failingCheck = `Unable to list check runs: ${error.message || error}`;
                          }

                          if (!checksOk) {
                            note = failingCheck || 'Checks have not completed successfully.';
                          } else {
                            const mergeParams = {
                              owner,
                              repo,
                              pull_number: prNumber,
                              merge_method: 'squash'
                            };
                            try {
                              const response = await github.rest.pulls.merge(mergeParams);
                              if (response && response.data && response.data.merged) {
                                status = 'merged';
                                note = `Merged via ${response.data.merge_method || mergeParams.merge_method}.`;
                                merged.push(prNumber);
                              } else {
                                status = 'error';
                                note = 'Merge API returned an unexpected response.';
                              }
                            } catch (error) {
                              status = 'error';

                              const message = error instanceof Error ? error.message : String(error);
                              const response = error && typeof error === 'object' ? error.response : undefined;
                              const responseData = response && typeof response === 'object' ? response.data : undefined;

                              let details = '';
                              if (responseData && typeof responseData.message === 'string' && responseData.message.trim()) {
                                details = responseData.message.trim();
                              }

                              if (
                                responseData &&
                                Array.isArray(responseData.errors) &&
                                responseData.errors.length
                              ) {
                                const extras = responseData.errors
                                  .map((entry) => {
                                    if (!entry) {
                                      return '';
                                    }
                                    if (typeof entry === 'string') {
                                      return entry;
                                    }
                                    if (typeof entry.message === 'string' && entry.message.trim()) {
                                      return entry.message.trim();
                                    }
                                    try {
                                      return JSON.stringify(entry);
                                    } catch (jsonError) {
                                      return '';
                                    }
                                  })
                                  .filter(Boolean)
                                  .join('; ');
                                if (extras) {
                                  details = details ? `${details} (${extras})` : extras;
                                }
                              }

                              if (!details) {
                                details = message;
                              }

                              const lowered = (details || '').toLowerCase();
                              if (lowered.includes('protected') || lowered.includes('required status check')) {
                                note = `Blocked by branch protection: ${details}`;
                              } else {
                                note = `Merge failed: ${details}`;
                              }
                            }
                          }
                        }
                      }
                    }
                  }
                }
              } catch (error) {
                status = 'error';
                const message = error instanceof Error ? error.message : String(error);
                note = `Failed to evaluate PR #${prNumber}: ${message}`;
              }

              if (status === 'skipped' && !note) {
                note = 'Auto-merge conditions not satisfied.';
              }

              rows.push([
                `#${prNumber}`,
                status,
                note
              ]);
            }

            if (rows.length) {
              summary.addTable([
                [
                  { data: 'PR', header: true },
                  { data: 'Result', header: true },
                  { data: 'Details', header: true }
                ],
                ...rows
              ]);
            }

            if (!merged.length) {
              summary
                .addRaw('No pull requests were merged automatically during this scan.')
                .addEOL();
            }

            await summary.write();
            core.setOutput('merged', JSON.stringify(merged));<|MERGE_RESOLUTION|>--- conflicted
+++ resolved
@@ -1589,7 +1589,6 @@
             const prNumber = existing.number ? String(existing.number) : '';
             const prUrl = existing.html_url || (prNumber ? `https://github.com/${owner}/${repo}/pull/${prNumber}` : '');
 
-<<<<<<< HEAD
             try {
               await github.rest.reactions.createForIssueComment({
                 owner,
@@ -1601,15 +1600,6 @@
               const message = error instanceof Error ? error.message : String(error);
               core.warning(`Failed to add 🎯 reaction to keepalive comment ${commentId}: ${message}`);
             }
-=======
-            summary
-              .addRaw(`Existing PR detected: <a href="${prUrl}">#${prNumber || '(unknown)'}</a>.`)
-              .addEOL()
-              .addRaw(keepaliveEnabled
-                ? 'Result: keepalive override active – worker may resume existing branch.'
-                : 'Result: skipped: PR exists.')
-              .write();
->>>>>>> 32f7655d
 
             core.info(keepaliveEnabled
               ? 'PR already exists; keepalive override allows worker to continue.'
@@ -1729,7 +1719,6 @@
               comment_url: String(process.env.COMMENT_URL || ''),
             };
 
-<<<<<<< HEAD
             while (Date.now() < deadline) {
               const reactions = await github.paginate(github.rest.reactions.listForIssueComment, {
                 owner,
@@ -1752,9 +1741,6 @@
                   break;
                 }
               }
-=======
-            inputs.idempotency_key = `${inputs.trace || 'trace'}-${inputs.head_sha || 'head'}-${Date.now()}`;
->>>>>>> 32f7655d
 
             await github.rest.actions.createWorkflowDispatch({
               owner,
