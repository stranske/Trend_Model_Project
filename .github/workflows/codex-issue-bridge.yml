--- conflicted
+++ resolved
@@ -81,15 +81,9 @@
             let mode = 'invite';
             let reason = 'issues-event-enforced';
             if (ev === 'workflow_dispatch') {
-<<<<<<< HEAD
               const im = (context.payload.inputs && context.payload.inputs.pr_mode) || 'create';
               const m = String(im).toLowerCase();
               mode = (m === 'invite' || m === 'create') ? m : 'create';
-=======
-              const inputMode = (context.payload.inputs && context.payload.inputs.pr_mode) || 'create';
-              const normalizedMode = String(inputMode).toLowerCase();
-              mode = (normalizedMode === 'invite' || normalizedMode === 'create') ? normalizedMode : 'create';
->>>>>>> 2340b9eb
               reason = 'workflow-dispatch';
             }
             core.setOutput('mode', mode);
