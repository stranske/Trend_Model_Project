--- conflicted
+++ resolved
@@ -66,13 +66,9 @@
       pr_number: ${{ steps.pr.outputs.number || '' }}
       dry_run: ${{ steps.mode.outputs.dry_run || 'false' }}
       allowed: ${{ steps.parallel.outputs.allowed || 'true' }}
-<<<<<<< HEAD
       use_step_branch: ${{ steps.mode.outputs.use_step_branch || 'false' }}
       freshness: ${{ steps.freshness.outputs.status || '' }}
       fallback_branch: ${{ steps.fallback.outputs.branch || '' }}
-=======
-      concurrency_group: ${{ steps.ctx.outputs.concurrency_group || '' }}
->>>>>>> 1403ea5a
     env:
       ACTIONS_BOT_PAT: ${{ secrets.actions_bot_pat != '' && secrets.actions_bot_pat || secrets.ACTIONS_BOT_PAT }}
     steps:
@@ -194,15 +190,12 @@
             core.setOutput('branch', branch);
             core.setOutput('base', base);
             core.setOutput('source', source);
-<<<<<<< HEAD
-=======
             core.setOutput('concurrency_group', concurrencyGroup);
             core.summary
               .addHeading('Codex Belt Worker')
               .addTable([[{ data: 'Issue', header: true }, { data: 'Branch', header: true }, { data: 'Source', header: true }], [`#${issue}`, branch, source]])
               .addTable([[{ data: 'Concurrency Group', header: true }, { data: 'Issue', header: true }, { data: 'Branch', header: true }], [concurrencyGroup, `#${issue}`, branch]])
               .write();
->>>>>>> 1403ea5a
 
       - name: Determine default branch
         id: base
