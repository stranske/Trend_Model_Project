name: PR 02 Autofix

on:
  pull_request:
    types:
      - opened
      - synchronize
      - reopened
      - ready_for_review
      - labeled

permissions:
  contents: write
  pull-requests: write

concurrency:
<<<<<<< HEAD
  group: pr-autofix-${{ github.event.pull_request.number }}
=======
  group: pr-autofix-${{ github.event.pull_request.number || github.run_id }}
>>>>>>> bdcaa036
  cancel-in-progress: true

jobs:
  apply:
<<<<<<< HEAD
    if: >-
      contains(github.event.pull_request.labels.*.name, 'autofix') ||
      (github.event.action == 'labeled' && github.event.label.name == 'autofix')
=======
    if: >
      contains(
        github.event.pull_request.labels.*.name,
        vars.AUTOFIX_OPT_IN_LABEL != '' && vars.AUTOFIX_OPT_IN_LABEL || 'autofix'
      ) || (
        github.event.action == 'labeled' &&
        (github.event.label.name || '') == (vars.AUTOFIX_OPT_IN_LABEL != '' && vars.AUTOFIX_OPT_IN_LABEL || 'autofix')
      )
>>>>>>> bdcaa036
    uses: ./.github/workflows/reusable-18-autofix.yml
    secrets: inherit<|MERGE_RESOLUTION|>--- conflicted
+++ resolved
@@ -14,20 +14,11 @@
   pull-requests: write
 
 concurrency:
-<<<<<<< HEAD
-  group: pr-autofix-${{ github.event.pull_request.number }}
-=======
   group: pr-autofix-${{ github.event.pull_request.number || github.run_id }}
->>>>>>> bdcaa036
   cancel-in-progress: true
 
 jobs:
   apply:
-<<<<<<< HEAD
-    if: >-
-      contains(github.event.pull_request.labels.*.name, 'autofix') ||
-      (github.event.action == 'labeled' && github.event.label.name == 'autofix')
-=======
     if: >
       contains(
         github.event.pull_request.labels.*.name,
@@ -36,6 +27,5 @@
         github.event.action == 'labeled' &&
         (github.event.label.name || '') == (vars.AUTOFIX_OPT_IN_LABEL != '' && vars.AUTOFIX_OPT_IN_LABEL || 'autofix')
       )
->>>>>>> bdcaa036
     uses: ./.github/workflows/reusable-18-autofix.yml
     secrets: inherit