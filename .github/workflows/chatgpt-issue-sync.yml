name: Sync ChatGPT topics to issues

on:
  workflow_dispatch:
    inputs:
      repo_file:
        description: "Primary: path (in repo) to topics file (preferred for large lists)"
        required: false
        type: string
      raw_input:
<<<<<<< HEAD
        description: Paste the ChatGPT topic list.
        required: false
        type: string
      source_url:
        description: URL containing the ChatGPT topic list.
=======
        description: "Secondary: small pasted topic list (may truncate around 1KB)"
        required: false
        type: string
      source_url:
        description: "Fallback: raw text URL (raw.githubusercontent.com / Gist raw)"
>>>>>>> 21a8b696
        required: false
        type: string
      debug:
        description: Enable verbose debug diagnostics
        required: false
        type: boolean
        default: false

jobs:
  sync:
    name: Normalize ChatGPT topics into GitHub issues
    runs-on: ubuntu-latest
    permissions:
      contents: read
      issues: write
    steps:
      - name: Checkout repository
        uses: actions/checkout@v4
      - name: Echo received inputs
        run: |
          echo "Inputs JSON:" '${{ toJson(github.event.inputs) }}'
          echo "Selected ref: ${GITHUB_REF}"
      - name: Prepare topic source
        env:
          RAW_INPUT_JSON: ${{ toJson(github.event.inputs.raw_input) }}
          SOURCE_URL: ${{ github.event.inputs.source_url }}
<<<<<<< HEAD
        run: |
          set -euo pipefail
          if [ -n "${RAW_INPUT_JSON}" ] && [ "${RAW_INPUT_JSON}" != "null" ]; then
            printf '%s' "${RAW_INPUT_JSON}" > raw_input.json
            python .github/scripts/decode_raw_input.py
          elif [ -n "${SOURCE_URL}" ]; then
            if ! curl -fsSL "${SOURCE_URL}" -o input.txt; then
              echo "::error::Failed to download content from ${SOURCE_URL}" >&2
              exit 1
=======
          REPO_FILE: ${{ github.event.inputs.repo_file }}
          DEBUG_FLAG: ${{ github.event.inputs.debug }}
        run: |
          set -euo pipefail
          echo "Ref: ${GITHUB_REF} Commit: ${GITHUB_SHA}" >&2
          echo "Debug input (raw): '${DEBUG_FLAG}'" >&2
          # Precedence: repo_file > raw_input > source_url
          if [ -n "${REPO_FILE}" ]; then
            if [ -f "${REPO_FILE}" ]; then
              python .github/scripts/decode_raw_input.py --passthrough --in "${REPO_FILE}" --source repo_file
            else
              echo "::error::repo_file '${REPO_FILE}' not found in repository." >&2; exit 1
            fi
          elif [ -n "${RAW_INPUT_JSON}" ] && [ "${RAW_INPUT_JSON}" != "null" ]; then
            printf '%s' "${RAW_INPUT_JSON}" > raw_input.json
            python .github/scripts/decode_raw_input.py --source raw_input || python .github/scripts/decode_raw_input.py
          elif [ -n "${SOURCE_URL}" ]; then
            tmp_dl=$(mktemp)
            if ! curl -fsSL "${SOURCE_URL}" -o "$tmp_dl"; then
              echo "::error::Failed to download content from ${SOURCE_URL}" >&2; exit 1
>>>>>>> 21a8b696
            fi
            python .github/scripts/decode_raw_input.py --passthrough --in "$tmp_dl" --source source_url
          else
            echo "::error::Provide one of repo_file, raw_input, or source_url when dispatching this workflow." >&2; exit 1
          fi
          if ! [ -s input.txt ]; then
            echo "::error::The provided input was empty." >&2
            exit 1
          fi
          if [ -f raw_input.json ]; then
            size=$(wc -c < raw_input.json || echo 0)
            if [ "$size" -ge 1024 ]; then
              echo "::warning::raw_input size is $size bytes (possible truncation). Prefer repo_file or source_url." >&2
            fi
          fi

      - name: Debug artifacts (raw/decoded)
        if: ${{ github.event.inputs.debug == 'true' }}
        run: |
          echo '--- DEBUG: file inventory ---'
          ls -al . | sed 's/^/  /'
          if [ -f raw_input.json ]; then
            echo "--- DEBUG: raw_input.json (size) ---"; wc -c raw_input.json
            echo '--- DEBUG: raw_input.json (first 240 chars) ---'
            head -c 240 raw_input.json | sed 's/[[:cntrl:]]/./g'; echo
            echo '--- DEBUG: raw_input.json (hexdump first 256 bytes) ---'
            head -c 256 raw_input.json | hexdump -C || true
          else
            echo 'raw_input.json missing'
          fi
          if [ -f input.txt ]; then
            echo "--- DEBUG: input.txt (size + line count) ---"; wc -cl input.txt
            echo '--- DEBUG: input.txt (first 240 chars) ---'
            head -c 240 input.txt | sed 's/[[:cntrl:]]/./g'; echo
          else
            echo 'input.txt missing'
          fi

      - name: Upload debug artifacts
        if: ${{ always() && github.event.inputs.debug == 'true' }}
        uses: actions/upload-artifact@v4
        with:
          name: chatgpt-sync-debug
          path: |
            raw_input.json
            input.txt
            topics.json
            decode_debug.json
          if-no-files-found: ignore

      - name: Parse topics
        env:
          ALLOW_SINGLE_TOPIC: '1'
        run: |
          set -euo pipefail
          echo '--- INPUT PREVIEW (first 200 chars) ---'
          head -c 200 input.txt 2>/dev/null | sed 's/[[:cntrl:]]/./g' || true
          printf '\n--------------------------------------\n'
          if python .github/scripts/parse_chatgpt_topics.py; then
            echo 'Parser succeeded.'
          else
            ec=$?
            case "$ec" in
              2) echo '::error::Exit 2 (empty after trimming). Ensure raw_input or source_url contains non-whitespace content.' ;;
              3) echo '::error::Exit 3 (no enumerated topics). Provide numbered lines.' ;;
              4) echo '::error::Exit 4 (parsed zero topics unexpectedly).' ;;
              *) echo "::error::Parser failed with exit code $ec." ;;
            esac
            # Fallback: if enumerators detected by decoder (decode_debug.json) and code==3, attempt naive split
            if [ "$ec" -eq 3 ] && [ -f decode_debug.json ]; then
              enum_count=$(jq '.rebuilt_enum_count // 0' decode_debug.json 2>/dev/null || echo 0)
              if [ "$enum_count" -gt 0 ]; then
                echo '::warning::Structured parser failed; invoking fallback enumerator splitter.'
                python .github/scripts/fallback_split.py || true
                if [ -f topics.json ]; then
                  tmp=$(mktemp)
                  jq '. + {fallback_used: true}' decode_debug.json > "$tmp" && mv "$tmp" decode_debug.json || true
                  echo 'Fallback succeeded.'
                  ec=0
                fi
              fi
            fi
            if [ "$ec" -ne 0 ]; then
              exit $ec
            fi
          fi
          echo 'Topics length:'
          if [ -f topics.json ]; then jq 'length' topics.json || true; fi
          if [ -f decode_debug.json ] && [ -f topics.json ]; then
            topics_count=$(jq 'length' topics.json 2>/dev/null || echo 0)
            first_title=$(jq -r '.[0].title // ""' topics.json 2>/dev/null || echo "")
            tmp=$(mktemp)
            jq --arg tc "$topics_count" --arg ft "$first_title" '. + {parsed_topics: ($tc|tonumber), first_title: $ft}' decode_debug.json > "$tmp" && mv "$tmp" decode_debug.json || true
          fi

      - name: Sync issues
        uses: actions/github-script@v7
        env:
          RUN_URL: https://github.com/${{ github.repository }}/actions/runs/${{ github.run_id }}
        with:
          script: |
            const fs = require('fs');
            const crypto = require('crypto');
<<<<<<< HEAD
            const core = require('@actions/core');
=======
            // 'core' is already provided by github-script runtime; do not redeclare to avoid SyntaxError
>>>>>>> 21a8b696
            const topics = JSON.parse(fs.readFileSync('topics.json', 'utf8'));
            if (!Array.isArray(topics) || topics.length === 0) {
              core.setFailed('No topics to process.');
              return;
            }
            const { owner, repo } = context.repo;
            const normalize = (name) => name.toLowerCase().replace(/[^a-z0-9]+/g, '');
            const canonicalizeNewLabel = (name) => {
              let cleaned = name.trim().toLowerCase();
              cleaned = cleaned.replace(/[_\u2013\u2014]/g, ' ');
              cleaned = cleaned.replace(/[^a-z0-9: ]+/g, ' ').replace(/\s+/g, ' ').trim();
              if (!cleaned) return name.trim();
              if (cleaned.includes(':')) {
                return cleaned.split(':').map(s=>s.trim().replace(/\s+/g,'-')).join(':');
              }
              const parts = cleaned.split(' ');
              if (parts.length > 1) return `${parts[0]}:${parts.slice(1).join('-')}`;
              return cleaned.replace(/\s+/g,'-');
            };
            const levenshtein = (a,b) => {
              const dp = Array.from({length:a.length+1},()=>new Array(b.length+1).fill(0));
              for (let i=0;i<=a.length;i++) dp[i][0]=i;
              for (let j=0;j<=b.length;j++) dp[0][j]=j;
              for (let i=1;i<=a.length;i++) for (let j=1;j<=b.length;j++) {
                const cost = a[i-1]===b[j-1]?0:1;
                dp[i][j]=Math.min(dp[i-1][j]+1, dp[i][j-1]+1, dp[i-1][j-1]+cost);
              }
              return dp[a.length][b.length];
            };
            const labelsCache = await github.paginate(github.rest.issues.listLabelsForRepo,{ owner, repo, per_page:100 });
            const usedColors = new Set(labelsCache.map(l=>l.color.toLowerCase()));
            const findMatchingLabel = (input) => {
              const candidates=[input];
              if (!input.includes(':')) candidates.push(canonicalizeNewLabel(input));
              for (const cand of candidates) {
                const norm = normalize(cand); if (!norm) continue;
                for (const label of labelsCache) if (normalize(label.name)===norm) return label.name;
                const partial = labelsCache.map(label=>({label,norm:normalize(label.name)}))
                  .filter(o=>o.norm && (o.norm.includes(norm)||norm.includes(o.norm)));
                if (partial.length===1) return partial[0].label.name;
                if (partial.length>1) {
                  let best=null,bestScore=Infinity;
                  for (const m of partial){
                    const d=levenshtein(m.norm,norm); const r=d/Math.max(m.norm.length,norm.length);
                    if (r<bestScore){best=m.label.name; bestScore=r;}
                  }
                  if (best!==null && bestScore<=0.35) return best;
                }
              }
              return null;
            };
            const generateColor = (name) => {
              const base = crypto.createHash('md5').update(name.toLowerCase()).digest('hex').slice(0,6);
              if (!usedColors.has(base)){ usedColors.add(base); return base; }
<<<<<<< HEAD
              let c = 1;
              while (c < 4096) {
                const val = (parseInt(base, 16) + c * 0x111111) % 0xffffff;
                const cand = val.toString(16).padStart(6, '0');
                if (!usedColors.has(cand)) {
                  usedColors.add(cand);
                  return cand;
                }
                c++;
              }
              usedColors.add('777777');
              return '777777';
=======
              let c=1; while (c<4096){ const val=(parseInt(base,16)+c*0x111111)%0xffffff; const cand=val.toString(16).padStart(6,'0'); if(!usedColors.has(cand)){usedColors.add(cand); return cand;} c++; }
              usedColors.add('777777'); return '777777';
>>>>>>> 21a8b696
            };
            const ensureLabel = async (input) => {
              const trimmed=input.trim(); if(!trimmed) return null;
              const existing=findMatchingLabel(trimmed); if(existing) return existing;
              const newName=canonicalizeNewLabel(trimmed);
              const already=findMatchingLabel(newName); if(already) return already;
              const color=generateColor(newName);
              try { const created=await github.rest.issues.createLabel({owner,repo,name:newName,color,description:`Synthesized from ChatGPT import for “${trimmed}”`}); labelsCache.push(created.data); return created.data.name; }
              catch(e){ core.warning(`Failed to create label for \"${trimmed}\": ${e.message}`); return null; }
            };
            const formatTasks = (text) => {
              if (!text || !text.trim()) return '_Not provided._';
              const lines=text.split('\n'); const out=[]; let inFence=false;
              for (const raw of lines){ const tr=raw.trim(); if(tr.startsWith('```')){ inFence=!inFence; out.push(raw); continue; }
                if(!inFence && /^[-*]\s+/.test(tr)) out.push(raw.replace(/^\s*[-*]\s+/,'- [ ] ')); else out.push(raw); }
              return out.join('\n').trim() || '_Not provided._';
            };
            const ensureContent = (t) => (t && t.trim()? t.trim() : '_Not provided._');
            const buildBody = (topic) => {
              const lines=[]; lines.push(`Topic GUID: ${topic.guid}`,'','## Why');
              const why=topic.sections?.why && topic.sections.why.trim()? topic.sections.why.trim(): topic.extras?.trim() || '_Not provided._';
              lines.push(why,'','## Tasks', formatTasks(topic.sections?.tasks || ''),'','## Acceptance criteria', ensureContent(topic.sections?.acceptance_criteria || ''),'','## Implementation notes', ensureContent(topic.sections?.implementation_notes || ''),'','---',`Synced by [workflow run](${process.env.RUN_URL}).`);
              return lines.join('\n');
            };
            for (const topic of topics){
              try {
                const desired=[]; for (const rawLabel of topic.labels||[]){ const r=await ensureLabel(rawLabel); if(r) desired.push(r); else core.warning(`Skipped label \"${rawLabel}\" for ${topic.title}.`); }
                const unique=Array.from(new Set(desired));
                const body=buildBody(topic); const title=topic.title; const guid=topic.guid;
                let issueNumber=null; let state='open';
                const searchOpen=await github.rest.search.issuesAndPullRequests({ q:`repo:${owner}/${repo} \\\"${guid}\\\" in:body is:issue is:open`, per_page:1 });
                if (searchOpen.data.items.length){ issueNumber=searchOpen.data.items[0].number; }
                else {
                  const searchAny=await github.rest.search.issuesAndPullRequests({ q:`repo:${owner}/${repo} \\\"${guid}\\\" in:body is:issue`, per_page:1 });
                  if (searchAny.data.items.length){ issueNumber=searchAny.data.items[0].number; state=searchAny.data.items[0].state; }
                }
                if (issueNumber){
                  const issueData=await github.rest.issues.get({owner,repo,issue_number:issueNumber});
                  const current=(issueData.data.labels||[]).map(l=>l.name).filter(Boolean);
                  const final=Array.from(new Set([...current,...unique]));
                  const payload={owner,repo,issue_number:issueNumber,title,body,labels:final};
                  if(issueData.data.state==='closed') payload.state='open';
                  await github.rest.issues.update(payload);
                  try { await github.rest.issues.createComment({owner,repo,issue_number:issueNumber,body:`Updated by [workflow run](${process.env.RUN_URL}).`}); } catch(e){ core.warning(`Failed to comment on issue #${issueNumber}: ${e.message}`); }
                } else {
                  const created=await github.rest.issues.create({owner,repo,title,body,labels:unique});
                  core.info(`Created issue #${created.data.number} for ${title}.`);
                }
              } catch (e){ core.warning(`Failed to process topic \"${topic.title}\": ${e.message}`); }
            }<|MERGE_RESOLUTION|>--- conflicted
+++ resolved
@@ -8,19 +8,11 @@
         required: false
         type: string
       raw_input:
-<<<<<<< HEAD
-        description: Paste the ChatGPT topic list.
-        required: false
-        type: string
-      source_url:
-        description: URL containing the ChatGPT topic list.
-=======
         description: "Secondary: small pasted topic list (may truncate around 1KB)"
         required: false
         type: string
       source_url:
         description: "Fallback: raw text URL (raw.githubusercontent.com / Gist raw)"
->>>>>>> 21a8b696
         required: false
         type: string
       debug:
@@ -47,17 +39,6 @@
         env:
           RAW_INPUT_JSON: ${{ toJson(github.event.inputs.raw_input) }}
           SOURCE_URL: ${{ github.event.inputs.source_url }}
-<<<<<<< HEAD
-        run: |
-          set -euo pipefail
-          if [ -n "${RAW_INPUT_JSON}" ] && [ "${RAW_INPUT_JSON}" != "null" ]; then
-            printf '%s' "${RAW_INPUT_JSON}" > raw_input.json
-            python .github/scripts/decode_raw_input.py
-          elif [ -n "${SOURCE_URL}" ]; then
-            if ! curl -fsSL "${SOURCE_URL}" -o input.txt; then
-              echo "::error::Failed to download content from ${SOURCE_URL}" >&2
-              exit 1
-=======
           REPO_FILE: ${{ github.event.inputs.repo_file }}
           DEBUG_FLAG: ${{ github.event.inputs.debug }}
         run: |
@@ -78,7 +59,6 @@
             tmp_dl=$(mktemp)
             if ! curl -fsSL "${SOURCE_URL}" -o "$tmp_dl"; then
               echo "::error::Failed to download content from ${SOURCE_URL}" >&2; exit 1
->>>>>>> 21a8b696
             fi
             python .github/scripts/decode_raw_input.py --passthrough --in "$tmp_dl" --source source_url
           else
@@ -182,11 +162,7 @@
           script: |
             const fs = require('fs');
             const crypto = require('crypto');
-<<<<<<< HEAD
-            const core = require('@actions/core');
-=======
             // 'core' is already provided by github-script runtime; do not redeclare to avoid SyntaxError
->>>>>>> 21a8b696
             const topics = JSON.parse(fs.readFileSync('topics.json', 'utf8'));
             if (!Array.isArray(topics) || topics.length === 0) {
               core.setFailed('No topics to process.');
@@ -241,23 +217,8 @@
             const generateColor = (name) => {
               const base = crypto.createHash('md5').update(name.toLowerCase()).digest('hex').slice(0,6);
               if (!usedColors.has(base)){ usedColors.add(base); return base; }
-<<<<<<< HEAD
-              let c = 1;
-              while (c < 4096) {
-                const val = (parseInt(base, 16) + c * 0x111111) % 0xffffff;
-                const cand = val.toString(16).padStart(6, '0');
-                if (!usedColors.has(cand)) {
-                  usedColors.add(cand);
-                  return cand;
-                }
-                c++;
-              }
-              usedColors.add('777777');
-              return '777777';
-=======
               let c=1; while (c<4096){ const val=(parseInt(base,16)+c*0x111111)%0xffffff; const cand=val.toString(16).padStart(6,'0'); if(!usedColors.has(cand)){usedColors.add(cand); return cand;} c++; }
               usedColors.add('777777'); return '777777';
->>>>>>> 21a8b696
             };
             const ensureLabel = async (input) => {
               const trimmed=input.trim(); if(!trimmed) return null;
