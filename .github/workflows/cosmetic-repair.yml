--- conflicted
+++ resolved
@@ -81,7 +81,6 @@
         env:
           SUMMARY_FILE: .cosmetic-repair-summary.json
         run: |
-<<<<<<< HEAD
           python -c 'from textwrap import dedent; exec(dedent("""
               import json
               import os
@@ -102,16 +101,6 @@
                       if value:
                           handle.write(f"{key}={value}\\n")
           """))'
-=======
-          python -c "import json, os; from pathlib import Path; summary = Path(os.environ['SUMMARY_FILE']); \
-          if summary.exists(): \
-              data = json.loads(summary.read_text(encoding='utf-8')); \
-              with open(os.environ['GITHUB_OUTPUT'], 'a', encoding='utf-8') as handle: \
-                  for key in ('status', 'branch', 'pr_url'): \
-                      value = data.get(key); \
-                      if value: \
-                          handle.write(f'{key}={value}\\n')"
->>>>>>> aaad0212
 
       - name: Upload pytest report
         if: always()
@@ -128,7 +117,6 @@
         env:
           PYTEST_EXIT_CODE: ${{ steps.pytest.outputs.exit_code }}
         run: |
-<<<<<<< HEAD
           python -c 'from textwrap import dedent; exec(dedent("""
               import json
               import os
@@ -156,25 +144,6 @@
                   if reason:
                       handle.write(f"reason={reason}\\n")
           """))'
-=======
-          python -c "import json, os; from pathlib import Path; exit_code = int(os.environ.get('PYTEST_EXIT_CODE') or 0); \
-          summary_path = Path('tmp_logs/cosmetic_repair_summary.json'); \
-          should_fail = False; \
-          reason = ''; \
-          if exit_code != 0: \
-              if summary_path.exists(): \
-                  summary = json.loads(summary_path.read_text(encoding='utf-8')); \
-                  if summary.get('applied', 0) == 0: \
-                      should_fail = True; \
-                      reason = 'Pytest failures detected but no cosmetic fixes were applied.'; \
-              else: \
-                  should_fail = True; \
-                  reason = 'Pytest failures detected but repair summary was not generated.'; \
-          with open(os.environ['GITHUB_OUTPUT'], 'a', encoding='utf-8') as fh: \
-              fh.write('should_fail={}\n'.format('true' if should_fail else 'false')); \
-              if reason: \
-                  fh.write('reason={}\n'.format(reason))"
->>>>>>> aaad0212
 
       - name: Create cosmetic repair PR
         uses: peter-evans/create-pull-request@v6
@@ -201,7 +170,6 @@
             echo "### Cosmetic repair summary"
             echo
             if [ -f "$summary_file" ]; then
-<<<<<<< HEAD
               python -c 'from textwrap import dedent; exec(dedent("""
                   import json
                   from pathlib import Path
@@ -229,30 +197,6 @@
                           extra = f" ({guard})" if guard else ""
                           print(f"  - `{kind}` → `{path}`{extra}")
               """))'
-=======
-              python -c "import json, pathlib; summary = pathlib.Path('$summary_file'); \
-              data = json.loads(summary.read_text(encoding='utf-8')); \
-              status = data.get('status', 'unknown'); \
-              print(f'- Status: **{status}**'); \
-              changed = data.get('changed_files') or []; \
-              if changed: \
-                  print(f'- Changed files ({len(changed)}):'); \
-                  print('\\n'.join(f'  - {path}' for path in changed)); \
-              else: \
-                  print('- No file changes detected.'); \
-              pr_url = data.get('pr_url'); \
-              if pr_url: \
-                  print(f'- PR: {pr_url}'); \
-              instructions = data.get('instructions') or []; \
-              if instructions: \
-                  print('- Instructions processed:'); \
-                  for entry in instructions: \
-                      kind = entry.get('kind', 'unknown'); \
-                      path = entry.get('path', '?'); \
-                      guard = entry.get('guard', ''); \
-                      extra = f' ({guard})' if guard else ''; \
-                      print(f'  - {kind} -> {path}{extra}')"
->>>>>>> aaad0212
             else
               git status --short || true
             fi
