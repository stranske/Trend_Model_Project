name: Cosmetic Repair

on:
  workflow_dispatch:
    inputs:
      base-branch:
        description: Base branch to target when opening the repair PR
        default: main
        required: false
      python-version:
        description: Python version to use for pytest
        default: '3.11'
        required: false
      dry-run:
        description: Run the repair helper in dry-run mode without creating commits
        default: 'false'
        required: false
      branch-suffix:
        description: Optional suffix appended to the repair branch name
        default: ''
        required: false

permissions:
  contents: write
  pull-requests: write

jobs:
  repair:
    runs-on: ubuntu-latest
    env:
      PYTHON_VERSION: ${{ inputs.python-version }}
      BASE_BRANCH: ${{ inputs.base-branch }}
    steps:
      - name: Checkout
        uses: actions/checkout@v4
        with:
          fetch-depth: 0
          ref: ${{ env.BASE_BRANCH }}

      - name: Setup Python
        uses: actions/setup-python@v5
        with:
          python-version: ${{ env.PYTHON_VERSION }}

      - name: Install dependencies
        run: |
          python -m venv .venv
          source .venv/bin/activate
          python -m pip install --upgrade pip
          pip install -r requirements.txt
          pip install -e '.[dev]'

      - name: Run pytest (allow failures)
        id: pytest
        run: |
          set +e
          source .venv/bin/activate
          pytest -q --junitxml=pytest-report.xml
          echo "exit_code=$?" >> "$GITHUB_OUTPUT"
          exit 0

      - name: Run cosmetic repair script
        run: |
          set -euo pipefail
          cmd=("python" "scripts/ci_cosmetic_repair.py")
          if [ "${{ inputs['dry-run'] }}" = "true" ]; then
            cmd+=("--dry-run" "--skip-pr")
          else
            cmd+=("--apply")
          fi
          if [ -n "${{ inputs['branch-suffix'] }}" ]; then
            cmd+=("--branch-suffix" "${{ inputs['branch-suffix'] }}")
          fi
          cmd+=("--base" "${{ github.event.repository.default_branch }}")
          echo "Running: ${cmd[*]}"
          "${cmd[@]}"

      - name: Capture cosmetic summary outputs
        if: always()
        id: cosmetic-summary
        env:
          SUMMARY_FILE: .cosmetic-repair-summary.json
        run: |
<<<<<<< HEAD
          python - <<'PYCODE'
          import json
          import os
          from pathlib import Path

          summary = Path(".cosmetic-repair-summary.json")
          if not summary.exists():
              raise SystemExit(0)

          data = json.loads(summary.read_text(encoding="utf-8"))
          output_path = os.environ.get("GITHUB_OUTPUT")
          if not output_path:
              raise SystemExit(0)

          with open(output_path, "a", encoding="utf-8") as handle:
              for key in ("status", "branch", "pr_url"):
                  value = data.get(key)
                  if value:
                      handle.write(f"{key}={value}\n")
          PYCODE
=======
          python scripts/cosmetic_repair_workflow.py capture \
            --summary-file "$SUMMARY_FILE"
>>>>>>> 8fdb2700

      - name: Upload pytest report
        if: always()
        uses: actions/upload-artifact@v4
        with:
          name: cosmetic-repair-artifacts
          path: |
            pytest-report.xml
            .cosmetic-repair-summary.json
          if-no-files-found: ignore

      - name: Evaluate repair outcome
        id: outcome
        env:
          PYTEST_EXIT_CODE: ${{ steps.pytest.outputs.exit_code }}
          SUMMARY_FILE: .cosmetic-repair-summary.json
        run: |
<<<<<<< HEAD
          python - <<'PYCODE'
          import json
          import os
          from pathlib import Path

          exit_code = int(os.environ.get("PYTEST_EXIT_CODE") or 0)
          summary_path = Path(".cosmetic-repair-summary.json")
          should_fail = False
          reason = ""

          if exit_code != 0:
              if summary_path.exists():
                  summary = json.loads(summary_path.read_text(encoding="utf-8"))
                  if summary.get("applied", 0) == 0:
                      should_fail = True
                      reason = "Pytest failures detected but no cosmetic fixes were applied."
              else:
                  should_fail = True
                  reason = "Pytest failures detected but repair summary was not generated."

          output = os.environ["GITHUB_OUTPUT"]
          with open(output, "a", encoding="utf-8") as handle:
              result = "true" if should_fail else "false"
              handle.write(f"should_fail={result}\n")
              if reason:
                  handle.write(f"reason={reason}\n")
          PYCODE
=======
          python scripts/cosmetic_repair_workflow.py evaluate \
            --summary-file "$SUMMARY_FILE" \
            --pytest-exit-code "${PYTEST_EXIT_CODE:-0}"
>>>>>>> 8fdb2700

      - name: Create cosmetic repair PR
        uses: peter-evans/create-pull-request@v6
        with:
          branch: cosmetic-repair/${{ github.run_id }}
          base: ${{ env.BASE_BRANCH }}
          title: "Cosmetic repair: pytest drift"
          commit-message: "ci: apply cosmetic repairs"
          labels: 'testing,autofix:applied,autofix'
          body: |
            ## Cosmetic repair summary

            * Pytest exit code: `${{ steps.pytest.outputs.exit_code }}`
            * Workflow run: ${{ github.run_id }}

            The cosmetic repair job detected cosmetic-only failures and attempted
            automated fixes using `scripts/ci_cosmetic_repair.py`.

      - name: Fail if unresolved failures remain
        if: steps.outcome.outputs.should_fail == 'true'
        run: |
          summary_file=".cosmetic-repair-summary.json"
          {
            echo "### Cosmetic repair summary"
            echo
            if [ -f "$summary_file" ]; then
<<<<<<< HEAD
              python - <<'PYCODE'
              import json
              from pathlib import Path

              data = json.loads(Path(".cosmetic-repair-summary.json").read_text(encoding="utf-8"))
              status = data.get("status", "unknown")
              print(f"- Status: **{status}**")
              changed = data.get("changed_files") or []
              if changed:
                  print(f"- Changed files ({len(changed)}):")
                  for path in changed:
                      print(f"  - `{path}`")
              else:
                  print("- No file changes detected.")
              pr_url = data.get("pr_url")
              if pr_url:
                  print(f"- PR: {pr_url}")
              instructions = data.get("instructions") or []
              if instructions:
                  print("- Instructions processed:")
                  for entry in instructions:
                      kind = entry.get("kind", "unknown")
                      path = entry.get("path", "?")
                      guard = entry.get("guard", "")
                      extra = f" ({guard})" if guard else ""
                      print(f"  - `{kind}` → `{path}`{extra}")
              PYCODE
=======
              python scripts/cosmetic_repair_workflow.py render \
                --summary-file "$summary_file"
>>>>>>> 8fdb2700
            else
              git status --short || true
            fi
          } >> "$GITHUB_STEP_SUMMARY"<|MERGE_RESOLUTION|>--- conflicted
+++ resolved
@@ -81,7 +81,6 @@
         env:
           SUMMARY_FILE: .cosmetic-repair-summary.json
         run: |
-<<<<<<< HEAD
           python - <<'PYCODE'
           import json
           import os
@@ -102,10 +101,6 @@
                   if value:
                       handle.write(f"{key}={value}\n")
           PYCODE
-=======
-          python scripts/cosmetic_repair_workflow.py capture \
-            --summary-file "$SUMMARY_FILE"
->>>>>>> 8fdb2700
 
       - name: Upload pytest report
         if: always()
@@ -123,7 +118,6 @@
           PYTEST_EXIT_CODE: ${{ steps.pytest.outputs.exit_code }}
           SUMMARY_FILE: .cosmetic-repair-summary.json
         run: |
-<<<<<<< HEAD
           python - <<'PYCODE'
           import json
           import os
@@ -151,11 +145,6 @@
               if reason:
                   handle.write(f"reason={reason}\n")
           PYCODE
-=======
-          python scripts/cosmetic_repair_workflow.py evaluate \
-            --summary-file "$SUMMARY_FILE" \
-            --pytest-exit-code "${PYTEST_EXIT_CODE:-0}"
->>>>>>> 8fdb2700
 
       - name: Create cosmetic repair PR
         uses: peter-evans/create-pull-request@v6
@@ -182,7 +171,6 @@
             echo "### Cosmetic repair summary"
             echo
             if [ -f "$summary_file" ]; then
-<<<<<<< HEAD
               python - <<'PYCODE'
               import json
               from pathlib import Path
@@ -210,10 +198,6 @@
                       extra = f" ({guard})" if guard else ""
                       print(f"  - `{kind}` → `{path}`{extra}")
               PYCODE
-=======
-              python scripts/cosmetic_repair_workflow.py render \
-                --summary-file "$summary_file"
->>>>>>> 8fdb2700
             else
               git status --short || true
             fi
