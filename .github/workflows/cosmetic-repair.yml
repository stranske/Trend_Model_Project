--- conflicted
+++ resolved
@@ -53,7 +53,6 @@
 
       - name: Run cosmetic repair script
         run: |
-<<<<<<< HEAD
           set -euo pipefail
           cmd=("python" "scripts/ci_cosmetic_repair.py")
           if [ "${{ inputs['dry-run'] }}" = "true" ]; then
@@ -89,12 +88,6 @@
           fi
 
       - name: Upload pytest report
-=======
-          source .venv/bin/activate
-          python scripts/ci_cosmetic_repair.py --junit pytest-report.xml --summary tmp_logs/cosmetic_repair_summary.json
-
-      - name: Collect artifacts
->>>>>>> e920c9bf
         if: always()
         uses: actions/upload-artifact@v4
         with:
@@ -155,7 +148,6 @@
       - name: Fail if unresolved failures remain
         if: steps.outcome.outputs.should_fail == 'true'
         run: |
-<<<<<<< HEAD
           summary_file=".cosmetic-repair-summary.json"
           {
             echo "### Cosmetic repair summary"
@@ -191,8 +183,4 @@
             else
               git status --short || true
             fi
-          } >> "$GITHUB_STEP_SUMMARY"
-=======
-          echo "${{ steps.outcome.outputs.reason }}" >&2
-          exit 1
->>>>>>> e920c9bf
+          } >> "$GITHUB_STEP_SUMMARY"