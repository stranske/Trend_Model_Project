--- conflicted
+++ resolved
@@ -1424,16 +1424,12 @@
               }
               return mapping.get(value.lower(), re.sub(r"[-_]+", " ", value))
 
-<<<<<<< HEAD
-          patch_url = (os.environ.get("PATCH_URL") or "").strip()
-=======
           server = os.environ.get("GITHUB_SERVER_URL", "https://github.com").rstrip("/")
           repository = os.environ.get("GITHUB_REPOSITORY", "").strip("/")
           run_id = os.environ.get("GITHUB_RUN_ID", "").strip()
           artifact_url = ""
           if repository and run_id:
               artifact_url = f"{server}/{repository}/actions/runs/{run_id}?check_suite_focus=true#artifacts"
->>>>>>> bdcaa036
 
           def build_entry(prefix_key: str, title: str, result: str | None) -> Dict[str, Any]:
               env = os.environ
@@ -1461,15 +1457,10 @@
               notes: List[str] = []
               pr_number = os.environ.get("PR_NUMBER", "").strip()
               if patch and pr_number:
-<<<<<<< HEAD
-                  if patch_url:
-                      notes.append(f"Patch artifact: [`autofix-patch-pr-{pr_number}`]({patch_url})")
-=======
                   if artifact_url:
                       notes.append(
                           f"Patch artifact: [autofix-patch-pr-{pr_number}]({artifact_url})"
                       )
->>>>>>> bdcaa036
                   else:
                       notes.append(f"Patch artifact: `autofix-patch-pr-{pr_number}`")
               if trigger_conclusion:
