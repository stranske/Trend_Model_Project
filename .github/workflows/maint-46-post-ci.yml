--- conflicted
+++ resolved
@@ -1686,18 +1686,6 @@
         with:
           github-token: ${{ secrets.SERVICE_BOT_PAT || github.token }}
           script: |
-<<<<<<< HEAD
-            const path = require('path');
-            const workspaceRoot = process.env.GITHUB_WORKSPACE || process.cwd();
-            const { upsertAnchoredComment } = require(path.join(workspaceRoot, '.github/scripts/comment-dedupe'));
-            await upsertAnchoredComment({
-              github,
-              context,
-              core,
-              prNumber: process.env.PR_NUMBER,
-              commentPath: process.env.COMMENT_PATH,
-            });
-=======
             const fs = require('fs');
             const body = fs.readFileSync('maint_post_ci_comment.md', 'utf8');
             const pr = Number('${{ needs.context.outputs.pr }}');
@@ -1766,7 +1754,6 @@
               });
               core.info('Created consolidated status comment.');
             }
->>>>>>> c308d05e
   failure-tracker:
     name: Update failure tracker
     needs: context
