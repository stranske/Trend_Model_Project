--- conflicted
+++ resolved
@@ -79,15 +79,10 @@
   call:
     uses: stranske/Trend_Model_Project/.github/workflows/reuse-autofix.yml@phase-2-dev
 ```
-<<<<<<< HEAD
 Autofix commits always use the `chore(autofix):` prefix. When a run is triggered by `github-actions`, the reusable workflow
 inspects the latest commit message and short-circuits if it already begins with that prefix. This guard stops autofix pushes
 from triggering another autofix loop.
 
-=======
-Autofix commits are tagged with the `chore(autofix):` prefix. The consumer workflow exits early when a run is triggered by `github-actions` on a head commit whose subject starts with that prefix so that bot pushes do not retrigger themselves.
->>>>>>> ccd37228
-Agents (subset):
 ```yaml
 name: Agents
 on:
