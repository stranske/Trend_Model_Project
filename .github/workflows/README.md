# Workflow & Agent Automation Quick Start (Issue #1204)

This guide enables a new maintainer to operate the CI + agent automation stack in under 10 minutes.

---
## 1. Architecture Snapshot
Core layers:
- Reusable CI (`reuse-ci-python.yml`): tests, coverage, style.
- Reusable Autofix (`reuse-autofix.yml` + consumer): formatting & linting.
- Reusable Agents (`reuse-agents.yml` + consumer): readiness, preflight, diagnostic, verify, watchdog, bootstrap.
- Governance & Health: `repo-health-self-check.yml`, labelers, dependency review, CodeQL.
- Path Labeling: `pr-path-labeler.yml` auto-categorizes PRs.

### 1.1 Current CI Topology (Issue #1351)
The CI stack now runs in distinct lanes so each concern can evolve independently:

| Lane | Workflow(s) | Purpose | Required Status Today | Future Plan |
|------|-------------|---------|-----------------------|-------------|
| Core test/coverage | `reusable-ci-python.yml` (consumed by `ci.yml`) | Matrix tests, coverage report, style gates | Wrapper job "CI" (legacy) + gate job | Make gate job the only required check once stable |
| Gate aggregation | `reusable-ci-python.yml` job: `gate / all-required-green` | Ensures upstream jobs passed (single source of truth) | Secondary (not yet sole required) | Will replace wrapper after burn‑in |
| Coverage soft gate | `coverage_soft_gate` job (opt‑in) | Posts coverage & hotspots without failing builds | Disabled unless input `enable-soft-gate` true | Remains advisory; can be promoted later |
| Universal logs | `logs_summary` job | Adds per‑job log table to run summary | Not required | Always-on helper |
| Autofix lane | `reuse-autofix.yml` | Formatting, linting autofix patch | Not required | Remains optional |
| Codex bootstrap | `codex-issue-bridge.yml` (+ verify & preflight) | Converts issues into branches/PRs | Not required | Hardens with additional diagnostics |

Temporary state: `ci.yml` exists solely to preserve the historic required check name ("CI") while maintainers transition branch protection to the gate job. Once maintainers flip protection, delete `ci.yml` and mark the gate job required.

Flow:
1. PR opened → labelers apply path + agent labels.
2. Labels / branch rules trigger CI, autofix, readiness.
3. Maintainer approval (CODEOWNERS) → `automerge` merges low-risk.
4. Schedules (health, CodeQL) maintain hygiene.

---
## 2. Label Cheat Sheet
| Label | Purpose | Source |
|-------|---------|--------|
| `agent:codex` / `agent:copilot` | Automation origin PRs | Agent labeler |
| `from:codex` / `from:copilot` | Origin marker | Agent labeler |
| `risk:low` | Low-friction auto-merge | Issue form / labeler |
| `automerge` | Eligible for merge automation | Issue form / maintainer |
| `codex-ready` | Allows bootstrap run | Issue template |
| `type:bug` / `type:feature` | Taxonomy | Templates |
| Area labels | Scope classification | Path labeler |

---
## 3. Required Secrets & Variables
| Name | Type | Req | Purpose | Notes |
|------|------|-----|---------|-------|
| `SERVICE_BOT_PAT` | Secret | Rec | Cross-fork ops identity | `repo` scope |
| `CODEX_ALLOW_FALLBACK` | Var | Opt | Allow fallback token use | Temporary only |
| `AUTOMERGE_LABEL` | Var | Opt | Customize `automerge` label | Must exist |
| `RISK_LABEL` | Var | Opt | Customize risk label | Default `risk:low` |
| `AGENT_LABEL` / `AGENT_LABEL_ALT` | Var | Opt | Agent classification synonyms | Cosmetic |
| `AUTOFIX_OPT_IN_LABEL` | Var | Opt | Gate autofix | Falls back internally |

All others use default `GITHUB_TOKEN`.

---
## 4. Trigger Matrix
| Workflow | Trigger(s) | Notes |
|----------|-----------|-------|
| `reuse-ci-python.yml` | PR, push | Coverage & matrix |
| `reuse-autofix.yml` | PR events | Formatting patch |
| `reuse-agents.yml` | dispatch, labels | All agent modes |
| `repo-health-self-check.yml` | schedule, manual | Governance audit |
| `pr-path-labeler.yml` | PR events | Path labels |
| `label-agent-prs.yml` | PR target | Origin + risk labels |
| `codeql.yml` | push, PR, schedule | Code scanning |
| `dependency-review.yml` | PR | Dependency diff gate |

---
## 5. Adopt Reusable Workflows
CI consumer:
```yaml
name: CI
on:
  pull_request:
  push:
    branches: [ main ]
jobs:
  call:
    uses: stranske/Trend_Model_Project/.github/workflows/reuse-ci-python.yml@phase-2-dev
    with:
      python_matrix: '"3.11"'
      cov_min: 70
```
Autofix:
```yaml
name: Autofix
on: [pull_request]
jobs:
  call:
    uses: stranske/Trend_Model_Project/.github/workflows/reuse-autofix.yml@phase-2-dev
```
Autofix commits always use the `chore(autofix):` prefix. When a run is triggered by `github-actions`, the reusable workflow
inspects the latest commit message and short-circuits if it already begins with that prefix. This guard stops autofix pushes
from triggering another autofix loop.

```yaml
name: Agents
on:
  workflow_dispatch:
  pull_request:
    types: [opened, synchronize]
jobs:
  call:
    uses: stranske/Trend_Model_Project/.github/workflows/reuse-agents.yml@phase-2-dev
    with:
      enable_readiness: true
      enable_preflight: true
      enable_diagnostic: false
```
Use a tagged ref when versioned.

---
## 6. Onboarding Checklist (~7m)
1. Create labels `automerge`, `risk:low`, `agent:codex`, `agent:copilot`, `codex-ready`.
2. Add area labels.
3. Add `SERVICE_BOT_PAT` or set `CODEX_ALLOW_FALLBACK=true` (temporary).
4. Ensure Actions write permission.
5. Add CI / Autofix / Agents consumers.
6. Open dummy PR → verify labels.
7. Dispatch readiness.

---
## 7. Troubleshooting
| Symptom | Cause | Ref |
|---------|-------|-----|
| No labels | Labeler/perms missing | `label-agent-prs.yml` |
| Bootstrap blocked | PAT missing & fallback off | troubleshooting doc |
| Autofix skipped | Title match / opt-in absent | Autofix README |
| No dependency review | Fork PR / disabled | `dependency-review.yml` |
| No CodeQL alerts | First run indexing | `codeql.yml` |

### 7.1 Autofix Loop Guard (Issue #1347)
Autofix commits use the canonical prefix `ci: autofix` (e.g. `ci: autofix formatting/lint`).
Loop prevention is achieved via three layers:
1. Reusable Autofix job `if:` excludes automation actors (`github-actions`, `github-actions[bot]`).
2. Downstream autofix / failure handler workflows detect prior commits whose subject starts with `ci: autofix` and short‑circuit to avoid re‑trigger storms.
3. Commit message pattern is centralized through the `commit_prefix` input (default `ci: autofix`).

Result: Each human push gets at most one autofix patch sequence; autofix commits do not recursively spawn new autofix runs. Original issue suggested `chore(autofix):`; project standardized on `ci: autofix` for CI-related automation consistency.

---
## 7.2 Codex Kickoff Flow (Issue #1351)
End‑to‑end lifecycle for automation bootstrapped contributions:
1. Maintainer opens Issue with label `codex-ready` (and optional spec details).
2. `codex-issue-bridge.yml` triggers (label or manual dispatch) and resolves desired PR draft state via `codex_pr_draft` input (default: non‑draft).
3. Workflow creates a branch (naming convention: sanitized issue title / id) and an associated PR, posting a kickoff comment outlining next steps for the agent.
4. Subsequent agent workflows (`reuse-agents.yml` verify / diagnostic) run against that PR.
5. When automation pushes commits, path labelers & readiness jobs re-evaluate.
Troubleshooting: If branch/PR not created, verify the label `codex-ready`, permissions for `GITHUB_TOKEN` (write), and absence of conflicting existing branch name.

---
## 7.3 Coverage Soft Gate (Issue #1351)
Purpose: Provide early visibility of coverage / hotspot data without failing PRs.

Activation (consumer of `reusable-ci-python.yml`):
```yaml
with:
  enable-soft-gate: 'true'
```
Outputs:
- Run Summary section: "Coverage Soft Gate" with overall % (avg, worst) and hotspot list.
- Artifacts: `coverage.xml` (raw), any generated per-lane reports. (Trend artifact optional – see future enhancements.)
- Canonical Issue updates: If configured, the job appends run metrics to a designated coverage tracking Issue (see workflow inputs `coverage_issue_number`).

Behavior: Non‑blocking (always succeeds). If parsing errors occur, job emits a warning and skips posting instead of failing.
Hotspots: Derived by scanning per‑file coverage under threshold; sorted descending by uncovered lines.

---
## 7.4 Universal Logs Summary (Issue #1351)
Source: `logs_summary` job inside `reusable-ci-python.yml` enumerates all jobs via the Actions API and writes a Markdown table to the run summary. Columns include Job, Status (emoji), Duration, and Log link.

How to access logs:
1. Open the PR → Checks tab → select the CI run.
2. Scroll to the Run Summary table; click the log link for any job.
3. Fallback: Use the GitHub UI Jobs list if the summary table is missing.

If missing:
- Confirm the `logs_summary` job executed (it is unconditional). If skipped, check for GitHub API rate limits in its step logs.

---
## 7.5 Temporary CI Wrapper & Migration Plan (Issue #1351)
`ci.yml` wraps the reusable CI to maintain the historical required check label "CI".

Migration steps to retire wrapper:
1. Add `gate / all-required-green` job as a required status alongside "CI" in branch protection.
2. Observe stability for N (suggested: 7–14) days (no unexplained gate misses).
3. Remove "CI" from required list, leaving the gate job.
4. Delete `ci.yml` in a dedicated PR referencing Issue #1351 (or follow-up) and update this README (remove this section).
5. Re-run a test PR to ensure branch protection enforces the gate job.

Rationale: Allows a staged transition without breaking existing protections.

---
## 7.6 Quick Reference – Coverage & Logs
| Concern | Job / File | How to Enable | Artifact / Output | Fails Build? |
|---------|------------|---------------|-------------------|--------------|
| Coverage soft gate | Job: `coverage_soft_gate` in `reusable-ci-python.yml` | `enable-soft-gate: 'true'` | Run summary section, coverage artifacts | No |
| Universal logs table | Job: `logs_summary` | Always on | Run summary Markdown table | No |
| Gate aggregation | Job: `gate / all-required-green` | Always on | Single pass/fail gate | Yes (if made required) |
| Legacy wrapper | `ci.yml` | N/A | Preserves required check name | N/A |

Note: The gate job will become the only required status after successful observation window.


---
## 8. Extensibility
- Add quarantine job via new inputs.
- Tune dependency severity gating.
- Tag releases for stable reuse.

---
## 9. Deep-Dive Docs
| Topic | Doc |
|-------|-----|
| Reusable design | `docs/ci_reuse.md` |
| Consolidation | `docs/ci_reuse_consolidation_plan.md` |
| Agent modes | `docs/agent-automation.md` |
| Bootstrap verify | `docs/codex_bootstrap_verification.md` |
| Troubleshooting | `docs/agent_codex_troubleshooting.md` |
| Bot facts | `docs/ops/codex-bootstrap-facts.md` |

---
## 10. Change Process
Update this README + workflows in PR; note semantic changes inline as design notes.

---
## 11. Stale PR TTL (Issue #1205)
`stale-prs.yml` (daily 02:23 UTC + manual)

Defaults:
- Warn after 14d inactivity (`stale` label).
- Close after 21d inactivity.
- Exempt: `pinned`, `work-in-progress`, `security`, `blocked`.
Activity clears `stale`.

Tips: long draft → add `work-in-progress`; external wait → `blocked`.
Tune via `days-before-pr-stale` / `days-before-pr-close`.

Future (planned): telemetry summary, org-level TTL var.

_Last updated: 2025-09-19 (Issue #1205)_

---
## 13. Future Enhancements (Advisory)
Planned / optional improvements under consideration:
| Enhancement | Status | Notes |
|-------------|--------|-------|
| Coverage trend artifact (JSON) | Planned | Would store last N run stats for trend charting |
<<<<<<< HEAD
| Coverage trend history (NDJSON) | Implemented | `coverage-trend-history` artifact accumulates per-run records |
| Centralized autofix commit prefix constant | Planned | Reduce drift; single env var reused across workflows |
| Failing test count in logs summary | Planned | Surface # of failing test jobs inline |

TODO (wrapper removal): After branch protection flips to require the gate job, remove `ci.yml` (see 7.5) and delete this TODO line.

=======
| Centralized autofix commit prefix constant | Planned | Reduce drift; single env var reused across workflows |
| Failing test count in logs summary | Planned | Surface # of failing test jobs inline |

>>>>>>> ffd4e599
Adopt individually; update sections 7.3 / 7.4 when shipped.

---
_Addendum (Issue #1351): CI topology, kickoff flow, soft gate, logs summary, and migration plan documented. Wrapper removal pending future protection flip._

---
## 12. Agent Readiness Enhancements (Issue #1220)
Richer readiness probing.

New Inputs:
- `readiness_custom_logins`: comma-separated bot usernames.
- `require_all`: fail if any requested builtin or custom login missing when true.

Existing:
- `readiness_agents`: builtin keys (`copilot,codex`).

Outputs:
- Markdown table + JSON block (summary).
- Columns: Agent | Kind | Requested | Assignable | Resolved Login.

Failure Semantics:
- `require_all=false` → always succeed (missing show ❌).
- `require_all=true` → fail on any missing.

Example:
```yaml
with:
  enable_readiness: 'true'
  readiness_agents: 'copilot,codex'
  readiness_custom_logins: 'my-internal-bot'
  require_all: 'true'
```

Rationale: Portability across repos + deterministic artifacts.

_Last updated: 2025-09-19 (Issue #1220)_<|MERGE_RESOLUTION|>--- conflicted
+++ resolved
@@ -250,18 +250,12 @@
 | Enhancement | Status | Notes |
 |-------------|--------|-------|
 | Coverage trend artifact (JSON) | Planned | Would store last N run stats for trend charting |
-<<<<<<< HEAD
 | Coverage trend history (NDJSON) | Implemented | `coverage-trend-history` artifact accumulates per-run records |
 | Centralized autofix commit prefix constant | Planned | Reduce drift; single env var reused across workflows |
 | Failing test count in logs summary | Planned | Surface # of failing test jobs inline |
 
 TODO (wrapper removal): After branch protection flips to require the gate job, remove `ci.yml` (see 7.5) and delete this TODO line.
 
-=======
-| Centralized autofix commit prefix constant | Planned | Reduce drift; single env var reused across workflows |
-| Failing test count in logs summary | Planned | Surface # of failing test jobs inline |
-
->>>>>>> ffd4e599
 Adopt individually; update sections 7.3 / 7.4 when shipped.
 
 ---
