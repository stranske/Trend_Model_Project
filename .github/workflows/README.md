--- conflicted
+++ resolved
@@ -7,7 +7,6 @@
 
 ---
 ## 1. Architecture Snapshot
-<<<<<<< HEAD
 Core layers:
 - Gate orchestrator (`pr-00-gate.yml`): single required check that fans out to Python 3.11/3.12 CI and the Docker smoke test using the reusable workflows, then enforces that every leg succeeds.
 - Autofix lane (`maint-30-post-ci.yml`): workflow_run follower that batches small hygiene fixes, posts Gate summaries, and manages trivial failure remediation using the composite autofix action.
@@ -38,50 +37,6 @@
 2. Labels / branch rules trigger CI, autofix, readiness.
 3. Maintainer approval (CODEOWNERS) → `automerge` merges low-risk.
 4. Schedules (health, CodeQL) maintain hygiene.
-=======
-
-Core layers after the Issue #2466 consolidation:
-
-- **Gate orchestrator (`pr-gate.yml`)** – single required check that fans out to
-  the Python 3.11/3.12 jobs and the Docker smoke reusable, then reports the
-  aggregate `Gate / gate` status.
-- **Maint Post CI (`maint-post-ci.yml`)** – `workflow_run` follower that posts a
-  consolidated summary comment, retries autofix via the reusable composite, and
-  maintains the rolling `ci-failure` dashboard issue.
-- **Agents 70 Orchestrator (`agents-70-orchestrator.yml`)** – the only scheduled
-  or manual entry point for agent automation. It dispatches readiness probes,
-  diagnostics, Codex bootstrap, keepalive nudges, and watchdog sweeps through
-  the reusable agents toolkit.
-- **Governance & health** – scheduled jobs (`maint-02`, `maint-35`,
-  `maint-36`, `maint-40`, `maint-41`, `maint-45`) keep labels, workflow linting,
-  and hygiene reports current.
-
-### 1.1 Current CI Topology
-
-| Lane | Workflow(s) | Purpose | Required Status |
-|------|-------------|---------|-----------------|
-| Gate orchestrator | `pr-gate.yml` (`gate`) | Coordinates the reusable Python and Docker jobs, failing fast when any leg fails. | Required (`Gate / gate`) |
-| Docs-only detector | `pr-14-docs-only.yml` | Posts a skip notice for documentation-only diffs and exits success. | Conditional |
-| Autofix lane | `autofix.yml` | PR autofix runner that applies safe formatting fixes via the reusable composite. | Required (`Autofix / apply`) |
-| Post-CI follower | `maint-post-ci.yml` | Summarises Gate runs, mirrors the autofix sweep, and updates the `ci-failure` rollup issue. | Optional |
-
-### 1.2 Naming Policy Snapshot
-
-- Workflows under `.github/workflows/` follow the `<area>-<NN>-<slug>.yml`
-  convention. Guard tests in `tests/test_workflow_naming.py` enforce the rule.
-- Legacy wrappers live in `Old/workflows/` for archaeology. Consult
-  [ARCHIVE_WORKFLOWS.md](../../ARCHIVE_WORKFLOWS.md) when you need a retired
-  slug.
-- Update this README and `WORKFLOW_AUDIT_TEMP.md` whenever workflows are added,
-  renamed, or retired.
-
-High-level flow:
-1. PR opened → labelers tag paths and agents → Gate + Autofix run automatically.
-2. Maint Post CI posts the consolidated result and updates the `ci-failure`
-   tracker when Gate fails.
-3. Agents 70 Orchestrator handles all automation (scheduled + manual) via the
-   reusable agents composite.
->>>>>>> 3fa6a602
 
 ---
 ## 2. Label Cheat Sheet
@@ -110,7 +65,6 @@
 ## 4. Trigger Matrix
 
 | Workflow | Trigger(s) | Notes |
-<<<<<<< HEAD
 |----------|-----------|-------|
 | `pr-00-gate.yml` | pull_request, workflow_dispatch | Orchestrates reusable Python 3.11/3.12 CI and Docker smoke tests, then enforces all-success before reporting `gate`.
 | `maint-02-repo-health.yml` | schedule (weekly), workflow_dispatch | Monday hygiene summary of stale branches and unassigned issues.
@@ -127,27 +81,6 @@
 | `reusable-10-ci-python.yml` | workflow_call | Unified CI executor for the Python stack.
 | `reusable-12-ci-docker.yml` | workflow_call | Docker smoke reusable consumed by `pr-00-gate.yml`.
 | `reusable-92-autofix.yml` | workflow_call | Autofix composite consumed by `maint-30-post-ci.yml`.
-=======
-|----------|------------|-------|
-| `pr-gate.yml` | `pull_request`, `workflow_dispatch` | Required gate orchestrating Python (3.11/3.12) and Docker reusable workflows. |
-| `pr-14-docs-only.yml` | `pull_request` (doc paths) | Detects doc-only diffs and posts a skip notice instead of running heavy CI. |
-| `autofix.yml` | `pull_request` | Runs the reusable autofix composite; required `apply` job must succeed. |
-| `maint-post-ci.yml` | `workflow_run` (Gate), `workflow_dispatch` | Consolidated follower that posts status comments and maintains the `ci-failure` rollup issue. |
-| `maint-02-repo-health.yml` | Weekly cron, `workflow_dispatch` | Hygiene sweep summarising stale branches and unassigned issues. |
-| `maint-33-check-failure-tracker.yml` | `workflow_run` (Gate) | Compatibility shell that documents delegation to Maint Post CI. |
-| `maint-35-repo-health-self-check.yml` | Weekly cron, `workflow_dispatch` | Governance probe that reports label coverage and branch-protection visibility. |
-| `maint-36-actionlint.yml` | `pull_request`, weekly cron, `workflow_dispatch` | Sole workflow-lint gate (actionlint via reviewdog). |
-| `maint-40-ci-signature-guard.yml` | `pull_request`/`push` (`phase-2-dev`) | Verifies the signed Gate manifest. |
-| `maint-41-chatgpt-issue-sync.yml` | `workflow_dispatch` | Manual sync turning curated lists into labelled issues. |
-| `maint-45-cosmetic-repair.yml` | `workflow_dispatch` | Manual pytest + cosmetic fixer that opens a labelled PR when drift is detected. |
-| `agents-70-orchestrator.yml` | Cron (`*/20 * * * *`), `workflow_dispatch` | Sole automation entry point calling the reusable agents toolkit. |
-| `reusable-70-agents.yml` | `workflow_call` | Implements readiness, bootstrap, diagnostics, keepalive, and watchdog jobs. |
-| `reuse-agents.yml` | `workflow_call` | Bridges external callers to the reusable agents stack with consistent defaults. |
-| `reusable-ci.yml` | `workflow_call` | Python lint/type/test reusable consumed by Gate and downstream repositories. |
-| `reusable-docker.yml` | `workflow_call` | Docker build + smoke reusable consumed by Gate and external callers. |
-| `reusable-92-autofix.yml` | `workflow_call` | Autofix composite used by `autofix.yml` and `maint-post-ci.yml`. |
-| `reusable-99-selftest.yml` | `workflow_call` | Scenario matrix validating the reusable CI executor. |
->>>>>>> 3fa6a602
 
 ---
 ## 5. Adopt Reusable Workflows
@@ -172,19 +105,10 @@
       marker: ${{ inputs.marker }}
       python-version: ${{ inputs["python-version"] }}
 ```
-<<<<<<< HEAD
 Autofix commits use the configurable prefix (default `chore(autofix):`). Set the repository variable
 `AUTOFIX_COMMIT_PREFIX` to change the prefix once and every workflow picks up the new value. The
 consolidated Gate workflow consumes the same reusable entry points, so any new repository can call
 `reusable-10-ci-python.yml` and `reusable-12-ci-docker.yml` directly without needing an intermediate wrapper.
-=======
-
-Autofix commits use the configurable prefix (default `chore(autofix):`). Set the
-repository variable `AUTOFIX_COMMIT_PREFIX` to change the prefix once and every
-workflow picks up the new value. The consolidated Gate workflow consumes the
-same reusable entry points, so any new repository can call `reusable-ci.yml`
-and `reusable-docker.yml` directly without creating wrappers.
->>>>>>> 3fa6a602
 
 ```yaml
 name: Agents utilities
@@ -199,7 +123,6 @@
       enable_watchdog: true
       enable_diagnostic: false
 ```
-<<<<<<< HEAD
 Use a tagged ref when versioned.
 
 ### Agents Orchestration (Issue #2377)
@@ -342,13 +265,9 @@
 - Artifacts (per Python version): `coverage-<ver>` bundle (xml/json/htmlcov + JUnit variants) retained N days (default 10).
 - Aggregated artifacts: `coverage-trend` (JSON for this run), `coverage-trend-history` (NDJSON accumulating all runs).
 - Canonical coverage Issue comment (create-or-update) containing run link, summary, hotspots, and job log links (deduped from summary table).
-=======
-Use a tagged ref when versioning downstream consumption.
->>>>>>> 3fa6a602
 
 ### Agents Orchestration (Issue #2466)
 
-<<<<<<< HEAD
 ---
 ## 7.4 Self-Test Reusable CI (Issue #1660)
 
@@ -417,12 +336,6 @@
 - Add quarantine job via new inputs.
 - Tune dependency severity gating.
 - Tag releases for stable reuse.
-=======
-Issue #2466 finalized the consolidation around the orchestrator. The legacy
-consumer/watchdog wrappers are retired; all automation now routes through
-`agents-70-orchestrator.yml` and the reusable toolkit it calls. Manual dispatch
-steps:
->>>>>>> 3fa6a602
 
 1. Navigate to **Actions → Agents 70 Orchestrator → Run workflow**.
 2. Provide the desired inputs (e.g. `enable_bootstrap: true`,
