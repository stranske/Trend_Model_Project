--- conflicted
+++ resolved
@@ -6,7 +6,6 @@
 on:
   workflow_call:
     inputs:
-<<<<<<< HEAD
       python-versions:
         description: JSON list Python versions
         required: false
@@ -97,26 +96,6 @@
         required: false
         default: '50'
         type: string
-=======
-      python-versions: { description: 'JSON list of Python versions', required: false, default: '["3.11"]', type: string }
-      coverage-min: { description: 'Minimum coverage percent (hard gate)', required: false, default: '70', type: string }
-      run-mypy: { description: 'Run mypy static type check', required: false, default: 'true', type: string }
-      enable-metrics: { description: 'Emit ci-metrics.json (test metrics)', required: false, default: 'false', type: string }
-      enable-history: { description: 'Append metrics history artifact', required: false, default: 'false', type: string }
-      history-artifact-name: { description: 'Metrics history artifact filename', required: false, default: 'metrics-history.ndjson', type: string }
-      enable-classification: { description: 'Emit failure classification', required: false, default: 'false', type: string }
-      enable-coverage-delta: { description: 'Compute coverage delta vs baseline', required: false, default: 'false', type: string }
-      baseline-coverage: { description: 'Baseline coverage percent for delta', required: false, default: '0', type: string }
-      coverage-alert-drop: { description: 'Coverage drop alert threshold (pct pts)', required: false, default: '1', type: string }
-      fail-on-coverage-drop: { description: 'Fail if drop >= threshold', required: false, default: 'false', type: string }
-      enable-soft-gate: { description: 'Aggregate coverage (soft gate job)', required: false, default: 'false', type: string }
-      coverage-hard-fail: { description: 'Fail tests job if coverage < min', required: false, default: 'true', type: string }
-      coverage-artifact-retention-days: { description: 'Retention days for coverage artifacts', required: false, default: '10', type: string }
-      low-coverage-threshold: { description: 'Low coverage hotspot threshold (%)', required: false, default: '50', type: string }
-      slow-test-top: { description: 'Top N slow tests', required: false, default: '15', type: string }
-      slow-test-min-seconds: { description: 'Min seconds for a test to be listed as slow', required: false, default: '1', type: string }
-      artifact-prefix: { description: 'Prefix applied to all artifact names', required: false, default: '', type: string }
->>>>>>> df91067a
 
 jobs:
   tests:
