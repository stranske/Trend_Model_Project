--- conflicted
+++ resolved
@@ -198,14 +198,10 @@
           import glob, json, os, sys
 
           HOTSPOT_LIMIT = 15
-<<<<<<< HEAD
           try:
               LOW_COVERAGE_THRESHOLD = float(os.environ.get('LOW_COVERAGE_THRESHOLD', '50.0'))
           except ValueError:
               LOW_COVERAGE_THRESHOLD = 50.0
-=======
-          LOW_COVERAGE_THRESHOLD = 50.0  # Files below this percent get an explicit highlight table
->>>>>>> 5eb1c85c
           candidates = sorted(set(glob.glob('coverage-*.json') + glob.glob('**/coverage.json', recursive=True)))
           # Filter out duplicate same-path entries
           seen=set(); ordered=[]
@@ -264,12 +260,8 @@
               lines.append("|---|---:|")
               for p,f in low_cov[:HOTSPOT_LIMIT]:  # cap separately to avoid huge tables
                   lines.append(f"| `{f}` | {p:.1f}% |")
-              if len(low_cov) > HOTSPOT_LIMIT:
-<<<<<<< HEAD
-                  lines.append(f"| *(+{len(low_cov)-HOTSPOT_LIMIT} more below {LOW_COVERAGE_THRESHOLD:.0f}% – truncated)* | — |")
-=======
-          lines.append(f"| *(+{len(low_cov)-HOTSPOT_LIMIT} more below {LOW_COVERAGE_THRESHOLD:.0f}% – truncated)* | — |")
->>>>>>> 5eb1c85c
+               if len(low_cov) > HOTSPOT_LIMIT:
+                   lines.append(f"| *(+{len(low_cov)-HOTSPOT_LIMIT} more below {LOW_COVERAGE_THRESHOLD:.0f}% – truncated)* | — |")
           with open('coverage_summary.md','w') as w:
               w.write("\n".join(lines)+"\n")
           print('\n'.join(lines[:6])+'\n...')
