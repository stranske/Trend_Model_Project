name: Reusable Python CI

on:
  workflow_call:
    inputs:
      python-versions: { description: 'JSON list Python versions', required: false, default: '["3.11"]', type: string }
      coverage-min: { description: 'Minimum coverage percent', required: false, default: '70', type: string }
      run-mypy: { description: 'Run mypy job', required: false, default: 'true', type: string }
      # Phase 1 – Metrics extraction inputs
      enable-metrics: { description: 'Enable metrics extraction (ci-metrics.json)', required: false, default: 'false', type: string }
      slow-test-top: { description: 'Count of slow tests to report', required: false, default: '15', type: string }
      slow-test-min-seconds: { description: 'Min seconds for slow test list', required: false, default: '1', type: string }
      # Phase 2 – Classification & history logging
      enable-classification: { description: 'Enable failure classification', required: false, default: 'false', type: string }
      enable-history: { description: 'Enable metrics history append', required: false, default: 'false', type: string }
      history-artifact-name: { description: 'Artifact name for metrics history', required: false, default: 'metrics-history.ndjson', type: string }
      # Phase 3 – Coverage delta
      enable-coverage-delta: { description: 'Enable coverage delta evaluation', required: false, default: 'false', type: string }
      baseline-coverage: { description: 'Baseline coverage percent', required: false, default: '0', type: string }
      coverage-alert-drop: { description: 'Coverage drop alert threshold (pct pts)', required: false, default: '1', type: string }
      fail-on-coverage-drop: { description: 'Fail if drop >= threshold', required: false, default: 'false', type: string }
      coverage-drop-label: { description: 'Label to add on drop (future)', required: false, default: 'coverage-drop', type: string }
      # Phase 4 – Soft coverage gate (Issue #1342)
      enable-soft-gate: { description: 'Enable soft coverage gate (aggregate + issue update)', required: false, default: 'false', type: string }
      coverage-hard-fail: { description: 'Still fail build on coverage shortfall (true/false)', required: false, default: 'true', type: string }
      coverage-artifact-retention-days: { description: 'Retention days for coverage artifacts', required: false, default: '10', type: string }

jobs:
  tests:
    runs-on: ubuntu-latest
    strategy:
      matrix:
        python-version: ${{ fromJson(inputs.python-versions) }}
    steps:
      - uses: actions/checkout@v4
      - uses: actions/setup-python@v5
        with:
          python-version: ${{ matrix.python-version }}
      - name: Install deps
        run: |
          python -m pip install -U pip
          pip install -r requirements.txt
          pip install pytest pytest-cov
      - name: Run tests with coverage
        run: |
          pytest --junitxml=pytest-junit.xml \
            --cov=src --cov-branch \
            --cov-report=xml:coverage.xml \
            --cov-report=json:coverage.json \
            --cov-report=html:htmlcov \
            --cov-report=term-missing
      - name: Prepare coverage ancillary files
        run: |
          # Create a second JUnit filename expected by soft gate snippet if needed
          cp -f pytest-junit.xml pytest-report.xml || true
          # Basic sanity checks
          test -f coverage.xml || { echo 'coverage.xml missing'; exit 1; }
          test -f coverage.json || { echo 'coverage.json missing'; exit 1; }
        shell: bash
      - name: Upload coverage artifacts
        uses: actions/upload-artifact@v4
        with:
          name: coverage-${{ matrix.python-version }}
          retention-days: ${{ inputs.coverage-artifact-retention-days }}
          path: |
            coverage.xml
            coverage.json
            htmlcov/**
            pytest-junit.xml
            pytest-report.xml
      - name: Extract test metrics
        if: ${{ inputs.enable-metrics == 'true' }}
        run: |
          python scripts/ci_metrics.py || exit 1
        env:
          JUNIT_PATH: pytest-junit.xml
          OUTPUT_PATH: ci-metrics.json
          TOP_N: ${{ inputs.slow-test-top }}
          MIN_SECONDS: ${{ inputs.slow-test-min-seconds }}
      - name: Upload metrics artifact
        if: ${{ inputs.enable-metrics == 'true' }}
        uses: actions/upload-artifact@v4
        with:
          name: ci-metrics
          path: ci-metrics.json
      - name: Enforce coverage minimum (hard gate)
        if: ${{ inputs.coverage-hard-fail == 'true' }}
        run: |
          if [ ! -f coverage.xml ]; then echo 'coverage.xml missing'; exit 1; fi
          RAW=$(grep -Eo 'line-rate="[0-9.]+' coverage.xml | head -1 | sed -E 's/.*"([0-9.]+)$/\1/')
          PCT=$(python -c "print('{:.2f}'.format(float('$RAW')*100.0))")
          echo "Current coverage: $PCT% (hard gate)"
          MIN=${{ inputs.coverage-min }}
          python -c "import sys; c=float('$PCT'); m=float('$MIN'); sys.exit(0 if c>=m else 1)" || { echo "Coverage $PCT% < min $MIN%" >&2; exit 1; }
      - name: Coverage delta
        if: ${{ inputs.enable-coverage-delta == 'true' }}
        run: |
          python scripts/ci_coverage_delta.py || exit 1
        env:
          BASELINE_COVERAGE: ${{ inputs.baseline-coverage }}
          ALERT_DROP: ${{ inputs.coverage-alert-drop }}
          FAIL_ON_DROP: ${{ inputs.fail-on-coverage-drop }}
      - name: Upload coverage delta artifact
        if: ${{ inputs.enable-coverage-delta == 'true' }}
        uses: actions/upload-artifact@v4
        with:
          name: coverage-delta
          path: coverage-delta.json
      - name: History & classification
        if: ${{ inputs.enable-history == 'true' || inputs.enable-classification == 'true' }}
        run: |
          python scripts/ci_history.py || exit 1
        env:
          JUNIT_PATH: pytest-junit.xml
          METRICS_PATH: ci-metrics.json
          HISTORY_PATH: ${{ inputs.history-artifact-name }}
          ENABLE_CLASSIFICATION: ${{ inputs.enable-classification }}
          CLASSIFICATION_OUT: classification.json
      - name: Upload history artifact
        if: ${{ inputs.enable-history == 'true' }}
        uses: actions/upload-artifact@v4
        with:
          name: metrics-history
          path: ${{ inputs.history-artifact-name }}
      - name: Upload classification artifact
        if: ${{ inputs.enable-classification == 'true' }}
        uses: actions/upload-artifact@v4
        with:
          name: classification
          path: classification.json
      - name: CI summary
        run: |
          echo "## CI Summary" >> $GITHUB_STEP_SUMMARY
          if [ -f ci-metrics.json ]; then echo "- Metrics: present" >> $GITHUB_STEP_SUMMARY; else echo "- Metrics: (disabled)" >> $GITHUB_STEP_SUMMARY; fi
          if [ -f coverage-delta.json ]; then
            CUR=$(jq -r .current coverage-delta.json 2>/dev/null || echo '?')
            BASE=$(jq -r .baseline coverage-delta.json 2>/dev/null || echo '?')
            DELTA=$(jq -r .delta coverage-delta.json 2>/dev/null || echo '?')
            echo "- Coverage delta: current=$CUR baseline=$BASE delta=$DELTA" >> $GITHUB_STEP_SUMMARY
          else
            echo "- Coverage delta: (disabled)" >> $GITHUB_STEP_SUMMARY
          fi
          if [ -f classification.json ]; then echo "- Classification: present" >> $GITHUB_STEP_SUMMARY; else echo "- Classification: (disabled)" >> $GITHUB_STEP_SUMMARY; fi
          if [ -f ${{ inputs.history-artifact-name }} ]; then echo "- History: appended" >> $GITHUB_STEP_SUMMARY; else echo "- History: (disabled)" >> $GITHUB_STEP_SUMMARY; fi
          if [ "${{ inputs.enable-soft-gate }}" = "true" ]; then echo "- Soft gate: enabled (see coverage_soft_gate job)" >> $GITHUB_STEP_SUMMARY; else echo "- Soft gate: (disabled)" >> $GITHUB_STEP_SUMMARY; fi

  mypy:
    if: ${{ inputs.run-mypy == 'true' }}
    runs-on: ubuntu-latest
    steps:
      - uses: actions/checkout@v4
      - uses: actions/setup-python@v5
        with:
          python-version: '3.11'
      - name: Install deps
        run: |
          python -m pip install -U pip
          pip install -r requirements.txt
          pip install mypy
      - name: Run mypy
        run: mypy src || (echo 'mypy failed' && exit 1)

  coverage_soft_gate:
    # Soft coverage gate aggregates artifacts and updates a canonical issue (Issue #1342 design).
    if: ${{ inputs.enable-soft-gate == 'true' }}
    needs: tests
    runs-on: ubuntu-latest
    permissions:
      contents: read
      issues: write
      actions: read
    steps:
      - name: Download coverage artifacts
        uses: actions/download-artifact@v4
        with:
          pattern: coverage-*
          merge-multiple: true
      - name: Compute coverage summary & hotspots
        id: cov
        shell: python
        run: |
          import json, glob, os, math
          totals=[]; hotspots=[]
<<<<<<< HEAD
          for jf in glob.glob('coverage.json'):
=======
          for jf in glob.glob('coverage*.json'):
>>>>>>> aac14646
              with open(jf,'r') as fh:
                  data=json.load(fh)
              t=data.get('totals', {})
              # Prefer numeric; fallback to display string
              pct = t.get('percent_covered')
              if pct is None:
                  disp = t.get('percent_covered_display')
                  try: pct=float(disp) if disp is not None else 0.0
                  except: pct=0.0
              totals.append(float(pct))
              files=(data.get('files') or {})
              for fpath, meta in files.items():
                  s=meta.get('summary', {})
                  fpct = s.get('percent_covered')
                  if fpct is None:
                      disp=s.get('percent_covered_display')
                      try: fpct=float(disp) if disp is not None else 0.0
<<<<<<< HEAD
                      except: fpct=0.0
=======
                      except (ValueError, TypeError): fpct=0.0
>>>>>>> aac14646
                  hotspots.append((float(fpct), fpath))
          hotspots.sort(key=lambda x: x[0])
          avg= round(sum(totals)/len(totals),2) if totals else 0.0
          worst= round(min(totals),2) if totals else 0.0
          lines=[f"**Coverage (avg across jobs): {avg}% | worst job: {worst}%**", "", "| File | % covered |", "|---|---:|"]
          for fpct,f in hotspots[:15]:
              lines.append(f"| `{f}` | {fpct:.1f}% |")
          with open('coverage_summary.md','w') as w: w.write("\n".join(lines)+"\n")
          print('\n'.join(lines[:6])+'\n...')
      - name: Build job log links table
        id: jobs
        uses: actions/github-script@v7
        with:
          script: |
            const {owner, repo} = context.repo;
            const run_id = context.runId;
            const { data } = await github.rest.actions.listJobsForWorkflowRun({ owner, repo, run_id, per_page: 100 });
            const rows = data.jobs.map(j => `| ${j.name} | ${j.conclusion || j.status} | [logs](${j.html_url}) |`);
            const md = ["### Logs for this run","| Job | Result | Logs |","|---|---|---|",...rows].join("\n");
            core.setOutput('table', md);
      - name: Create / update soft coverage issue
        uses: actions/github-script@v7
        env:
          TABLE: ${{ steps.jobs.outputs.table }}
        with:
          script: |
            const fs = require('fs');
            const {owner, repo} = context.repo;
            const title = 'Increase test coverage (soft gate)';
            const label = 'tech:coverage';
            const bodyBlock = fs.readFileSync('coverage_summary.md','utf8');
            const jobTable = process.env.TABLE || '';
            const runUrl = `https://github.com/${owner}/${repo}/actions/runs/${context.runId}`;
            // Ensure label exists
<<<<<<< HEAD
            try { await github.rest.issues.getLabel({owner, repo, name: label}); } catch { await github.rest.issues.createLabel({owner, repo, name: label, color: '0e8a16'}); }
=======
            try {
              await github.rest.issues.getLabel({owner, repo, name: label});
            } catch (error) {
              if (error.status === 404) {
                await github.rest.issues.createLabel({owner, repo, name: label, color: '0e8a16'});
              } else {
                core.error(`Failed to get label "${label}": ${error.message}`);
                throw error;
              }
            }
>>>>>>> aac14646
            const q = `repo:${owner}/${repo} is:issue is:open in:title "${title}" label:"${label}"`;
            const search = await github.rest.search.issuesAndPullRequests({ q, per_page: 1 });
            const compositeBody = `CI run: ${runUrl}\n\n${bodyBlock}\n\n#### Job logs\n${jobTable}`;
            if (search.data.items.length) {
              const num = search.data.items[0].number;
              await github.rest.issues.update({owner, repo, issue_number: num, title});
              await github.rest.issues.createComment({owner, repo, issue_number: num, body: compositeBody});
              core.info(`Updated #${num}`);
            } else {
              const created = await github.rest.issues.create({owner, repo, title, body: compositeBody, labels:[label]});
              core.info(`Created #${created.data.number}`);
            }
      - name: Append coverage summary to run summary
        run: |
          echo "## Soft Coverage Gate" >> $GITHUB_STEP_SUMMARY
          cat coverage_summary.md >> $GITHUB_STEP_SUMMARY
          echo "" >> $GITHUB_STEP_SUMMARY
<<<<<<< HEAD
          # (Per Issue #1344) Universal logs table now emitted by logs_summary job.
          # Removed duplicate per-job logs table here to avoid redundancy.

  # Universal logs summary (Issue #1344)
  # Ensures every CI run exposes a per-job logs table in the run summary even when
  # the soft coverage gate is disabled. Placed in its own job so it can depend on
  # all earlier jobs completing (success, failure, or skip). We only require the
  # mandatory 'tests' job so optional jobs (mypy, coverage_soft_gate) don't break
  # dependency resolution when disabled or skipped. The GitHub API call enumerates
  # ALL jobs for the workflow run, so the table naturally includes mypy / soft gate
  # when present.
  logs_summary:
    if: ${{ always() }}
    needs: [tests]
    runs-on: ubuntu-latest
    permissions:
      actions: read
    steps:
      - name: Build universal job log links table
        id: jobs
        uses: actions/github-script@v7
        with:
          script: |
            // Define job conclusion constants based on GitHub's official values
            const JOB_CONCLUSION = {
              SUCCESS: 'success',
              SKIPPED: 'skipped'
            };
            const {owner, repo} = context.repo;
            const run_id = context.runId;
            const { data } = await github.rest.actions.listJobsForWorkflowRun({ owner, repo, run_id, per_page: 100 });
            const rows = data.jobs.map(j => `| ${j.name} | ${j.conclusion || j.status} | [logs](${j.html_url}) |`);
            const allowedConclusions = [JOB_CONCLUSION.SUCCESS, JOB_CONCLUSION.SKIPPED];
            const failed = data.jobs
              .filter(j => !allowedConclusions.includes((j.conclusion || '').toLowerCase()))
              .map(j => j.name);
            let explanation = '';
            if (failed.length) {
              explanation = `\n> ❗ ${failed.length} job(s) did not succeed: ${failed.join(', ')}.`;
            } else {
              explanation = `\n> ✅ All jobs succeeded.`;
            }
            const md = ["### Logs for this run","| Job | Result | Logs |","|---|---|---|",...rows, explanation].join("\n");
            core.setOutput('table', md);
      - name: Append logs table to summary
        run: |
          echo "${{ steps.jobs.outputs.table }}" >> $GITHUB_STEP_SUMMARY
          echo "" >> $GITHUB_STEP_SUMMARY
=======
          echo "### Logs for this run" >> $GITHUB_STEP_SUMMARY
          echo "${{ steps.jobs.outputs.table }}" >> $GITHUB_STEP_SUMMARY
>>>>>>> aac14646
<|MERGE_RESOLUTION|>--- conflicted
+++ resolved
@@ -181,11 +181,7 @@
         run: |
           import json, glob, os, math
           totals=[]; hotspots=[]
-<<<<<<< HEAD
           for jf in glob.glob('coverage.json'):
-=======
-          for jf in glob.glob('coverage*.json'):
->>>>>>> aac14646
               with open(jf,'r') as fh:
                   data=json.load(fh)
               t=data.get('totals', {})
@@ -203,11 +199,7 @@
                   if fpct is None:
                       disp=s.get('percent_covered_display')
                       try: fpct=float(disp) if disp is not None else 0.0
-<<<<<<< HEAD
-                      except: fpct=0.0
-=======
                       except (ValueError, TypeError): fpct=0.0
->>>>>>> aac14646
                   hotspots.append((float(fpct), fpath))
           hotspots.sort(key=lambda x: x[0])
           avg= round(sum(totals)/len(totals),2) if totals else 0.0
@@ -242,9 +234,6 @@
             const jobTable = process.env.TABLE || '';
             const runUrl = `https://github.com/${owner}/${repo}/actions/runs/${context.runId}`;
             // Ensure label exists
-<<<<<<< HEAD
-            try { await github.rest.issues.getLabel({owner, repo, name: label}); } catch { await github.rest.issues.createLabel({owner, repo, name: label, color: '0e8a16'}); }
-=======
             try {
               await github.rest.issues.getLabel({owner, repo, name: label});
             } catch (error) {
@@ -255,7 +244,6 @@
                 throw error;
               }
             }
->>>>>>> aac14646
             const q = `repo:${owner}/${repo} is:issue is:open in:title "${title}" label:"${label}"`;
             const search = await github.rest.search.issuesAndPullRequests({ q, per_page: 1 });
             const compositeBody = `CI run: ${runUrl}\n\n${bodyBlock}\n\n#### Job logs\n${jobTable}`;
@@ -273,7 +261,6 @@
           echo "## Soft Coverage Gate" >> $GITHUB_STEP_SUMMARY
           cat coverage_summary.md >> $GITHUB_STEP_SUMMARY
           echo "" >> $GITHUB_STEP_SUMMARY
-<<<<<<< HEAD
           # (Per Issue #1344) Universal logs table now emitted by logs_summary job.
           # Removed duplicate per-job logs table here to avoid redundancy.
 
@@ -321,8 +308,4 @@
       - name: Append logs table to summary
         run: |
           echo "${{ steps.jobs.outputs.table }}" >> $GITHUB_STEP_SUMMARY
-          echo "" >> $GITHUB_STEP_SUMMARY
-=======
-          echo "### Logs for this run" >> $GITHUB_STEP_SUMMARY
-          echo "${{ steps.jobs.outputs.table }}" >> $GITHUB_STEP_SUMMARY
->>>>>>> aac14646
+          echo "" >> $GITHUB_STEP_SUMMARY