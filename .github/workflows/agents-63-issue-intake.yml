# See docs/ci/AGENTS_POLICY.md for guardrails and override process.
name: Agents 63 Issue Intake

on:
  issues:
    types:
      - opened
      - reopened
      - labeled
      - unlabeled
  workflow_dispatch:
    inputs:
      intake_mode:
        description: "Select intake target: chatgpt_sync or agent_bridge"
        required: true
        type: choice
        options:
          - chatgpt_sync
          - agent_bridge
      source:
        description: "Primary: path (in repo) to topics file (preferred for large lists)"
        required: false
        type: string
      raw_input:
        description: "Secondary: small pasted topic list (may truncate around 1KB)"
        required: false
        type: string
      source_url:
        description: "Fallback: raw text URL (raw.githubusercontent.com / Gist raw)"
        required: false
        type: string
      debug:
        description: "Enable verbose debug diagnostics"
        required: false
        type: boolean
        default: false
      issue_number:
        description: "Optional explicit issue number when running Codex bridge manually"
        required: false
        type: string
      post_codex_comment:
        description: "Auto-post '@codex start' as the actor (true/false)"
        required: false
        type: boolean
        default: true
      bridge_agent:
        description: "Agent key passed to the reusable bridge workflow (default codex)"
        required: false
        type: string
        default: "codex"
      bridge_draft_pr:
        description: "Open Codex bootstrap PRs as draft (true/false)"
        required: false
        type: boolean
        default: false
  workflow_call:
    inputs:
      intake_mode:
        description: "Select intake target: chatgpt_sync or agent_bridge"
        required: true
        type: string
      source:
        description: "Primary: path (in repo) to topics file (preferred for large lists)"
        required: false
        type: string
      raw_input:
        description: "Secondary: small pasted topic list (may truncate around 1KB)"
        required: false
        type: string
      source_url:
        description: "Fallback: raw text URL (raw.githubusercontent.com / Gist raw)"
        required: false
        type: string
      debug:
        description: "Enable verbose debug diagnostics"
        required: false
        type: string
      issue_number:
        description: "Optional explicit issue number when running Codex bridge manually"
        required: false
        type: string
      post_codex_comment:
        description: "Auto-post '@codex start' as the actor (true/false)"
        required: false
        type: string
      bridge_agent:
        description: "Agent key passed to the reusable bridge workflow (default codex)"
        required: false
        type: string
      bridge_draft_pr:
        description: "Open Codex bootstrap PRs as draft (true/false)"
        required: false
        type: string
    secrets:
      service_bot_pat:
        required: false
      owner_pr_pat:
        required: false

concurrency:
  group: issue-${{ github.event.issue.number }}-intake
  cancel-in-progress: true

jobs:
  normalize_inputs:
    if: >
      github.event_name != 'issues' ||
<<<<<<< HEAD
      contains(toJson(github.event.issue.labels.*.name), 'agent:') ||
      contains(toJson(github.event.issue.labels.*.name), 'agents:') ||
      (github.event.action == 'unlabeled' && (startsWith(github.event.label.name, 'agent:') || startsWith(github.event.label.name, 'agents:')))
=======
      (github.event.action == 'labeled' && (startsWith(github.event.label.name, 'agent:') || startsWith(github.event.label.name, 'agents:'))) ||
      (github.event.action == 'unlabeled' && (startsWith(github.event.label.name, 'agent:') || startsWith(github.event.label.name, 'agents:'))) ||
      contains(github.event.issue.labels.*.name, 'agent:') ||
      contains(github.event.issue.labels.*.name, 'agents:')
>>>>>>> 814c0930
    name: Normalize workflow inputs
    runs-on: ubuntu-latest
    outputs:
      intake_mode: ${{ steps.normalize.outputs.intake_mode }}
      source: ${{ steps.normalize.outputs.source }}
      raw_input: ${{ steps.normalize.outputs.raw_input }}
      source_url: ${{ steps.normalize.outputs.source_url }}
      debug: ${{ steps.normalize.outputs.debug }}
      issue_number: ${{ steps.normalize.outputs.issue_number }}
      post_codex_comment: ${{ steps.normalize.outputs.post_codex_comment }}
      bridge_agent: ${{ steps.normalize.outputs.bridge_agent }}
      bridge_draft_pr: ${{ steps.normalize.outputs.bridge_draft_pr }}
    steps:
      - name: Normalize inputs
        id: normalize
        env:
          INPUT_INTAKE_MODE: ${{ inputs.intake_mode }}
          INPUT_SOURCE: ${{ inputs.source }}
          INPUT_REPO_FILE: ${{ inputs.repo_file }}
          INPUT_RAW_INPUT: ${{ inputs.raw_input }}
          INPUT_SOURCE_URL: ${{ inputs.source_url }}
          INPUT_DEBUG: ${{ inputs.debug }}
          INPUT_ISSUE_NUMBER: ${{ inputs.issue_number }}
          INPUT_POST_CODEX_COMMENT: ${{ inputs.post_codex_comment }}
          INPUT_BRIDGE_AGENT: ${{ inputs.bridge_agent }}
          INPUT_BRIDGE_DRAFT_PR: ${{ inputs.bridge_draft_pr }}
        run: |
          # Handle boolean inputs from workflow_dispatch vs workflow_call
          normalize_bool() {
            local value="$1"
            if [ "$value" = "true" ] || [ "$value" = "True" ] || [ "$value" = "TRUE" ]; then
              echo "true"
            else
              echo "false"
            fi
          }

          event_name="${GITHUB_EVENT_NAME}"

          intake_mode="${INPUT_INTAKE_MODE:-}"
          source_input="${INPUT_SOURCE:-}"
          legacy_repo_file="${INPUT_REPO_FILE:-}"
          raw_input="${INPUT_RAW_INPUT:-}"
          source_url="${INPUT_SOURCE_URL:-}"
          debug=$(normalize_bool "${INPUT_DEBUG:-}")
          issue_number="${INPUT_ISSUE_NUMBER:-}"
          post_codex_input="${INPUT_POST_CODEX_COMMENT:-}"
          bridge_agent="${INPUT_BRIDGE_AGENT:-}"
          draft_pr=$(normalize_bool "${INPUT_BRIDGE_DRAFT_PR:-}")

          payload_issue=""
          if command -v jq >/dev/null 2>&1; then
            payload_issue=$(jq -r '.issue.number // empty' "$GITHUB_EVENT_PATH")
          fi
          if [ -z "$issue_number" ]; then
            issue_number="$payload_issue"
          fi

          if [ -z "$bridge_agent" ]; then
            bridge_agent="codex"
          fi

          if command -v jq >/dev/null 2>&1 && [ -f "$GITHUB_EVENT_PATH" ]; then
            event_agent=$(jq -r '
              [
                .issue.labels[]?.name
                | select(test("^agents?:[A-Za-z0-9-]+$"))
                | sub("^agents?:(?<key>[A-Za-z0-9-]+)$"; "\\(.key)")
              ][0] // empty
            ' "$GITHUB_EVENT_PATH" 2>/dev/null || echo '')
            if [ -n "$event_agent" ]; then
              bridge_agent="$event_agent"
            fi
          fi
          bridge_agent="${bridge_agent,,}"

          if [ -z "$source_input" ] && [ -n "$legacy_repo_file" ]; then
            source_input="$legacy_repo_file"
          fi

          if [ -z "$intake_mode" ]; then
            if [ "$event_name" = "issues" ]; then
              intake_mode="agent_bridge"
            else
              intake_mode="chatgpt_sync"
            fi
          fi

          if [ -z "$post_codex_input" ]; then
            if [ "$intake_mode" = "agent_bridge" ]; then
              post_codex_input="true"
            else
              post_codex_input="false"
            fi
          fi
          post_codex=$(normalize_bool "$post_codex_input")

          {
            echo "intake_mode=$intake_mode"
            echo "source=$source_input"
            echo "raw_input=$raw_input"
            echo "source_url=$source_url"
            echo "debug=$debug"
            echo "issue_number=$issue_number"
            echo "post_codex_comment=$post_codex"
            echo "bridge_agent=$bridge_agent"
            echo "bridge_draft_pr=$draft_pr"
          } >> "$GITHUB_OUTPUT"

  chatgpt_sync:
    needs: normalize_inputs
    if: needs.normalize_inputs.outputs.intake_mode == 'chatgpt_sync'
    name: Normalize ChatGPT topics into GitHub issues
    runs-on: ubuntu-latest
    concurrency:
      # Queue overlapping runs on the same ref so a prior sync can finish cleanly.
      group: agent-sync-${{ github.ref }}
      cancel-in-progress: false
    permissions:
      contents: read
      issues: write # Only elevated when a sync actually mutates issues; early exits remain read-only.
    steps:
      - name: Checkout repository
        uses: actions/checkout@v4

      - name: Echo received inputs
        run: |
          echo "Inputs JSON:" '${{ toJson(needs.normalize_inputs.outputs) }}'
          echo "Selected ref: ${GITHUB_REF}"

      - name: Prepare topic source
        env:
          RAW_INPUT_JSON: ${{ toJson(needs.normalize_inputs.outputs.raw_input) }}
          SOURCE_URL: ${{ needs.normalize_inputs.outputs.source_url }}
          SOURCE_PATH: ${{ needs.normalize_inputs.outputs.source }}
          DEBUG_FLAG: ${{ needs.normalize_inputs.outputs.debug }}
        run: |
          set -euo pipefail
          echo "Ref: ${GITHUB_REF} Commit: ${GITHUB_SHA}" >&2
          echo "Debug input (raw): '${DEBUG_FLAG}'" >&2
          # Precedence: source > raw_input > source_url
          if [ -n "${SOURCE_PATH}" ]; then
            if [ -f "${SOURCE_PATH}" ]; then
              python .github/scripts/decode_raw_input.py --passthrough --in "${SOURCE_PATH}" --source repo_file
            else
              echo "::error::source '${SOURCE_PATH}' not found in repository." >&2; exit 1
            fi
          elif [ -n "${RAW_INPUT_JSON}" ] && [ "${RAW_INPUT_JSON}" != "null" ]; then
            printf '%s' "${RAW_INPUT_JSON}" > raw_input.json
            python .github/scripts/decode_raw_input.py --source raw_input || python .github/scripts/decode_raw_input.py
          elif [ -n "${SOURCE_URL}" ]; then
            tmp_dl=$(mktemp)
            if ! curl -fsSL "${SOURCE_URL}" -o "$tmp_dl"; then
              echo "::error::Failed to download content from ${SOURCE_URL}" >&2; exit 1
            fi
            python .github/scripts/decode_raw_input.py --passthrough --in "$tmp_dl" --source source_url
          else
            echo "::error::Provide one of source, raw_input, or source_url when dispatching this workflow." >&2; exit 1
          fi
          if ! [ -s input.txt ]; then
            echo "::error::The provided input was empty." >&2
            exit 1
          fi
          if [ -f raw_input.json ]; then
            size=$(wc -c < raw_input.json || echo 0)
            if [ "$size" -ge 1024 ]; then
              echo "::warning::raw_input size is $size bytes (possible truncation). Prefer source or source_url." >&2
            fi
          fi

      - name: Debug artifacts (raw/decoded)
        if: ${{ needs.normalize_inputs.outputs.debug == 'true' }}
        run: |
          echo '--- DEBUG: file inventory ---'
          # shellcheck disable=SC2012
          ls -al . | sed 's/^/  /'
          if [ -f raw_input.json ]; then
            echo "--- DEBUG: raw_input.json (size) ---"; wc -c raw_input.json
            echo '--- DEBUG: raw_input.json (first 240 chars) ---'
            head -c 240 raw_input.json | sed 's/[[:cntrl:]]/./g'; echo
            echo '--- DEBUG: raw_input.json (hexdump first 256 bytes) ---'
            head -c 256 raw_input.json | hexdump -C || true
          else
            echo 'raw_input.json missing'
          fi
          if [ -f input.txt ]; then
            echo "--- DEBUG: input.txt (size + line count) ---"; wc -cl input.txt
            echo '--- DEBUG: input.txt (first 240 chars) ---'
            head -c 240 input.txt | sed 's/[[:cntrl:]]/./g'; echo
          else
            echo 'input.txt missing'
          fi

      - name: Upload debug artifacts
        if: ${{ always() && needs.normalize_inputs.outputs.debug == 'true' }}
        uses: actions/upload-artifact@v4
        with:
          name: chatgpt-sync-debug
          path: |
            raw_input.json
            input.txt
            topics.json
            decode_debug.json
          if-no-files-found: ignore

      - name: Parse topics
        env:
          ALLOW_SINGLE_TOPIC: '1'
        run: |
          set -euo pipefail
          echo '--- INPUT PREVIEW (first 200 chars) ---'
          head -c 200 input.txt 2>/dev/null | sed 's/[[:cntrl:]]/./g' || true
          printf '\n--------------------------------------\n'
          if python .github/scripts/parse_chatgpt_topics.py; then
            echo 'Parser succeeded.'
          else
            ec=$?
            case "$ec" in
              2) echo '::error::Exit 2 (empty after trimming). Ensure raw_input or source_url contains non-whitespace content.' ;;
              3) echo '::error::Exit 3 (no enumerated topics). Provide numbered lines.' ;;
              4) echo '::error::Exit 4 (parsed zero topics unexpectedly).' ;;
              *) echo "::error::Parser failed with exit code $ec." ;;
            esac
            # Fallback: if enumerators detected by decoder (decode_debug.json) and code==3, attempt naive split
            if [ "$ec" -eq 3 ] && [ -f decode_debug.json ]; then
              enum_count=$(jq '.rebuilt_enum_count // 0' decode_debug.json 2>/dev/null || echo 0)
              if [ "$enum_count" -gt 0 ]; then
                echo '::warning::Structured parser failed; invoking fallback enumerator splitter.'
                python .github/scripts/fallback_split.py || true
                if [ -f topics.json ]; then
                  tmp=$(mktemp)
                  if jq '. + {fallback_used: true}' decode_debug.json > "$tmp"; then
                    mv "$tmp" decode_debug.json
                  else
                    rm -f "$tmp"
                  fi
                  echo 'Fallback succeeded.'
                  ec=0
                fi
              fi
            fi
            if [ "$ec" -ne 0 ]; then
              exit $ec
            fi
          fi
          echo 'Topics length:'
          if [ -f topics.json ]; then jq 'length' topics.json || true; fi
          if [ -f decode_debug.json ] && [ -f topics.json ]; then
            topics_count=$(jq 'length' topics.json 2>/dev/null || echo 0)
            first_title=$(jq -r '.[0].title // ""' topics.json 2>/dev/null || echo "")
            tmp=$(mktemp)
            if jq --arg tc "$topics_count" --arg ft "$first_title" '. + {parsed_topics: ($tc|tonumber), first_title: $ft}' decode_debug.json > "$tmp"; then
              mv "$tmp" decode_debug.json
            else
              rm -f "$tmp"
            fi
          fi

      - name: Sync issues
        uses: actions/github-script@v7
        env:
          RUN_URL: https://github.com/${{ github.repository }}/actions/runs/${{ github.run_id }}
        with:
          script: |
            const fs = require('fs');
            const crypto = require('crypto');
            const defaultOutputs = {
              created_issues: 0,
              updated_issues: 0,
              reopened_issues: 0,
              skipped_issues: 0,
              duplicate_topics: 0,
              invalid_topics: 0,
              mutations_performed: 0,
              topics_total: 0,
              topics_with_agent_labels: 0,
              topics_after_dedup: 0,
              topics_processed: 0,
              topics_skipped_for_other_agents: 0,
              topics_skipped_without_agent_labels: 0,
              agent_labels_removed: 0,
              assigned_elsewhere: 0,
            };
            const metrics = {
              topics_total: 0,
              topics_with_agent_labels: 0,
              topics_after_dedup: 0,
              topics_processed: 0,
              topics_skipped_for_other_agents: 0,
              topics_skipped_without_agent_labels: 0,
              agent_labels_removed: 0,
              duplicate_topics: 0,
              invalid_topics: 0,
              assigned_elsewhere: 0,
              mutations_performed: 0,
            };
            const setOutputs = (overrides = {}) => {
              const values = { ...defaultOutputs, ...metrics, ...overrides };
              for (const [key, value] of Object.entries(values)) {
                core.setOutput(key, String(value));
              }
            };
            const setZeroOutputs = () => {
              setOutputs();
            };
            const publishSummary = async ({
              createdCount = 0,
              updatedCount = 0,
              reopenedCount = 0,
              skippedCount = 0,
              duplicateCount = 0,
              invalidTopicCount = 0,
              assignedElsewhereCount = 0,
              mutationCount,
              notice,
            } = {}) => {
              const mutationsPerformed =
                typeof mutationCount === 'number' ? mutationCount : createdCount + updatedCount;
              const summaryLines = [
                `Topics provided: ${metrics.topics_total}`,
                `Agent-labeled topics: ${metrics.topics_with_agent_labels}`,
                `Agent labels stripped: ${metrics.agent_labels_removed}`,
                `Deduplicated topics: ${metrics.topics_after_dedup}`,
                `Topics processed: ${metrics.topics_processed}`,
                `Topics skipped (conflicting agent labels): ${metrics.topics_skipped_for_other_agents}`,
                `Topics skipped (missing agent labels): ${metrics.topics_skipped_without_agent_labels}`,
                `Created issues: ${createdCount}`,
                `Updated issues: ${updatedCount}`,
                `Reopened issues: ${reopenedCount}`,
                `Skipped (no changes): ${skippedCount}`,
                `Skipped (assigned to other agents): ${assignedElsewhereCount}`,
                `Duplicate topics skipped: ${duplicateCount}`,
                `Invalid topics skipped: ${invalidTopicCount}`,
                `Mutations performed: ${mutationsPerformed}`,
              ];
              const summaryText = summaryLines.join('\n');
              if (notice) core.notice(notice);
              core.notice(summaryText);
              core.summary.clear();
              core.summary.addHeading('Agents issue sync results');
              for (const line of summaryLines) {
                core.summary.addRaw(`- ${line}\n`);
              }
              await core.summary.write();
            };
            if (!fs.existsSync('topics.json')) {
              setZeroOutputs();
              await publishSummary({
                notice: 'topics.json not found – assuming parser short-circuited. Exiting without mutations.',
              });
              return;
            }
            const rawTopics = JSON.parse(fs.readFileSync('topics.json', 'utf8'));
            metrics.topics_total = Array.isArray(rawTopics) ? rawTopics.length : 0;
            if (!Array.isArray(rawTopics) || rawTopics.length === 0) {
              setZeroOutputs();
              await publishSummary({ notice: 'No topics provided. Exiting without mutations.' });
              return;
            }
            const normalizeLabel = (label) => label.trim().toLowerCase();
            const agentPrefixes = ['agent:', 'agents:'];
            const inviteSuffix = '-invite';
            const analyzeAgentLabels = (rawLabels) => {
              const entries = new Map();
              for (const raw of rawLabels || []) {
                if (typeof raw !== 'string') continue;
                const trimmed = raw.trim();
                if (!trimmed) continue;
                const lower = trimmed.toLowerCase();
                const prefix = agentPrefixes.find((candidate) => lower.startsWith(candidate));
                if (!prefix) continue;
                let suffix = lower.slice(prefix.length).trim();
                if (!suffix || suffix === 'keepalive') continue;
                let base = suffix;
                let invite = false;
                if (base.endsWith(inviteSuffix)) {
                  base = base.slice(0, -inviteSuffix.length).trim();
                  if (!base) continue;
                  invite = true;
                }
                const canonical = `agent:${base}`;
                if (!entries.has(canonical)) {
                  entries.set(canonical, {
                    base,
                    canonical,
                    baseLabels: new Set(),
                    inviteLabels: new Set(),
                    rawLabels: new Set(),
                  });
                }
                const entry = entries.get(canonical);
                entry.rawLabels.add(trimmed);
                if (invite) {
                  entry.inviteLabels.add(trimmed);
                } else {
                  entry.baseLabels.add(trimmed);
                }
              }
              return {
                entries: Array.from(entries.values()).map((entry) => ({
                  base: entry.base,
                  canonical: entry.canonical,
                  baseLabels: Array.from(entry.baseLabels),
                  inviteLabels: Array.from(entry.inviteLabels),
                  rawLabels: Array.from(entry.rawLabels),
                })),
              };
            };
            const missingAgentTopics = [];
            const conflictingAgentTopics = [];
            const eligibleTopics = [];
            let topicsWithAgentLabels = 0;
            let agentLabelsStripped = 0;
            for (const topic of rawTopics) {
              const labels = Array.isArray(topic.labels) ? topic.labels : [];
              const analysis = analyzeAgentLabels(labels);
              const entriesWithBase = analysis.entries.filter((entry) => entry.baseLabels.length > 0);
              if (entriesWithBase.length > 0) {
                topicsWithAgentLabels += 1;
              }
              // Strip all agent:* labels in chatgpt_sync mode - they will be applied manually from Issues tab
              if (!Array.isArray(topic.labels)) {
                topic.labels = [];
              }
              const originalLength = topic.labels.length;
              topic.labels = topic.labels.filter((label) => {
                const lower = normalizeLabel(label);
                return !agentPrefixes.some((prefix) => lower.startsWith(prefix));
              });
              agentLabelsStripped += (originalLength - topic.labels.length);
              // All topics are eligible - no validation required
              eligibleTopics.push(topic);
            }
            metrics.topics_with_agent_labels = topicsWithAgentLabels;
            metrics.agent_labels_removed = agentLabelsStripped;
            metrics.topics_skipped_without_agent_labels = 0;
            metrics.topics_skipped_for_other_agents = 0;
            if (agentLabelsStripped > 0) {
              core.notice(`Stripped ${agentLabelsStripped} agent:* label${agentLabelsStripped === 1 ? '' : 's'} from topics. Apply agent labels manually from the Issues tab to trigger agent workflows.`);
            }
            const topics = eligibleTopics;
            if (!topics.length) {
              setZeroOutputs();
              await publishSummary({
                notice: 'No topics were eligible after filtering. Exiting without changes.',
              });
              return;
            }
            const seenTopics = new Set();
            const deduped = [];
            let duplicateCount = 0;
            for (const topic of topics) {
              const guidKey = topic.guid ? `guid:${topic.guid.trim().toLowerCase()}` : null;
              const titleKey = topic.title ? `title:${topic.title.trim().toLowerCase()}` : null;
              const key = guidKey || titleKey;
              if (key && seenTopics.has(key)) {
                const preview = topic?.title ? ` (${topic.title.slice(0, 80)})` : '';
                core.info(`Skipping duplicate topic${preview}.`);
                duplicateCount += 1;
                metrics.duplicate_topics = duplicateCount;
                continue;
              }
              if (key) {
                seenTopics.add(key);
              }
              deduped.push(topic);
            }
            metrics.topics_after_dedup = deduped.length;
            metrics.duplicate_topics = duplicateCount;
            if (!deduped.length) {
              setOutputs();
              await publishSummary({
                notice: `All topics were filtered as duplicates (${duplicateCount}). Exiting without changes.`,
                duplicateCount,
              });
              return;
            }
            const { owner, repo } = context.repo;
            const normalize = (name) => name.toLowerCase().replace(/[^a-z0-9]+/g, '');
            const escapeSearch = (value) => value.replace(/["\\]/g, (char) => `\\${char}`);
            const canonicalizeNewLabel = (name) => {
              let cleaned = name.trim().toLowerCase();
              cleaned = cleaned.replace(/[_\u2013\u2014]/g, ' ');
              cleaned = cleaned.replace(/[^a-z0-9: ]+/g, ' ').replace(/\s+/g, ' ').trim();
              if (!cleaned) return name.trim();
              if (cleaned.includes(':')) {
                return cleaned
                  .split(':')
                  .map((s) => s.trim().replace(/\s+/g, '-'))
                  .join(':');
              }
              const parts = cleaned.split(' ');
              if (parts.length > 1) return `${parts[0]}:${parts.slice(1).join('-')}`;
              return cleaned.replace(/\s+/g, '-');
            };
            const levenshtein = (a, b) => {
              const dp = Array.from({ length: a.length + 1 }, () => new Array(b.length + 1).fill(0));
              for (let i = 0; i <= a.length; i++) dp[i][0] = i;
              for (let j = 0; j <= b.length; j++) dp[0][j] = j;
              for (let i = 1; i <= a.length; i++)
                for (let j = 1; j <= b.length; j++) {
                  const cost = a[i - 1] === b[j - 1] ? 0 : 1;
                  dp[i][j] = Math.min(dp[i - 1][j] + 1, dp[i][j - 1] + 1, dp[i - 1][j - 1] + cost);
                }
              return dp[a.length][b.length];
            };
            const labelsCache = await github.paginate(
              github.rest.issues.listLabelsForRepo,
              { owner, repo, per_page: 100 },
            );
            const usedColors = new Set(labelsCache.map((l) => l.color.toLowerCase()));
            const findMatchingLabel = (input) => {
              const candidates = [input];
              if (!input.includes(':')) candidates.push(canonicalizeNewLabel(input));
              for (const cand of candidates) {
                const norm = normalize(cand);
                if (!norm) continue;
                for (const label of labelsCache) {
                  if (normalize(label.name) === norm) return label.name;
                }
                const partial = labelsCache
                  .map((label) => ({ label, norm: normalize(label.name) }))
                  .filter((o) => o.norm && (o.norm.includes(norm) || norm.includes(o.norm)));
                if (partial.length === 1) return partial[0].label.name;
                if (partial.length > 1) {
                  let best = null;
                  let bestScore = Infinity;
                  for (const m of partial) {
                    const d = levenshtein(m.norm, norm);
                    const r = d / Math.max(m.norm.length, norm.length);
                    if (r < bestScore) {
                      best = m.label.name;
                      bestScore = r;
                    }
                  }
                  if (best !== null && bestScore <= 0.35) return best;
                }
              }
              return null;
            };
            const generateColor = (name) => {
              const base = crypto.createHash('md5').update(name.toLowerCase()).digest('hex').slice(0, 6);
              if (!usedColors.has(base)) {
                usedColors.add(base);
                return base;
              }
              let c = 1;
              while (c < 4096) {
                const val = (parseInt(base, 16) + c * 0x111111) % 0xffffff;
                const cand = val.toString(16).padStart(6, '0');
                if (!usedColors.has(cand)) {
                  usedColors.add(cand);
                  return cand;
                }
                c++;
              }
              usedColors.add('777777');
              return '777777';
            };
            const labelResolutionCache = new Map();
            const memoizeLabelResolution = (keys, value) => {
              for (const key of keys) {
                if (!key) continue;
                labelResolutionCache.set(key.toLowerCase(), value);
              }
            };
            const classifyTopicLabels = (rawLabels) => {
              const details = [];
              const pendingCreates = new Map();
              const skipped = [];
              const ignoredAgentLabels = [];
              for (const raw of rawLabels || []) {
                if (typeof raw !== 'string') continue;
                const trimmed = raw.trim();
                if (!trimmed) continue;
                const normalized = trimmed.toLowerCase();
                if (normalized.startsWith('agent:') || normalized.startsWith('agents:')) {
                  ignoredAgentLabels.push(trimmed);
                  memoizeLabelResolution([trimmed], null);
                  continue;
                }
                const cacheKey = trimmed.toLowerCase();
                if (labelResolutionCache.has(cacheKey)) {
                  const cached = labelResolutionCache.get(cacheKey);
                  if (cached) {
                    details.push({ name: cached, requiresCreation: false });
                  } else {
                    skipped.push(trimmed);
                  }
                  continue;
                }
                const existing = findMatchingLabel(trimmed);
                if (existing) {
                  memoizeLabelResolution([trimmed, existing], existing);
                  details.push({ name: existing, requiresCreation: false });
                  continue;
                }
                const newName = canonicalizeNewLabel(trimmed);
                const canonicalKey = newName.toLowerCase();
                if (labelResolutionCache.has(canonicalKey)) {
                  const cached = labelResolutionCache.get(canonicalKey);
                  if (cached) {
                    memoizeLabelResolution([trimmed, newName, cached], cached);
                    details.push({ name: cached, requiresCreation: false });
                  } else {
                    skipped.push(trimmed);
                  }
                  continue;
                }
                const already = findMatchingLabel(newName);
                if (already) {
                  memoizeLabelResolution([trimmed, newName, already], already);
                  details.push({ name: already, requiresCreation: false });
                  continue;
                }
                if (!pendingCreates.has(canonicalKey)) {
                  pendingCreates.set(canonicalKey, {
                    name: newName,
                    source: trimmed,
                    keys: [trimmed, newName],
                  });
                } else {
                  pendingCreates.get(canonicalKey).keys.push(trimmed);
                }
                details.push({ name: newName, requiresCreation: true, pendingKey: canonicalKey });
              }
              return { details, pendingCreates, skipped, ignoredAgentLabels };
            };
            const ensurePendingLabelCreates = async (pendingCreates) => {
              const successful = new Set();
              for (const pending of pendingCreates.values()) {
                const existing = findMatchingLabel(pending.name);
                if (existing) {
                  memoizeLabelResolution([...pending.keys, existing], existing);
                  successful.add(existing.toLowerCase());
                  continue;
                }
                const color = generateColor(pending.name);
                try {
                  const created = await github.rest.issues.createLabel({
                    owner,
                    repo,
                    name: pending.name,
                    color,
                    description: `Synthesized from ChatGPT import for ${pending.source}`,
                  });
                  labelsCache.push(created.data);
                  const resolvedName = created.data.name || pending.name;
                  memoizeLabelResolution([...pending.keys, resolvedName], resolvedName);
                  successful.add(resolvedName.toLowerCase());
                } catch (e) {
                  core.warning(`Failed to create label for "${pending.source}": ${e.message}`);
                  memoizeLabelResolution(pending.keys, null);
                }
              }
              return successful;
            };
            const formatTasks = (text) => {
              if (!text || !text.trim()) return '_Not provided._';
              const lines = text.split('\n');
              const out = [];
              let inFence = false;
              for (const raw of lines) {
                const tr = raw.trim();
                if (tr.startsWith('```')) {
                  inFence = !inFence;
                  out.push(raw);
                  continue;
                }
                if (!inFence && /^[-*]\s+/.test(tr)) {
                  out.push(raw.replace(/^\s*[-*]\s+/, '- [ ] '));
                } else {
                  out.push(raw);
                }
              }
              return out.join('\n').trim() || '_Not provided._';
            };
            const ensureContent = (t) => (t && t.trim() ? t.trim() : '_Not provided._');
            const buildBody = (topic) => {
              const lines = [];
              const guidText = topic.guid && String(topic.guid).trim() ? String(topic.guid).trim() : '_Not provided._';
              lines.push(`Topic GUID: ${guidText}`, '', '## Why');
              const why =
                (topic.sections?.why && topic.sections.why.trim()) ||
                topic.extras?.trim() ||
                '_Not provided._';
              lines.push(why, '', '## Tasks', formatTasks(topic.sections?.tasks || ''));
              lines.push('', '## Acceptance criteria', ensureContent(topic.sections?.acceptance_criteria || ''));
              lines.push('', '## Implementation notes', ensureContent(topic.sections?.implementation_notes || ''));
              lines.push('', '---', `Synced by [workflow run](${process.env.RUN_URL}).`);
              return lines.join('\n');
            };
            const normalizeSyncFooter = (text) => {
              if (!text) return '';
              return text
                .trim()
                .replace(
                  /Synced by \[workflow run\]\([^)]+\)\./gi,
                  'Synced by [workflow run](RUN_URL_PLACEHOLDER).',
                );
            };
            const labelsEqual = (a, b) => {
              const clean = (list) =>
                Array.from(new Set((list || []).map((l) => l.trim()).filter(Boolean))).sort((x, y) =>
                  x.localeCompare(y, undefined, { sensitivity: 'accent' }),
                );
              const left = clean(a);
              const right = clean(b);
              if (left.length !== right.length) return false;
              for (let i = 0; i < left.length; i += 1) {
                if (left[i].toLowerCase() !== right[i].toLowerCase()) {
                  return false;
                }
              }
              return true;
            };
            let createdCount = 0;
            let updatedCount = 0;
            let reopenedCount = 0;
            let skippedCount = 0;
            let invalidTopicCount = 0;
            let assignedElsewhereCount = 0;
            for (const topic of deduped) {
              try {
                const rawTitle = typeof topic.title === 'string' ? topic.title : '';
                const title = rawTitle.trim();
                if (!title) {
                  invalidTopicCount += 1;
                  metrics.invalid_topics = invalidTopicCount;
                  core.warning('Skipping topic without a valid title.');
                  continue;
                }
                metrics.topics_processed += 1;
                const {
                  details: labelDetails,
                  pendingCreates,
                  skipped,
                  ignoredAgentLabels,
                } = classifyTopicLabels(topic.labels || []);
                for (const skippedLabel of skipped) {
                  core.warning(`Skipped label "${skippedLabel}" for ${title}.`);
                }
                if (ignoredAgentLabels.length) {
                  metrics.agent_labels_removed += ignoredAgentLabels.length;
                  const list = ignoredAgentLabels.join(', ');
                  core.info(
                    `Removed agent labels [${list}] from ${title}; manual agent selection is required post-sync.`,
                  );
                }
                const uniqueDesired = Array.from(
                  new Set(labelDetails.map((detail) => detail.name).filter((name) => typeof name === 'string' && name)),
                );
                const body = buildBody(topic);
                const guid = topic.guid && String(topic.guid).trim() ? String(topic.guid).trim() : '';
                let issueNumber = null;
                if (guid) {
                  const escapedGuid = escapeSearch(guid);
                  const searchOpen = await github.rest.search.issuesAndPullRequests({
                    q: `repo:${owner}/${repo} "${escapedGuid}" in:body is:issue is:open`,
                    per_page: 1,
                  });
                  if (searchOpen.data.items.length) {
                    issueNumber = searchOpen.data.items[0].number;
                  } else {
                    const searchAny = await github.rest.search.issuesAndPullRequests({
                      q: `repo:${owner}/${repo} "${escapedGuid}" in:body is:issue`,
                      per_page: 1,
                    });
                    if (searchAny.data.items.length) {
                      issueNumber = searchAny.data.items[0].number;
                    }
                  }
                }
                if (!issueNumber && title && title.trim()) {
                  const quotedTitle = escapeSearch(title.trim());
                  const searchTitleOpen = await github.rest.search.issuesAndPullRequests({
                    q: `repo:${owner}/${repo} "${quotedTitle}" in:title is:issue is:open`,
                    per_page: 1,
                  });
                  if (searchTitleOpen.data.items.length) {
                    issueNumber = searchTitleOpen.data.items[0].number;
                  } else {
                    const searchTitleAny = await github.rest.search.issuesAndPullRequests({
                      q: `repo:${owner}/${repo} "${quotedTitle}" in:title is:issue`,
                      per_page: 1,
                    });
                    if (searchTitleAny.data.items.length) {
                      issueNumber = searchTitleAny.data.items[0].number;
                    }
                  }
                }
                if (issueNumber) {
                  const issueData = await github.rest.issues.get({ owner, repo, issue_number: issueNumber });
                  const current = (issueData.data.labels || [])
                    .map((l) => l.name)
                    .filter(Boolean);
                  let final = Array.from(new Set([...current, ...uniqueDesired]));
                  const needsStateChange = issueData.data.state === 'closed';
                  const existingTitle = (issueData.data.title || '').trim();
                  const needsTitle = existingTitle !== title;
                  const existingBody = (issueData.data.body || '').trim();
                  const normalizedExistingBody = normalizeSyncFooter(existingBody);
                  const normalizedDesiredBody = normalizeSyncFooter(body);
                  const needsBody = normalizedExistingBody !== normalizedDesiredBody;
                  if (!needsBody && existingBody !== body.trim()) {
                    core.info(
                      `Preserving existing sync footer for issue #${issueNumber} to avoid unnecessary run URL churn.`,
                    );
                  }
                  const normalizeAgentLabel = (labelName) => {
                    if (!labelName) return null;
                    const trimmed = labelName.trim();
                    if (!trimmed.toLowerCase().startsWith('agent:')) return null;
                    return trimmed.toLowerCase();
                  };
                  const currentAgentLabels = current
                    .map((label) => normalizeAgentLabel(label))
                    .filter((label) => label !== null);
                  const hasNonCodexAssignment = currentAgentLabels.some(
                    (label) => label !== 'agent:codex',
                  );
                  if (hasNonCodexAssignment) {
                    core.info(
                      `Skipping issue #${issueNumber} because it already has an agent assignment (${currentAgentLabels.join(
                        ', ',
                      )}).`,
                    );
                    skippedCount += 1;
                    assignedElsewhereCount += 1;
                    metrics.assigned_elsewhere = assignedElsewhereCount;
                    continue;
                  }
                  const needsLabels = !labelsEqual(current, final);
                  if (!(needsStateChange || needsTitle || needsBody || needsLabels)) {
                    core.info(`No changes detected for issue #${issueNumber}; skipping update.`);
                    skippedCount += 1;
                    continue;
                  }
                  let ensuredLabels = uniqueDesired;
                  if (pendingCreates.size && (needsLabels || !labelsEqual(current, uniqueDesired))) {
                    const createdLabels = await ensurePendingLabelCreates(pendingCreates);
                    ensuredLabels = Array.from(
                      new Set(
                        labelDetails
                          .filter((detail) => {
                            if (!detail.name) return false;
                            if (!detail.requiresCreation) return true;
                            return createdLabels.has(detail.name.toLowerCase());
                          })
                          .map((detail) => detail.name),
                      ),
                    );
                    final = Array.from(new Set([...current, ...ensuredLabels]));
                  }
                  const finalNeedsLabels = !labelsEqual(current, final);
                  if (!(needsStateChange || needsTitle || needsBody || finalNeedsLabels)) {
                    core.info(
                      `No changes detected for issue #${issueNumber} after label reconciliation; skipping update.`,
                    );
                    skippedCount += 1;
                    continue;
                  }
                  const bodyForUpdate = needsBody ? body : issueData.data.body;
                  const payload = {
                    owner,
                    repo,
                    issue_number: issueNumber,
                    title,
                    labels: final,
                  };
                  if (bodyForUpdate !== undefined && bodyForUpdate !== null) {
                    payload.body = bodyForUpdate;
                  }
                  if (needsStateChange) payload.state = 'open';
                  await github.rest.issues.update(payload);
                  updatedCount += 1;
                  if (needsStateChange) {
                    reopenedCount += 1;
                  }
                  if (needsTitle || needsBody || needsLabels || needsStateChange) {
                    try {
                      await github.rest.issues.createComment({
                        owner,
                        repo,
                        issue_number: issueNumber,
                        body: `Updated by [workflow run](${process.env.RUN_URL}).`,
                      });
                    } catch (e) {
                      core.warning(`Failed to comment on issue #${issueNumber}: ${e.message}`);
                    }
                  }
                } else {
                  let labelsForCreation = uniqueDesired;
                  if (pendingCreates.size) {
                    const createdLabels = await ensurePendingLabelCreates(pendingCreates);
                    labelsForCreation = Array.from(
                      new Set(
                        labelDetails
                          .filter((detail) => {
                            if (!detail.name) return false;
                            if (!detail.requiresCreation) {
                              return true;
                            }
                            return createdLabels.has(detail.name.toLowerCase());
                          })
                          .map((detail) => detail.name),
                      ),
                    );
                  }
                  const created = await github.rest.issues.create({
                    owner,
                    repo,
                    title,
                    body,
                    labels: labelsForCreation,
                  });
                  core.info(`Created issue #${created.data.number} for ${title}.`);
                  createdCount += 1;
                }
              } catch (e) {
                core.warning(`Failed to process topic "${topic.title}": ${e.message}`);
              }
            }
            let summaryNotice;
            if (!metrics.topics_processed && invalidTopicCount) {
              const invalidSummary =
                metrics.topics_after_dedup > 0
                  ? `All ${metrics.topics_after_dedup} topics were skipped because they lacked valid titles.`
                  : 'All topics were skipped because they lacked valid titles.';
              summaryNotice = invalidSummary;
            }
            if (
              !summaryNotice &&
              assignedElsewhereCount &&
              metrics.topics_processed > 0 &&
              assignedElsewhereCount === metrics.topics_processed &&
              !createdCount &&
              !updatedCount
            ) {
              const plural = assignedElsewhereCount === 1 ? 'topic was' : 'topics were';
              summaryNotice = `All ${assignedElsewhereCount} processed ${plural} already assigned to other agents. No mutations performed.`;
            }
            const mutationCount = createdCount + updatedCount;
            metrics.duplicate_topics = duplicateCount;
            metrics.invalid_topics = invalidTopicCount;
            metrics.assigned_elsewhere = assignedElsewhereCount;
            metrics.mutations_performed = mutationCount;
            setOutputs({
              created_issues: createdCount,
              updated_issues: updatedCount,
              reopened_issues: reopenedCount,
              skipped_issues: skippedCount,
            });
            await publishSummary({
              createdCount,
              updatedCount,
              reopenedCount,
              skippedCount,
              duplicateCount,
              invalidTopicCount,
              assignedElsewhereCount,
              mutationCount,
              notice: summaryNotice,
            });
            if (!createdCount && !updatedCount && !reopenedCount) {
              if (!summaryNotice) {
                core.notice('No issues required modifications; run completed without mutations.');
              }
            }

  bridge_preflight:
    needs: normalize_inputs
    if: needs.normalize_inputs.outputs.intake_mode == 'agent_bridge'
    name: Validate Codex issue labels
    runs-on: ubuntu-latest
    permissions:
      issues: read
      contents: read
    outputs:
      issue_number: ${{ steps.inspect.outputs.issue_number }}
      agent_key: ${{ steps.inspect.outputs.agent_key }}
    steps:
      - name: Inspect label contract
        id: inspect
        env:
          INPUT_ISSUE: ${{ needs.normalize_inputs.outputs.issue_number }}
          DEFAULT_AGENT: ${{ needs.normalize_inputs.outputs.bridge_agent }}
        uses: actions/github-script@v7
        with:
          script: |
            const manual = (process.env.INPUT_ISSUE || '').trim();
            const defaultAgent = (process.env.DEFAULT_AGENT || 'codex').trim() || 'codex';
            const eventIssue = (context.payload.issue && context.payload.issue.number) ? String(context.payload.issue.number) : '';
            const issueNumber = manual || eventIssue;
            if (!issueNumber) {
              core.info('No issue number resolved; skipping label enforcement.');
              core.setOutput('issue_number', '');
              core.setOutput('agent_key', defaultAgent);
              return;
            }
            const { owner, repo } = context.repo;
            const num = Number(issueNumber);
            const { data: issue } = await github.rest.issues.get({ owner, repo, issue_number: num });
            const labels = (issue.labels || [])
              .map(label => typeof label === 'string' ? label : (label.name || ''))
              .filter(Boolean)
              .map(name => name.toLowerCase());
            const codexGuardLabels = ['agent:codex', 'agents:codex'];
            const agentLabels = labels
              .filter(name => /^agents?:[a-z0-9-]+$/.test(name));
            if (agentLabels.length !== 1) {
              core.setFailed(`Expected exactly one agent:* or agents:* label but found ${agentLabels.length}: ${agentLabels.join(', ')}`);
              return;
            }
            const agentLabel = agentLabels[0];
            const agentKey = agentLabel.replace(/^agents?:/, '');
            const normalizedDefault = defaultAgent.toLowerCase();
            if (normalizedDefault && normalizedDefault !== agentKey) {
              core.info(`Overriding bridge agent '${normalizedDefault}' with '${agentKey}' based on issue labels.`);
            }
            core.setOutput('issue_number', String(num));
            core.setOutput('agent_key', agentKey);

  agent_bridge:
    needs: [normalize_inputs, bridge_preflight]
    if: needs.normalize_inputs.outputs.intake_mode == 'agent_bridge'
    concurrency:
      group: >
        codex-issue-${{
          needs.normalize_inputs.outputs.issue_number ||
          github.event.issue.number ||
          github.run_id
        }}
      cancel-in-progress: true
    uses: ./.github/workflows/reusable-agents-issue-bridge.yml
    with:
      agent: ${{ needs.normalize_inputs.outputs.bridge_agent || needs.bridge_preflight.outputs.agent_key }}
      issue_number: ${{ needs.normalize_inputs.outputs.issue_number || needs.bridge_preflight.outputs.issue_number || '' }}
      mode: 'invite'
      post_agent_comment: ${{ needs.normalize_inputs.outputs.post_codex_comment }}
      agent_pr_draft: ${{ needs.normalize_inputs.outputs.bridge_draft_pr }}
    secrets:
      service_bot_pat: ${{ secrets.service_bot_pat }}
      owner_pr_pat: ${{ secrets.owner_pr_pat }}<|MERGE_RESOLUTION|>--- conflicted
+++ resolved
@@ -105,16 +105,9 @@
   normalize_inputs:
     if: >
       github.event_name != 'issues' ||
-<<<<<<< HEAD
       contains(toJson(github.event.issue.labels.*.name), 'agent:') ||
       contains(toJson(github.event.issue.labels.*.name), 'agents:') ||
       (github.event.action == 'unlabeled' && (startsWith(github.event.label.name, 'agent:') || startsWith(github.event.label.name, 'agents:')))
-=======
-      (github.event.action == 'labeled' && (startsWith(github.event.label.name, 'agent:') || startsWith(github.event.label.name, 'agents:'))) ||
-      (github.event.action == 'unlabeled' && (startsWith(github.event.label.name, 'agent:') || startsWith(github.event.label.name, 'agents:'))) ||
-      contains(github.event.issue.labels.*.name, 'agent:') ||
-      contains(github.event.issue.labels.*.name, 'agents:')
->>>>>>> 814c0930
     name: Normalize workflow inputs
     runs-on: ubuntu-latest
     outputs:
