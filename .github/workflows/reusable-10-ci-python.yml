name: Reusable CI

on:
  workflow_call:
    inputs:
      python-version:
        description: Primary Python version to use when `python-versions` is not provided.
        required: false
        default: '3.11'
        type: string
      python-versions:
        description: JSON array of Python versions to execute. Takes precedence when non-empty.
        required: false
        default: '[]'
        type: string
      marker:
        description: Optional pytest marker expression.
        required: false
        default: ''
        type: string
      coverage-min:
        description: Minimum coverage percentage required to pass.
        required: false
        default: '70'
        type: string
      run-mypy:
        description: Toggle mypy execution.
        required: false
        default: true
        type: boolean
      enable-metrics:
        description: Enable metrics artifact generation.
        required: false
        default: false
        type: boolean
      slow-test-top:
        description: Maximum number of slow tests to record when metrics are enabled.
        required: false
        default: '15'
        type: string
      slow-test-min-seconds:
        description: Minimum duration (in seconds) for slow test tracking.
        required: false
        default: '1'
        type: string
      enable-history:
        description: Append metrics history NDJSON artifact.
        required: false
        default: false
        type: boolean
      enable-classification:
        description: Emit failure classification payload alongside metrics history.
        required: false
        default: false
        type: boolean
      history-artifact-name:
        description: Artifact filename for metrics history output.
        required: false
        default: 'metrics-history.ndjson'
        type: string
      enable-coverage-delta:
        description: Compute coverage delta vs baseline configuration.
        required: false
        default: false
        type: boolean
      baseline-coverage:
        description: Coverage baseline percentage for delta calculations.
        required: false
        default: '0'
        type: string
      coverage-alert-drop:
        description: Coverage drop threshold (percentage points) that triggers an alert.
        required: false
        default: '1'
        type: string
      fail-on-coverage-drop:
        description: Fail the job when the coverage drop meets or exceeds the threshold.
        required: false
        default: false
        type: boolean
      coverage-drop-label:
        description: Reserved label hook for downstream automation reacting to coverage drops.
        required: false
        default: 'coverage-drop'
        type: string
      enable-soft-gate:
        description: Publish coverage trend and summary artifacts.
        required: false
        default: false
        type: boolean
      artifact-prefix:
        description: Optional prefix applied to all uploaded artifact names.
        required: false
        default: ''
        type: string
    secrets:
      pypi-token:
        description: Optional token for private dependencies.
        required: false
  workflow_dispatch:
    inputs:
      python-versions:
        description: JSON array of Python versions to execute.
        required: false
        default: '["3.11"]'
      enable-metrics:
        description: Enable metrics artifact generation.
        required: false
        default: false
        type: boolean
      enable-history:
        description: Append metrics history NDJSON artifact.
        required: false
        default: false
        type: boolean
      enable-coverage-delta:
        description: Compute coverage delta vs baseline configuration.
        required: false
        default: false
        type: boolean
      enable-soft-gate:
        description: Publish coverage trend and summary artifacts.
        required: false
        default: false
        type: boolean

jobs:
  tests:
    name: python ${{ matrix.python-version }}
    runs-on: ubuntu-latest
    permissions:
      contents: read
    env:
      # Keep mypy execution aligned with the interpreter pinned in pyproject.toml
      MYPY_PYTHON_VERSION: '3.11'
    strategy:
      fail-fast: false
      matrix:
        python-version: ${{ fromJson((inputs['python-versions'] != '' && inputs['python-versions'] != '[]') && inputs['python-versions'] || format('["{0}"]', inputs['python-version'])) }}
    defaults:
      run:
        shell: bash
    steps:
      - name: Checkout repository
        uses: actions/checkout@v4

      - name: Set up Python ${{ matrix.python-version }}
        uses: actions/setup-python@v5
        with:
          python-version: ${{ matrix.python-version }}
          cache: pip
          cache-dependency-path: |
            requirements.txt
            requirements.lock
            pyproject.toml

      - name: Install dependencies
        env:
          PRIVATE_PYPI_TOKEN: ${{ secrets.pypi-token }}
        run: |
          set -euo pipefail
          if [ -n "${PRIVATE_PYPI_TOKEN:-}" ]; then
            export PIP_INDEX_URL="https://__token__:${PRIVATE_PYPI_TOKEN}@pypi.org/simple"
          fi
          python -m pip install --upgrade pip
          if [ -f requirements.lock ]; then
            pip install -r requirements.lock
          elif [ -f requirements.txt ]; then
            pip install -r requirements.txt
          fi
          if [ -f pyproject.toml ]; then
            pip install -e '.[app,dev]' || pip install -e . || pip install .
          elif [ -f setup.cfg ] || [ -f setup.py ]; then
            pip install -e . || pip install .
          fi
          pip install ruff mypy pytest pytest-cov

      - name: Ruff (lint)
        run: |
          set -euo pipefail
          ruff check --output-format github .

      - name: Verify mypy interpreter pin
        if: ${{ inputs.run-mypy && matrix.python-version == env.MYPY_PYTHON_VERSION }}
        run: |
          set -euo pipefail
          if [ ! -f pyproject.toml ]; then
            echo "::error file=pyproject.toml::pyproject.toml is required to verify the mypy python_version pin"
            exit 1
          fi
          pinned_version="$(
            python - <<'PY'
import sys
import tomllib
from pathlib import Path

pyproject = Path("pyproject.toml")
try:
    data = tomllib.loads(pyproject.read_text())
except tomllib.TOMLDecodeError as exc:  # pragma: no cover - workflow guard
    print(f"::error file=pyproject.toml::Failed to parse pyproject.toml: {exc}")
    sys.exit(1)

pin = data.get("tool", {}).get("mypy", {}).get("python_version")
if pin is None:
    print("::error file=pyproject.toml::[tool.mypy].python_version is not configured; cannot gate mypy execution")
    sys.exit(1)

print(pin)
PY
          )"
          if [ -z "${pinned_version}" ]; then
            echo "::error::Unable to determine mypy python_version pin from pyproject.toml"
            exit 1
          fi
          if [ "${pinned_version}" != "${MYPY_PYTHON_VERSION}" ]; then
            echo "::error::pyproject.toml pins mypy to Python ${pinned_version} but workflow is configured for ${MYPY_PYTHON_VERSION}"
            exit 1
          fi
          echo "Verified mypy python_version pin ${pinned_version}"

      - name: Mypy (type check)
<<<<<<< HEAD
        if: ${{ inputs['run-mypy'] }}
=======
        if: ${{ inputs.run-mypy && matrix.python-version == env.MYPY_PYTHON_VERSION }}
>>>>>>> c4e3e619
        run: |
          set -euo pipefail
          args=()
          if [ -f pyproject.toml ]; then
            args+=("--config-file" "pyproject.toml")
          fi
          target="src"
          if [ ! -d "$target" ]; then
            target="."
          fi
          mypy "${args[@]}" "$target"

      - name: Cache pytest state
        uses: actions/cache@v4
        with:
          path: .pytest_cache
          key: pytest-${{ runner.os }}-${{ matrix.python-version }}-${{ hashFiles('pyproject.toml') }}-${{ hashFiles('requirements.txt') }}-${{ hashFiles('requirements.lock') }}
          restore-keys: |
            pytest-${{ runner.os }}-${{ matrix.python-version }}-
            pytest-${{ runner.os }}-

      - name: Pytest (unit tests with coverage)
        env:
          PYTEST_MARKER: ${{ inputs.marker }}
        run: |
          set -euo pipefail
          coverage_target="src"
          if [ ! -d "$coverage_target" ]; then
            coverage_target="."
          fi
          args=("--junitxml=pytest-junit.xml" "--cov=${coverage_target}" "--cov-report=xml:coverage.xml" "--cov-report=term-missing" "--cov-report=json:coverage.json")
          if [ -n "${PYTEST_MARKER}" ]; then
            args=("-m" "${PYTEST_MARKER}" "${args[@]}")
          fi
          pytest "${args[@]}"

      - name: Enforce coverage minimum
        if: ${{ inputs['coverage-min'] != '' }}
        run: |
          python - <<'PY'
          import sys
          import xml.etree.ElementTree as ET
          from pathlib import Path

          target = float("${{ inputs['coverage-min'] }}")
          path = Path("coverage.xml")
          if not path.is_file():
            print("coverage.xml not found", file=sys.stderr)
            sys.exit(1)
          rate_attr = ET.parse(path).getroot().get("line-rate")
          if rate_attr is None:
            print("coverage.xml missing line-rate attribute", file=sys.stderr)
            sys.exit(1)
          rate = float(rate_attr) * 100.0
          if rate + 1e-6 < target:
            print(f"Coverage {rate:.2f}% below minimum {target:.2f}%", file=sys.stderr)
            sys.exit(1)
          print(f"Coverage {rate:.2f}% meets minimum {target:.2f}%")
          PY

      - name: Upload coverage artifact
        if: always()
        uses: actions/upload-artifact@v4
        with:
          name: ${{ inputs['artifact-prefix'] }}coverage-${{ matrix.python-version }}
          path: |
            coverage.xml
            coverage.json
            pytest-junit.xml
          if-no-files-found: warn
          retention-days: 7

      - name: Build CI metrics payload
        if: ${{ inputs['enable-metrics'] || inputs['enable-history'] || inputs['enable-classification'] }}
        run: |
          python scripts/ci_metrics.py
        env:
          JUNIT_PATH: pytest-junit.xml
          OUTPUT_PATH: ci-metrics.json
          TOP_N: ${{ inputs['slow-test-top'] }}
          MIN_SECONDS: ${{ inputs['slow-test-min-seconds'] }}

      - name: Upload metrics artifact
        if: ${{ inputs['enable-metrics'] }}
        uses: actions/upload-artifact@v4
        with:
          name: ${{ inputs['artifact-prefix'] }}ci-metrics
          path: ci-metrics.json
          if-no-files-found: warn

      - name: Append metrics history
        if: ${{ inputs['enable-history'] || inputs['enable-classification'] }}
        run: |
          python scripts/ci_history.py
        env:
          JUNIT_PATH: pytest-junit.xml
          METRICS_PATH: ci-metrics.json
          HISTORY_PATH: ${{ inputs['history-artifact-name'] }}
          ENABLE_CLASSIFICATION: ${{ inputs['enable-classification'] }}
          CLASSIFICATION_OUT: classification.json

      - name: Upload metrics history artifact
        if: ${{ inputs['enable-history'] }}
        uses: actions/upload-artifact@v4
        with:
          name: ${{ inputs['artifact-prefix'] }}metrics-history
          path: ${{ inputs['history-artifact-name'] }}
          if-no-files-found: warn

      - name: Upload classification artifact
        if: ${{ inputs['enable-classification'] }}
        uses: actions/upload-artifact@v4
        with:
          name: ${{ inputs['artifact-prefix'] }}classification
          path: classification.json
          if-no-files-found: warn

      - name: Compute coverage delta
        if: ${{ inputs['enable-coverage-delta'] }}
        run: |
          python scripts/ci_coverage_delta.py
        env:
          COVERAGE_XML_PATH: coverage.xml
          OUTPUT_PATH: coverage-delta.json
          BASELINE_COVERAGE: ${{ inputs['baseline-coverage'] }}
          ALERT_DROP: ${{ inputs['coverage-alert-drop'] }}
          FAIL_ON_DROP: ${{ inputs['fail-on-coverage-drop'] }}

      - name: Upload coverage delta artifact
        if: ${{ inputs['enable-coverage-delta'] }}
        uses: actions/upload-artifact@v4
        with:
          name: ${{ inputs['artifact-prefix'] }}coverage-delta
          path: coverage-delta.json
          if-no-files-found: warn

      - name: Generate coverage trend summary
        if: ${{ inputs['enable-soft-gate'] }}
        run: |
          python tools/coverage_trend.py \
            --coverage-xml coverage.xml \
            --coverage-json coverage.json \
            --baseline config/coverage-baseline.json \
            --summary-path coverage-summary.md \
            --job-summary "$GITHUB_STEP_SUMMARY" \
            --artifact-path coverage-trend.json \
            --github-output coverage-trend.env \
            --minimum ${{ inputs['coverage-min'] }}

      - name: Annotate coverage trend record
        if: ${{ inputs['enable-soft-gate'] }}
        run: |
          python - <<'PY'
          import json
          import os
          from pathlib import Path

          record_path = Path("coverage-trend.json")
          if not record_path.exists():
            raise SystemExit(0)
          data = json.loads(record_path.read_text(encoding="utf-8"))
          data.setdefault("run_id", os.environ.get("GITHUB_RUN_ID"))
          data.setdefault("run_number", os.environ.get("GITHUB_RUN_NUMBER"))
          record_path.write_text(json.dumps(data, indent=2, sort_keys=True), encoding="utf-8")
          PY

      - name: Append coverage trend history
        if: ${{ inputs['enable-soft-gate'] }}
        run: |
          python scripts/coverage_history_append.py
        env:
          HISTORY_PATH: coverage-trend-history.ndjson
          RECORD_PATH: coverage-trend.json

      - name: Upload coverage summary artifact
        if: ${{ inputs['enable-soft-gate'] }}
        uses: actions/upload-artifact@v4
        with:
          name: ${{ inputs['artifact-prefix'] }}coverage-summary
          path: coverage-summary.md
          if-no-files-found: warn

      - name: Upload coverage trend artifact
        if: ${{ inputs['enable-soft-gate'] }}
        uses: actions/upload-artifact@v4
        with:
          name: ${{ inputs['artifact-prefix'] }}coverage-trend
          path: coverage-trend.json
          if-no-files-found: warn

      - name: Upload coverage trend history artifact
        if: ${{ inputs['enable-soft-gate'] }}
        uses: actions/upload-artifact@v4
        with:
          name: ${{ inputs['artifact-prefix'] }}coverage-trend-history
          path: coverage-trend-history.ndjson
          if-no-files-found: warn

  logs_summary:
    name: logs summary
    needs:
      - tests
    if: ${{ always() }}
    runs-on: ubuntu-latest
    permissions:
      contents: read
      actions: read
    steps:
      - name: Summarize workflow jobs
        uses: actions/github-script@v7
        with:
          script: |
            const { owner, repo } = context.repo;
            const run_id = context.runId;
            const jobs = await github.paginate(
              github.rest.actions.listJobsForWorkflowRun,
              { owner, repo, run_id, per_page: 100 },
            );
            const statusEmoji = (conclusion) => {
              switch (conclusion) {
                case 'success':
                  return '✅';
                case 'failure':
                  return '❌';
                case 'cancelled':
                  return '⏹️';
                case 'skipped':
                  return '⏭️';
                case 'timed_out':
                  return '⏱️';
                default:
                  return '❔';
              }
            };
            const duration = (job) => {
              if (!job.started_at || !job.completed_at) {
                return '—';
              }
              const start = new Date(job.started_at);
              const end = new Date(job.completed_at);
              const seconds = Math.max(0, Math.round((end - start) / 1000));
              const minutes = Math.floor(seconds / 60);
              const remaining = seconds % 60;
              if (minutes === 0) {
                return `${seconds}s`;
              }
              return `${minutes}m ${remaining.toString().padStart(2, '0')}s`;
            };
            const table = [['Job', 'Status', 'Duration', 'Logs']];
            for (const job of jobs) {
              const conclusion = job.conclusion || job.status || 'unknown';
              const emoji = statusEmoji(job.conclusion);
              const logLink = job.html_url ? `[logs](${job.html_url})` : '—';
              table.push([
                job.name,
                `${emoji} ${conclusion}`,
                duration(job),
                logLink,
              ]);
            }
            await core.summary
              .addHeading('Workflow job summary', 3)
              .addTable(table)
              .write()<|MERGE_RESOLUTION|>--- conflicted
+++ resolved
@@ -220,11 +220,7 @@
           echo "Verified mypy python_version pin ${pinned_version}"
 
       - name: Mypy (type check)
-<<<<<<< HEAD
-        if: ${{ inputs['run-mypy'] }}
-=======
         if: ${{ inputs.run-mypy && matrix.python-version == env.MYPY_PYTHON_VERSION }}
->>>>>>> c4e3e619
         run: |
           set -euo pipefail
           args=()
