name: Reusable CI

on:
  workflow_call:
    inputs:
      python-version:
        description: Primary Python version to use when `python-versions` is not provided.
        required: false
        default: '3.11'
        type: string
      python-versions:
        description: JSON array of Python versions to execute. Takes precedence when non-empty.
        required: false
        default: '[]'
        type: string
      marker:
        description: Optional pytest marker expression.
        required: false
        default: ''
        type: string
      coverage-min:
        description: Minimum coverage percentage required to pass.
        required: false
        default: '70'
        type: string
      run-mypy:
        description: Toggle mypy execution.
        required: false
        default: true
        type: boolean
      enable-metrics:
        description: Enable metrics artifact generation.
        required: false
        default: false
        type: boolean
      slow-test-top:
        description: Maximum number of slow tests to record when metrics are enabled.
        required: false
        default: '15'
        type: string
      slow-test-min-seconds:
        description: Minimum duration (in seconds) for slow test tracking.
        required: false
        default: '1'
        type: string
      enable-history:
        description: Append metrics history NDJSON artifact.
        required: false
        default: false
        type: boolean
      enable-classification:
        description: Emit failure classification payload alongside metrics history.
        required: false
        default: false
        type: boolean
      history-artifact-name:
        description: Artifact filename for metrics history output.
        required: false
        default: 'metrics-history.ndjson'
        type: string
      enable-coverage-delta:
        description: Compute coverage delta vs baseline configuration.
        required: false
        default: false
        type: boolean
      baseline-coverage:
        description: Coverage baseline percentage for delta calculations.
        required: false
        default: '0'
        type: string
      coverage-alert-drop:
        description: Coverage drop threshold (percentage points) that triggers an alert.
        required: false
        default: '1'
        type: string
      fail-on-coverage-drop:
        description: Fail the job when the coverage drop meets or exceeds the threshold.
        required: false
        default: false
        type: boolean
      coverage-drop-label:
        description: Reserved label hook for downstream automation reacting to coverage drops.
        required: false
        default: 'coverage-drop'
        type: string
      enable-soft-gate:
        description: Publish coverage trend and summary artifacts.
        required: false
        default: false
        type: boolean
      artifact-prefix:
        description: Optional prefix applied to all uploaded artifact names.
        required: false
        default: ''
        type: string
    secrets:
      pypi-token:
        description: Optional token for private dependencies.
        required: false
  workflow_dispatch:
    inputs:
      python-versions:
        description: JSON array of Python versions to execute.
        required: false
        default: '["3.11"]'
      python-version:
        description: Primary Python version to use when `python-versions` is empty.
        required: false
        default: '3.11'
      enable-metrics:
        description: Enable metrics artifact generation.
        required: false
        default: false
        type: boolean
      enable-history:
        description: Append metrics history NDJSON artifact.
        required: false
        default: false
        type: boolean
      enable-coverage-delta:
        description: Compute coverage delta vs baseline configuration.
        required: false
        default: false
        type: boolean
      enable-soft-gate:
        description: Publish coverage trend and summary artifacts.
        required: false
        default: false
        type: boolean

jobs:
  tests:
    name: python ${{ matrix.python-version }}
    runs-on: ubuntu-latest
    permissions:
      contents: read
    strategy:
      fail-fast: false
      matrix:
        # Callers using bracket notation must provide a valid JSON array; the
        # matrix load will fail at runtime if the value cannot be parsed.
        # Callers supplying a single version string must omit brackets;
        # malformed values will be wrapped and passed through as-is.
        python-version: >-
          ${{ fromJson(
            (
              inputs['python-versions'] != '' &&
              inputs['python-versions'] != '[]' &&
              startsWith(inputs['python-versions'], '[')
            )
            && inputs['python-versions']
            || (
              inputs['python-versions'] != '' &&
              inputs['python-versions'] != '[]' &&
              !contains(inputs['python-versions'], '[') &&
              !contains(inputs['python-versions'], ']')
            )
            && format('["{0}"]', inputs['python-versions'])
<<<<<<< HEAD
            || (
              inputs['python-version'] != '' &&
              format('["{0}"]', inputs['python-version'])
=======
            || format(
              '["{0}"]',
              (
                inputs['python-version'] != '' && inputs['python-version']
              )
              || '3.11'
>>>>>>> 4974c746
            )
            || '["3.11"]'
          ) }}
    defaults:
      run:
        shell: bash
    steps:
      - name: Checkout repository
        uses: actions/checkout@v4

      - name: Set up Python ${{ matrix.python-version }}
        uses: actions/setup-python@v5
        with:
          python-version: ${{ matrix.python-version }}
          cache: pip
          cache-dependency-path: |
            requirements.txt
            requirements.lock
            pyproject.toml

      - name: Install dependencies
        env:
          PRIVATE_PYPI_TOKEN: ${{ secrets.pypi-token }}
        run: |
          set -euo pipefail
          if [ -n "${PRIVATE_PYPI_TOKEN:-}" ]; then
            export PIP_INDEX_URL="https://__token__:${PRIVATE_PYPI_TOKEN}@pypi.org/simple"
          fi
          python -m pip install --upgrade pip
          if [ -f requirements.lock ]; then
            pip install -r requirements.lock
          elif [ -f requirements.txt ]; then
            pip install -r requirements.txt
          fi
          if [ -f pyproject.toml ]; then
            pip install -e '.[app,dev]' || pip install -e . || pip install .
          elif [ -f setup.cfg ] || [ -f setup.py ]; then
            pip install -e . || pip install .
          fi
          pip install ruff mypy pytest pytest-cov

      - name: Resolve mypy python pin
        if: ${{ inputs.run-mypy }}
        id: mypy-pin
        shell: python
        env:
          MATRIX_PYTHON_VERSION: ${{ matrix.python-version }}
        run: |
          from __future__ import annotations

          import os
          from pathlib import Path

          import tomllib

          matrix_version = os.environ.get("MATRIX_PYTHON_VERSION", "").strip()
          pyproject = Path("pyproject.toml")
          pin: str | None = None

          if not pyproject.is_file():
              if matrix_version:
                  print(
                      "::notice::pyproject.toml not found; defaulting mypy python_version to"
                      f" matrix interpreter {matrix_version}"
                  )
                  pin = matrix_version
          else:
              try:
                  data = tomllib.loads(pyproject.read_text(encoding="utf-8"))
              except tomllib.TOMLDecodeError as exc:  # pragma: no cover - workflow guard
                  print(f"::error file=pyproject.toml::Failed to parse pyproject.toml: {exc}")
                  raise SystemExit(1)

              raw_pin = data.get("tool", {}).get("mypy", {}).get("python_version")
              if raw_pin:
                  pin = str(raw_pin).strip()
              elif matrix_version:
                  print(
                      "::notice::No mypy python_version pin configured; defaulting to matrix"
                      f" interpreter {matrix_version}"
                  )
                  pin = matrix_version
              else:
                  print("::warning::No mypy python_version pin found and matrix version unavailable")

          if not pin:
              raise SystemExit(0)

          print(f"Resolved mypy python_version pin: {pin}")
          with open(os.environ["GITHUB_OUTPUT"], "a", encoding="utf-8") as fh:
              print(f"python-version={pin}", file=fh)

      - name: Ruff (lint)
        run: |
          set -euo pipefail
          ruff check --output-format github .

      - name: Mypy (type check)
        if: ${{ inputs.run-mypy && steps.mypy-pin.outputs.python-version != '' && matrix.python-version == steps.mypy-pin.outputs.python-version }}
        run: |
          set -euo pipefail
          args=()
          if [ -f pyproject.toml ]; then
            args+=("--config-file" "pyproject.toml")
          fi
          target="src"
          if [ ! -d "$target" ]; then
            target="."
          fi
          mypy "${args[@]}" "$target"

      - name: Cache pytest state
        uses: actions/cache@v4
        with:
          path: .pytest_cache
          key: pytest-${{ runner.os }}-${{ matrix.python-version }}-${{ hashFiles('pyproject.toml') }}-${{ hashFiles('requirements.txt') }}-${{ hashFiles('requirements.lock') }}
          restore-keys: |
            pytest-${{ runner.os }}-${{ matrix.python-version }}-
            pytest-${{ runner.os }}-

      - name: Pytest (unit tests with coverage)
        env:
          PYTEST_MARKER: ${{ inputs.marker }}
        run: |
          set -euo pipefail
          coverage_target="src"
          if [ ! -d "$coverage_target" ]; then
            coverage_target="."
          fi
          args=("--junitxml=pytest-junit.xml" "--cov=${coverage_target}" "--cov-report=xml:coverage.xml" "--cov-report=term-missing" "--cov-report=json:coverage.json")
          if [ -n "${PYTEST_MARKER}" ]; then
            args=("-m" "${PYTEST_MARKER}" "${args[@]}")
          fi
          pytest "${args[@]}"

      - name: Enforce coverage minimum
        if: ${{ inputs['coverage-min'] != '' }}
        run: |
          python - <<'PY'
          import sys
          import xml.etree.ElementTree as ET
          from pathlib import Path

          target = float("${{ inputs['coverage-min'] }}")
          path = Path("coverage.xml")
          if not path.is_file():
            print("coverage.xml not found", file=sys.stderr)
            sys.exit(1)
          rate_attr = ET.parse(path).getroot().get("line-rate")
          if rate_attr is None:
            print("coverage.xml missing line-rate attribute", file=sys.stderr)
            sys.exit(1)
          rate = float(rate_attr) * 100.0
          if rate + 1e-6 < target:
            print(f"Coverage {rate:.2f}% below minimum {target:.2f}%", file=sys.stderr)
            sys.exit(1)
          print(f"Coverage {rate:.2f}% meets minimum {target:.2f}%")
          PY

      - name: Upload coverage artifact
        if: always()
        uses: actions/upload-artifact@v4
        with:
          name: ${{ inputs['artifact-prefix'] }}coverage-${{ matrix.python-version }}
          path: |
            coverage.xml
            coverage.json
            pytest-junit.xml
          if-no-files-found: warn
          retention-days: 7

      - name: Build CI metrics payload
        if: ${{ inputs['enable-metrics'] || inputs['enable-history'] || inputs['enable-classification'] }}
        run: |
          python scripts/ci_metrics.py
        env:
          JUNIT_PATH: pytest-junit.xml
          OUTPUT_PATH: ci-metrics.json
          TOP_N: ${{ inputs['slow-test-top'] }}
          MIN_SECONDS: ${{ inputs['slow-test-min-seconds'] }}

      - name: Upload metrics artifact
        if: ${{ inputs['enable-metrics'] }}
        uses: actions/upload-artifact@v4
        with:
          name: ${{ inputs['artifact-prefix'] }}ci-metrics
          path: ci-metrics.json
          if-no-files-found: warn
          retention-days: 7

      - name: Append metrics history
        if: ${{ inputs['enable-history'] || inputs['enable-classification'] }}
        run: |
          python scripts/ci_history.py
        env:
          JUNIT_PATH: pytest-junit.xml
          METRICS_PATH: ci-metrics.json
          HISTORY_PATH: ${{ inputs['history-artifact-name'] }}
          ENABLE_CLASSIFICATION: ${{ inputs['enable-classification'] }}
          CLASSIFICATION_OUT: classification.json

      - name: Upload metrics history artifact
        if: ${{ inputs['enable-history'] }}
        uses: actions/upload-artifact@v4
        with:
          name: ${{ inputs['artifact-prefix'] }}metrics-history
          path: ${{ inputs['history-artifact-name'] }}
          if-no-files-found: warn
          retention-days: 7

      - name: Upload classification artifact
        if: ${{ inputs['enable-classification'] }}
        uses: actions/upload-artifact@v4
        with:
          name: ${{ inputs['artifact-prefix'] }}classification
          path: classification.json
          if-no-files-found: warn
          retention-days: 7

      - name: Compute coverage delta
        if: ${{ inputs['enable-coverage-delta'] }}
        run: |
          python scripts/ci_coverage_delta.py
        env:
          COVERAGE_XML_PATH: coverage.xml
          OUTPUT_PATH: coverage-delta.json
          BASELINE_COVERAGE: ${{ inputs['baseline-coverage'] }}
          ALERT_DROP: ${{ inputs['coverage-alert-drop'] }}
          FAIL_ON_DROP: ${{ inputs['fail-on-coverage-drop'] }}

      - name: Upload coverage delta artifact
        if: ${{ inputs['enable-coverage-delta'] }}
        uses: actions/upload-artifact@v4
        with:
          name: ${{ inputs['artifact-prefix'] }}coverage-delta
          path: coverage-delta.json
          if-no-files-found: warn
          retention-days: 7

      - name: Generate coverage trend summary
        if: ${{ inputs['enable-soft-gate'] }}
        run: |
          python tools/coverage_trend.py \
            --coverage-xml coverage.xml \
            --coverage-json coverage.json \
            --baseline config/coverage-baseline.json \
            --summary-path coverage-summary.md \
            --job-summary "$GITHUB_STEP_SUMMARY" \
            --artifact-path coverage-trend.json \
            --github-output coverage-trend.env \
            --minimum ${{ inputs['coverage-min'] }}

      - name: Annotate coverage trend record
        if: ${{ inputs['enable-soft-gate'] }}
        run: |
          python - <<'PY'
          import json
          import os
          from pathlib import Path

          record_path = Path("coverage-trend.json")
          if not record_path.exists():
            raise SystemExit(0)
          data = json.loads(record_path.read_text(encoding="utf-8"))
          data.setdefault("run_id", os.environ.get("GITHUB_RUN_ID"))
          data.setdefault("run_number", os.environ.get("GITHUB_RUN_NUMBER"))
          record_path.write_text(json.dumps(data, indent=2, sort_keys=True), encoding="utf-8")
          PY

      - name: Append coverage trend history
        if: ${{ inputs['enable-soft-gate'] }}
        run: |
          python scripts/coverage_history_append.py
        env:
          HISTORY_PATH: coverage-trend-history.ndjson
          RECORD_PATH: coverage-trend.json

      - name: Upload coverage summary artifact
        if: ${{ inputs['enable-soft-gate'] }}
        uses: actions/upload-artifact@v4
        with:
          name: ${{ inputs['artifact-prefix'] }}coverage-summary
          path: coverage-summary.md
          if-no-files-found: warn
          retention-days: 7

      - name: Upload coverage trend artifact
        if: ${{ inputs['enable-soft-gate'] }}
        uses: actions/upload-artifact@v4
        with:
          name: ${{ inputs['artifact-prefix'] }}coverage-trend
          path: coverage-trend.json
          if-no-files-found: warn
          retention-days: 7

      - name: Upload coverage trend history artifact
        if: ${{ inputs['enable-soft-gate'] }}
        uses: actions/upload-artifact@v4
        with:
          name: ${{ inputs['artifact-prefix'] }}coverage-trend-history
          path: coverage-trend-history.ndjson
          if-no-files-found: warn
          retention-days: 7

  logs_summary:
    name: logs summary
    needs:
      - tests
    if: ${{ always() }}
    runs-on: ubuntu-latest
    permissions:
      contents: read
      actions: read
    steps:
      - name: Summarize workflow jobs
        uses: actions/github-script@v7
        with:
          script: |
            const { owner, repo } = context.repo;
            const run_id = context.runId;
            const jobs = await github.paginate(
              github.rest.actions.listJobsForWorkflowRun,
              { owner, repo, run_id, per_page: 100 },
            );
            const statusEmoji = (conclusion) => {
              switch (conclusion) {
                case 'success':
                  return '✅';
                case 'failure':
                  return '❌';
                case 'cancelled':
                  return '⏹️';
                case 'skipped':
                  return '⏭️';
                case 'timed_out':
                  return '⏱️';
                default:
                  return '❔';
              }
            };
            const duration = (job) => {
              if (!job.started_at || !job.completed_at) {
                return '—';
              }
              const start = new Date(job.started_at);
              const end = new Date(job.completed_at);
              const seconds = Math.max(0, Math.round((end - start) / 1000));
              const minutes = Math.floor(seconds / 60);
              const remaining = seconds % 60;
              if (minutes === 0) {
                return `${seconds}s`;
              }
              return `${minutes}m ${remaining.toString().padStart(2, '0')}s`;
            };
            const table = [['Job', 'Status', 'Duration', 'Logs']];
            for (const job of jobs) {
              const conclusion = job.conclusion || job.status || 'unknown';
              const emoji = statusEmoji(job.conclusion);
              const logLink = job.html_url ? `[logs](${job.html_url})` : '—';
              table.push([
                job.name,
                `${emoji} ${conclusion}`,
                duration(job),
                logLink,
              ]);
            }
            await core.summary
              .addHeading('Workflow job summary', 3)
              .addTable(table)
              .write()<|MERGE_RESOLUTION|>--- conflicted
+++ resolved
@@ -156,18 +156,12 @@
               !contains(inputs['python-versions'], ']')
             )
             && format('["{0}"]', inputs['python-versions'])
-<<<<<<< HEAD
-            || (
-              inputs['python-version'] != '' &&
-              format('["{0}"]', inputs['python-version'])
-=======
             || format(
               '["{0}"]',
               (
                 inputs['python-version'] != '' && inputs['python-version']
               )
               || '3.11'
->>>>>>> 4974c746
             )
             || '["3.11"]'
           ) }}
