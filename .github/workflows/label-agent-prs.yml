name: Label agent PRs

on:
  pull_request_target:
    types: [opened, synchronize, reopened]

permissions:
  pull-requests: write
  issues: write

jobs:
  label:
    runs-on: ubuntu-latest
    steps:
      - uses: actions/github-script@v7
        with:
          github-token: ${{ secrets.SERVICE_BOT_PAT }}
          script: |
            const { owner, repo } = context.repo;
            const pr = context.payload.pull_request;
            const actor = (pr.user?.login || '').toLowerCase();
            const head = (pr.head?.ref || '').toLowerCase();

            const COMMON_LABELS = ['automerge', 'risk:low'];
            const COPILOT_LABELS = ['from:copilot', 'agent:copilot', ...COMMON_LABELS];
            const CODEX_LABELS = ['from:codex', 'agent:codex', ...COMMON_LABELS];

            const labels = new Set();
            if (actor.includes('copilot') || head.startsWith('copilot/') || head.startsWith('agents/copilot-')) {
              COPILOT_LABELS.forEach(l => labels.add(l));
            }
            if (actor.includes('codex') || head.startsWith('codex/') || head.startsWith('agents/codex-')) {
              CODEX_LABELS.forEach(l => labels.add(l));
            }

<<<<<<< HEAD
              if (labels.size) {
                await github.rest.issues.addLabels({
                  owner,
                  repo,
                  issue_number: pr.number,
                  labels: Array.from(labels),
                });
              }
=======
            if (labels.size) {
              await github.rest.issues.addLabels({ owner, repo, issue_number: pr.number, labels: Array.from(labels) });
            }
>>>>>>> f29dbaf0
<|MERGE_RESOLUTION|>--- conflicted
+++ resolved
@@ -33,7 +33,6 @@
               CODEX_LABELS.forEach(l => labels.add(l));
             }
 
-<<<<<<< HEAD
               if (labels.size) {
                 await github.rest.issues.addLabels({
                   owner,
@@ -41,9 +40,4 @@
                   issue_number: pr.number,
                   labels: Array.from(labels),
                 });
-              }
-=======
-            if (labels.size) {
-              await github.rest.issues.addLabels({ owner, repo, issue_number: pr.number, labels: Array.from(labels) });
-            }
->>>>>>> f29dbaf0
+              }