name: Health 42 Actionlint

on:
  pull_request:
    paths:
      - '.github/workflows/**/*.yml'
  push:
    branches: [phase-2-dev]
    paths:
      - '.github/workflows/**/*.yml'
  schedule:
    - cron: '5 5 * * 1'
  workflow_dispatch:

permissions:
  contents: read
  pull-requests: write
  checks: write

jobs:
  lint:
    name: workflow lint (maint-36)
    runs-on: ubuntu-latest
    env:
      ACTIONLINT_VERSION: '1.7.1'
    steps:
      - uses: actions/checkout@v4

      - name: Compute actionlint allowlist
        id: allowlist
        shell: bash
        run: |
          python - <<'PY' '.github/actionlint-allowlist.txt' "$GITHUB_OUTPUT"
          import sys
          from pathlib import Path


          def load_entries(path: Path) -> list[str]:
              if not path.is_file():
                  return []
              entries: list[str] = []
              for raw in path.read_text(encoding='utf-8').splitlines():
                  line = raw.strip()
                  if not line or line.startswith('#'):
                      continue
                  entries.append(line)
              return entries


          entries = load_entries(Path(sys.argv[1]))
          args_path = Path('actionlint-allowlist.args')
          if entries:
              args_path.write_text(
                  '\n'.join(f'-ignore={entry}' for entry in entries) + '\n',
                  encoding='utf-8',
              )
          else:
              args_path.write_text('', encoding='utf-8')

          with Path(sys.argv[2]).open('a', encoding='utf-8') as handle:
              handle.write(f'args_file={args_path}\n')
          PY

      - name: Restore cached actionlint
        id: actionlint-cache
        uses: actions/cache@v4
        with:
          path: ~/.cache/actionlint
          key: actionlint-${{ runner.os }}-${{ env.ACTIONLINT_VERSION }}

      - name: Install actionlint
        if: steps.actionlint-cache.outputs.cache-hit != 'true'
        shell: bash
        run: |
          set -euo pipefail
          mkdir -p "$HOME/.cache/actionlint"
          curl -sSL "https://github.com/rhysd/actionlint/releases/download/v${ACTIONLINT_VERSION}/actionlint_${ACTIONLINT_VERSION}_linux_amd64.tar.gz" \
            | tar -xz -C "$HOME/.cache/actionlint" actionlint
          chmod +x "$HOME/.cache/actionlint/actionlint"

      - name: Add actionlint to PATH
        shell: bash
        run: echo "$HOME/.cache/actionlint" >> "$GITHUB_PATH"

      - name: Setup reviewdog
        uses: reviewdog/action-setup@v1

      - name: Run actionlint via reviewdog
        id: actionlint
        shell: bash
        env:
          REVIEWDOG_GITHUB_API_TOKEN: ${{ secrets.GITHUB_TOKEN }}
          REPORTER: ${{ github.event_name == 'pull_request' && 'github-pr-review' || 'github-check' }}
          ALLOWLIST_FILE: ${{ steps.allowlist.outputs.args_file }}
        run: |
          set -euo pipefail

          extra_args=()
          if [ -n "${ALLOWLIST_FILE:-}" ] && [ -f "$ALLOWLIST_FILE" ]; then
            mapfile -t extra_args < <(sed -e 's/[[:space:]]*$//' -e '/^$/d' "$ALLOWLIST_FILE")
          fi

<<<<<<< HEAD
          tmpfile="$(mktemp)"
          lint_status=0
          if ! actionlint -format sarif "${extra_args[@]}" >"${tmpfile}"; then
            lint_status=$?
          fi

          rd_status=0
          if ! cat "${tmpfile}" \
            | reviewdog -f=sarif \
=======
          actionlint -color never "${extra_args[@]}" \
            | reviewdog -f=actionlint \
>>>>>>> aac6f652
              -name="maint-36 actionlint" \
              -reporter="$REPORTER" \
              -filter-mode="nofilter" \
              -level="warning" \
              -fail-level="error"; then
            rd_status=$?
          fi

          rm -f "${tmpfile}"

          if [ "$lint_status" -ne 0 ]; then
            exit "$lint_status"
          fi

          exit "$rd_status"

      - name: Publish lint summary
        if: always()
        run: |
          if [ -n "${{ steps.actionlint.outcome }}" ]; then
            {
              echo '## maint-36 actionlint'
              echo "- Outcome: ${{ steps.actionlint.outcome }}"
              echo "- Reporter: ${{ github.event_name == 'pull_request' && 'github-pr-review' || 'github-check' }}"
            } >> "$GITHUB_STEP_SUMMARY"
          fi<|MERGE_RESOLUTION|>--- conflicted
+++ resolved
@@ -100,7 +100,6 @@
             mapfile -t extra_args < <(sed -e 's/[[:space:]]*$//' -e '/^$/d' "$ALLOWLIST_FILE")
           fi
 
-<<<<<<< HEAD
           tmpfile="$(mktemp)"
           lint_status=0
           if ! actionlint -format sarif "${extra_args[@]}" >"${tmpfile}"; then
@@ -110,10 +109,8 @@
           rd_status=0
           if ! cat "${tmpfile}" \
             | reviewdog -f=sarif \
-=======
           actionlint -color never "${extra_args[@]}" \
             | reviewdog -f=actionlint \
->>>>>>> aac6f652
               -name="maint-36 actionlint" \
               -reporter="$REPORTER" \
               -filter-mode="nofilter" \
