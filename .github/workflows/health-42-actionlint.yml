name: Health 42 Actionlint

on:
  pull_request:
    paths:
      - '.github/workflows/**/*.yml'
  push:
    branches: [phase-2-dev]
    paths:
      - '.github/workflows/**/*.yml'
  schedule:
    - cron: '5 5 * * 1'
  workflow_dispatch:

permissions:
  contents: read
  pull-requests: write
  checks: write

jobs:
  lint:
    name: workflow lint (maint-36)
    runs-on: ubuntu-latest
    env:
      ACTIONLINT_VERSION: '1.7.1'
    steps:
      - uses: actions/checkout@v4

      - name: Compute actionlint allowlist
        id: allowlist
        shell: bash
        run: |
          python - <<'PY' '.github/actionlint-allowlist.txt' "$GITHUB_OUTPUT"
          import sys
          from pathlib import Path


          def load_entries(path: Path) -> list[str]:
              if not path.is_file():
                  return []
              entries: list[str] = []
              for raw in path.read_text(encoding='utf-8').splitlines():
                  line = raw.strip()
                  if not line or line.startswith('#'):
                      continue
                  entries.append(line)
              return entries


          entries = load_entries(Path(sys.argv[1]))
          args_path = Path('actionlint-allowlist.args')
          if entries:
              args_path.write_text(
                  '\n'.join(f'-ignore={entry}' for entry in entries) + '\n',
                  encoding='utf-8',
              )
          else:
              args_path.write_text('', encoding='utf-8')

          with Path(sys.argv[2]).open('a', encoding='utf-8') as handle:
              handle.write(f'args_file={args_path}\n')
          PY

      - name: Restore cached actionlint
        id: actionlint-cache
        uses: actions/cache@v4
        with:
          path: ~/.cache/actionlint
          key: actionlint-${{ runner.os }}-${{ env.ACTIONLINT_VERSION }}

      - name: Install actionlint
        if: steps.actionlint-cache.outputs.cache-hit != 'true'
        shell: bash
        run: |
          set -euo pipefail
          mkdir -p "$HOME/.cache/actionlint"
          curl -sSL "https://github.com/rhysd/actionlint/releases/download/v${ACTIONLINT_VERSION}/actionlint_${ACTIONLINT_VERSION}_linux_amd64.tar.gz" \
            | tar -xz -C "$HOME/.cache/actionlint" actionlint
          chmod +x "$HOME/.cache/actionlint/actionlint"

      - name: Add actionlint to PATH
        shell: bash
        run: echo "$HOME/.cache/actionlint" >> "$GITHUB_PATH"

      - name: Setup reviewdog
        uses: reviewdog/action-setup@v1

      - name: Run actionlint via reviewdog
        id: actionlint
        shell: bash
        env:
          REVIEWDOG_GITHUB_API_TOKEN: ${{ secrets.GITHUB_TOKEN }}
          REPORTER: ${{ github.event_name == 'pull_request' && 'github-pr-review' || 'github-check' }}
          ALLOWLIST_FILE: ${{ steps.allowlist.outputs.args_file }}
        run: |
          set -euo pipefail

          extra_args=()
          if [ -n "${ALLOWLIST_FILE:-}" ] && [ -f "$ALLOWLIST_FILE" ]; then
            mapfile -t extra_args < <(sed -e 's/[[:space:]]*$//' -e '/^$/d' "$ALLOWLIST_FILE")
          fi

<<<<<<< HEAD
          tmpfile="$(mktemp)"
          lint_status=0
          if ! actionlint -format sarif "${extra_args[@]}" >"${tmpfile}"; then
            lint_status=$?
          fi

          rd_status=0
          if ! cat "${tmpfile}" \
            | reviewdog -f=sarif \
          actionlint -color never "${extra_args[@]}" \
            | reviewdog -f=actionlint \
=======
          tmpdir="$(mktemp -d)"
          sarif_path="${tmpdir}/actionlint.sarif"

          lint_status=0
          if ! actionlint -color never -format sarif "${extra_args[@]}" >"${sarif_path}"; then
            lint_status=$?
          fi

          if [ "$lint_status" -ne 0 ]; then
            echo '::group::actionlint (text output)'
            actionlint -color never "${extra_args[@]}" || true
            echo '::endgroup::'
          fi

          rd_status=0
          if ! cat "${sarif_path}" \
            | reviewdog -f=sarif \
>>>>>>> b0327a90
              -name="maint-36 actionlint" \
              -reporter="$REPORTER" \
              -filter-mode="nofilter" \
              -level="warning" \
              -fail-level="error"; then
            rd_status=$?
          fi

<<<<<<< HEAD
          rm -f "${tmpfile}"
=======
          rm -rf "${tmpdir}"
>>>>>>> b0327a90

          if [ "$lint_status" -ne 0 ]; then
            exit "$lint_status"
          fi

          exit "$rd_status"

      - name: Publish lint summary
        if: always()
        run: |
          if [ -n "${{ steps.actionlint.outcome }}" ]; then
            {
              echo '## maint-36 actionlint'
              echo "- Outcome: ${{ steps.actionlint.outcome }}"
              echo "- Reporter: ${{ github.event_name == 'pull_request' && 'github-pr-review' || 'github-check' }}"
            } >> "$GITHUB_STEP_SUMMARY"
          fi<|MERGE_RESOLUTION|>--- conflicted
+++ resolved
@@ -100,19 +100,6 @@
             mapfile -t extra_args < <(sed -e 's/[[:space:]]*$//' -e '/^$/d' "$ALLOWLIST_FILE")
           fi
 
-<<<<<<< HEAD
-          tmpfile="$(mktemp)"
-          lint_status=0
-          if ! actionlint -format sarif "${extra_args[@]}" >"${tmpfile}"; then
-            lint_status=$?
-          fi
-
-          rd_status=0
-          if ! cat "${tmpfile}" \
-            | reviewdog -f=sarif \
-          actionlint -color never "${extra_args[@]}" \
-            | reviewdog -f=actionlint \
-=======
           tmpdir="$(mktemp -d)"
           sarif_path="${tmpdir}/actionlint.sarif"
 
@@ -130,7 +117,6 @@
           rd_status=0
           if ! cat "${sarif_path}" \
             | reviewdog -f=sarif \
->>>>>>> b0327a90
               -name="maint-36 actionlint" \
               -reporter="$REPORTER" \
               -filter-mode="nofilter" \
@@ -139,11 +125,7 @@
             rd_status=$?
           fi
 
-<<<<<<< HEAD
-          rm -f "${tmpfile}"
-=======
           rm -rf "${tmpdir}"
->>>>>>> b0327a90
 
           if [ "$lint_status" -ne 0 ]; then
             exit "$lint_status"
