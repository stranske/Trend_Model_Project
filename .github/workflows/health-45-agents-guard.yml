name: Health 45 Agents Guard

on:
  pull_request_target:
    types:
      - opened
      - reopened
      - synchronize
      - labeled
      - unlabeled
      - ready_for_review
<<<<<<< HEAD
=======
    paths:
      - '.github/workflows/agents-*.yml'
      - '.github/workflows/health-45-agents-guard.yml'
      - '.github/scripts/health-45-guard.js'
>>>>>>> 48e1b1d2

permissions:
  contents: read
  pull-requests: write

jobs:
  guard:
    name: Enforce agents workflow protections
    runs-on: ubuntu-latest
    steps:
      - name: Evaluate protected file changes
        id: evaluate
        uses: actions/github-script@v7
        with:
          script: |
            const path = require('path');
            const Module = require('module');
            const workspace = process.env.GITHUB_WORKSPACE || process.cwd();
            const guardRelativePath = '.github/scripts/health-45-guard.js';
            const guardPath = path.resolve(workspace, guardRelativePath);
            const marker = '<!-- health-45-agents-guard -->';
            const prNumber = context.payload.pull_request.number;
            const { owner, repo } = context.repo;
            const baseRef = context.payload.pull_request.base.sha;
            const labelName = 'agents:allow-change';
            const protectedPaths = [
              '.github/workflows/agents-63-chatgpt-issue-sync.yml',
              '.github/workflows/agents-63-codex-issue-bridge.yml',
              '.github/workflows/agents-70-orchestrator.yml',
            ];

            async function loadGuardModule() {
              if (Module._cache[guardPath]) {
                return Module._cache[guardPath].exports;
              }

              try {
                return require(guardPath);
              } catch (error) {
                if (error.code !== 'MODULE_NOT_FOUND') {
                  throw error;
                }

                core.info(`Guard script missing locally; fetching ${guardRelativePath} at ${baseRef}`);
                const response = await github.rest.repos.getContent({
                  owner,
                  repo,
                  path: guardRelativePath,
                  ref: baseRef,
                });

                if (Array.isArray(response.data) || response.data.type !== 'file') {
                  throw new Error(`Unable to load ${guardRelativePath} from ${baseRef}`);
                }

                const encoding = response.data.encoding || 'base64';
                const source = Buffer.from(response.data.content || '', encoding).toString('utf-8');

                const guardModule = new Module(guardPath, module.parent || module);
                guardModule.filename = guardPath;
                guardModule.paths = Module._nodeModulePaths(path.dirname(guardPath));
                guardModule._compile(source, guardPath);
                Module._cache[guardPath] = guardModule;
                return guardModule.exports;
              }
            }

            const { evaluateGuard } = await loadGuardModule();

            const files = await github.paginate(github.rest.pulls.listFiles, {
              owner,
              repo,
              pull_number: prNumber,
              per_page: 100,
            });

            const labels = await github.paginate(github.rest.issues.listLabelsOnIssue, {
              owner,
              repo,
              issue_number: prNumber,
              per_page: 100,
            });

            const reviews = await github.paginate(github.rest.pulls.listReviews, {
              owner,
              repo,
              pull_number: prNumber,
              per_page: 100,
            });

            let codeownersContent = '';
            try {
              const response = await github.rest.repos.getContent({
                owner,
                repo,
                path: '.github/CODEOWNERS',
                ref: baseRef,
              });

              if (!Array.isArray(response.data) && response.data.type === 'file') {
                const encoding = response.data.encoding || 'utf-8';
                const rawContent = response.data.content || '';
                codeownersContent = Buffer.from(rawContent, encoding).toString('utf-8');
              }
            } catch (error) {
              core.warning(`Failed to load CODEOWNERS: ${error.message}`);
            }

            const result = evaluateGuard({
              files,
              labels,
              reviews,
              codeownersContent,
              protectedPaths,
              labelName,
              marker,
            });

            core.setOutput('blocked', result.blocked ? 'true' : 'false');
            core.setOutput('summary', result.summary);
            core.setOutput('marker', marker);

            if (result.commentBody) {
              core.setOutput('comment_body_b64', Buffer.from(result.commentBody).toString('base64'));
            }

            for (const warning of result.warnings || []) {
              core.warning(warning);
            }
      - name: Post guard failure comment
        if: steps.evaluate.outputs.blocked == 'true'
        uses: actions/github-script@v7
        env:
          COMMENT_BODY_B64: ${{ steps.evaluate.outputs.comment_body_b64 }}
          COMMENT_MARKER: ${{ steps.evaluate.outputs.marker }}
        with:
          script: |
            const marker = process.env.COMMENT_MARKER;
            const body = Buffer.from(process.env.COMMENT_BODY_B64 || '', 'base64').toString('utf-8');
            if (!body) {
              core.warning('No comment body was provided.');
              return;
            }

            const prNumber = context.payload.pull_request.number;
            const { owner, repo } = context.repo;

            const existingComments = await github.paginate(github.rest.issues.listComments, {
              owner,
              repo,
              issue_number: prNumber,
              per_page: 100,
            });

            const alreadyPosted = existingComments.find((comment) => comment.body && comment.body.includes(marker));
            if (alreadyPosted) {
              if (alreadyPosted.body !== body) {
                await github.rest.issues.updateComment({
                  owner,
                  repo,
                  comment_id: alreadyPosted.id,
                  body,
                });
              }
              return;
            }

            await github.rest.issues.createComment({
              owner,
              repo,
              issue_number: prNumber,
              body,
            });
      - name: Fail when guard blocks the pull request
        if: steps.evaluate.outputs.blocked == 'true'
        run: |
          echo "${{ steps.evaluate.outputs.summary }}"
          exit 1<|MERGE_RESOLUTION|>--- conflicted
+++ resolved
@@ -9,13 +9,10 @@
       - labeled
       - unlabeled
       - ready_for_review
-<<<<<<< HEAD
-=======
     paths:
       - '.github/workflows/agents-*.yml'
       - '.github/workflows/health-45-agents-guard.yml'
       - '.github/scripts/health-45-guard.js'
->>>>>>> 48e1b1d2
 
 permissions:
   contents: read
