name: Reusable Autofix

on:
  workflow_call:
    inputs:
      opt_in_label:
        description: 'Label to opt-in when PR is draft'
        required: false
        default: 'autofix'
        type: string
      commit_prefix:
        description: 'Commit message prefix'
        required: false
        default: 'chore(autofix):'
        type: string

permissions:
  contents: write
  pull-requests: write

concurrency:
  group: autofix-${{ github.event.pull_request.number || github.run_id }}
  cancel-in-progress: false

jobs:
  autofix:
    runs-on: ubuntu-latest
    if: >-
      ${{ github.event_name == 'pull_request' &&
          github.actor != 'github-actions' &&
          github.actor != 'github-actions[bot]' &&
          !startsWith(github.event.pull_request.title, inputs.commit_prefix) &&
          ( !github.event.pull_request.draft || contains(github.event.pull_request.labels.*.name, inputs.opt_in_label) ) }}
    steps:
      - name: Checkout PR HEAD
        uses: actions/checkout@v4
        with:
          ref: ${{ github.event.pull_request.head.ref }}
          fetch-depth: 0
          persist-credentials: true

<<<<<<< HEAD
=======
      - name: Guard against loops
        id: guard
        shell: bash
        run: |
          set -euo pipefail
          skip=false
          if [ "${{ github.actor }}" = "github-actions" ] || [ "${{ github.actor }}" = "github-actions[bot]" ]; then
            head_msg="$(git log -1 --pretty=%s 2>/dev/null || echo '')"
            if printf '%s' "$head_msg" | grep -Eq '^chore\(autofix\):'; then
              echo "Skipping: autofix commit detected"
              skip=true
            fi
          fi
          echo "skip=$skip" >> "$GITHUB_OUTPUT"
          if [ "$skip" = "true" ]; then
            exit 0
          fi

>>>>>>> 0174097b
      - name: Detect same-repo PR
        if: steps.guard.outputs.skip != 'true'
        id: same_repo
        uses: actions/github-script@v7
        with:
          script: |
            const pr = context.payload.pull_request;
            const same = pr.head.repo.full_name === `${context.repo.owner}/${context.repo.repo}`;
            core.setOutput('same', String(same));

      - name: Autofix
        if: steps.guard.outputs.skip != 'true'
        id: autofix
        uses: ./.github/actions/autofix

      - name: Commit changes (same-repo)
        if: steps.guard.outputs.skip != 'true' && steps.autofix.outputs.changed == 'true' && steps.same_repo.outputs.same == 'true'
        shell: bash
        run: |
          git config user.name "github-actions[bot]"
          git config user.email "github-actions[bot]@users.noreply.github.com"
          git add -A
          git commit -m "${{ inputs.commit_prefix }} formatting/lint"

      - name: Push changes (same-repo with rebase+retry)
<<<<<<< HEAD
        if: steps.autofix.outputs.changed == 'true' && steps.same_repo.outputs.same == 'true'
=======
        if: steps.guard.outputs.skip != 'true' && steps.autofix.outputs.changed == 'true' && steps.same_repo.outputs.same == 'true'
>>>>>>> 0174097b
        shell: bash
        run: |
          set -euo pipefail
          branch="${{ github.event.pull_request.head.ref }}"
          for attempt in 1 2 3; do
            echo "[autofix] Push attempt $attempt"
            if git push origin HEAD:"$branch"; then
              echo "[autofix] Push succeeded"
              exit 0
            fi
            echo "[autofix] Push failed - attempting rebase (attempt $attempt)"
            git fetch origin "$branch" --prune
            if git rebase --autostash --strategy-option theirs origin/"$branch"; then
              echo "[autofix] Rebase completed"
            else
              echo "[autofix] Rebase conflict; aborting rebase"; git rebase --abort || true
            fi
          done
          echo "[autofix] Failed to push after 3 attempts" >&2
          exit 1

      - name: Create patch artifact (fork PR)
        if: steps.guard.outputs.skip != 'true' && steps.autofix.outputs.changed == 'true' && steps.same_repo.outputs.same != 'true'
        shell: bash
        run: |
          git config user.name "github-actions[bot]"
          git config user.email "github-actions[bot]@users.noreply.github.com"
          git add -A
          git commit -m "${{ inputs.commit_prefix }} formatting/lint (patch)" || true
          git format-patch -1 --stdout > autofix.patch

      - name: Upload patch artifact
        if: steps.guard.outputs.skip != 'true' && steps.autofix.outputs.changed == 'true' && steps.same_repo.outputs.same != 'true'
        uses: actions/upload-artifact@v4
        with:
          name: autofix-patch-pr-${{ github.event.pull_request.number }}
          path: autofix.patch


      - name: Manage clean/debt labels (same-repo)
<<<<<<< HEAD
        if: steps.same_repo.outputs.same == 'true'
=======
        if: steps.guard.outputs.skip != 'true' && steps.same_repo.outputs.same == 'true'
>>>>>>> 0174097b
        uses: actions/github-script@v7
        with:
          script: |
            const pr = context.payload.pull_request;
            const remaining = parseInt('${{ steps.autofix.outputs.remaining_issues }}', 10) || 0;
            const cleanLabel = 'autofix:clean';
            const debtLabel = 'autofix:debt';
            const want = remaining === 0 ? cleanLabel : debtLabel;
            const drop = remaining === 0 ? debtLabel : cleanLabel;
            try {
              await github.rest.issues.removeLabel({ owner: context.repo.owner, repo: context.repo.repo, issue_number: pr.number, name: drop }).catch(()=>{});
              await github.rest.issues.addLabels({ owner: context.repo.owner, repo: context.repo.repo, issue_number: pr.number, labels: [want] });
            } catch(e) {
              core.warning('Label management warning: ' + e.message);
            }

      - name: Update residual history (same-repo)
<<<<<<< HEAD
        if: steps.same_repo.outputs.same == 'true'
=======
        if: steps.guard.outputs.skip != 'true' && steps.same_repo.outputs.same == 'true'
>>>>>>> 0174097b
        shell: bash
        run: |
          set -euo pipefail
          if [ ! -f autofix_report_enriched.json ]; then echo "[history] missing enriched report"; exit 0; fi
          python scripts/update_residual_history.py || echo "[history] update failed"
          git config user.name "github-actions[bot]"
          git config user.email "github-actions[bot]@users.noreply.github.com"
          git add ci/autofix/history.json
          if git diff --cached --quiet; then echo "[history] No updates to commit"; exit 0; fi
          branch="${{ github.event.pull_request.head.ref }}"
          git commit -m "${{ inputs.commit_prefix }} update residual history"
          for attempt in 1 2 3; do
            if git push origin HEAD:"$branch"; then echo "[history] Push succeeded"; exit 0; fi
            echo "[history] Push failed attempt $attempt; rebasing";
            git fetch origin "$branch" --prune || true
            git rebase --autostash origin/"$branch" || git rebase --abort || true
          done
          echo "[history] Failed to push history after retries" >&2
          exit 1

      - name: Generate trend sparkline (same-repo)
<<<<<<< HEAD
        if: steps.same_repo.outputs.same == 'true'
=======
        if: steps.guard.outputs.skip != 'true' && steps.same_repo.outputs.same == 'true'
>>>>>>> 0174097b
        shell: bash
        run: |
          if [ -f scripts/generate_residual_trend.py ]; then python scripts/generate_residual_trend.py || true; fi
          if [ -f ci/autofix/trend.json ]; then echo "Trend:"; cat ci/autofix/trend.json; fi

      - name: Build consolidated PR comment (same-repo)
<<<<<<< HEAD
        if: steps.same_repo.outputs.same == 'true'
=======
        if: steps.guard.outputs.skip != 'true' && steps.same_repo.outputs.same == 'true'
>>>>>>> 0174097b
        shell: bash
        run: |
          set -euo pipefail
          python scripts/build_autofix_pr_comment.py --out autofix_pr_comment.md
          echo 'Built unified comment:'
          sed -n '1,40p' autofix_pr_comment.md

      - name: Upsert consolidated PR comment (same-repo)
<<<<<<< HEAD
        if: steps.same_repo.outputs.same == 'true'
=======
        if: steps.guard.outputs.skip != 'true' && steps.same_repo.outputs.same == 'true'
>>>>>>> 0174097b
        uses: actions/github-script@v7
        with:
          script: |
            const fs = require('fs');
            const marker = '<!-- autofix-status: DO NOT EDIT -->';
            const body = fs.readFileSync('autofix_pr_comment.md', 'utf8');
            const pr = context.payload.pull_request;
            // Fetch existing comments once (first 100 is ample for typical PRs)
            const comments = await github.paginate(github.rest.issues.listComments, { owner: context.repo.owner, repo: context.repo.repo, issue_number: pr.number, per_page: 100 });
            const existing = comments.find(c => c.body && c.body.includes(marker));
            if (existing) {
              await github.rest.issues.updateComment({ owner: context.repo.owner, repo: context.repo.repo, comment_id: existing.id, body });
              console.log('Updated existing autofix status comment.');
            } else {
              await github.rest.issues.createComment({ owner: context.repo.owner, repo: context.repo.repo, issue_number: pr.number, body });
              console.log('Created new autofix status comment.');
            }

      - name: Regression detector (same-repo)
<<<<<<< HEAD
        if: steps.same_repo.outputs.same == 'true'
=======
        if: steps.guard.outputs.skip != 'true' && steps.same_repo.outputs.same == 'true'
>>>>>>> 0174097b
        uses: actions/github-script@v7
        with:
          script: |
            const fs = require('fs');
            let hist=[]; try { hist = JSON.parse(fs.readFileSync('ci/autofix/history.json','utf8')); } catch(e) {}
            if (!Array.isArray(hist) || hist.length < 5) { return; }
            const last = hist.slice(-1)[0];
            const prev = hist.slice(-6,-1); // previous 5 points
            const avgPrev = prev.reduce((a,b)=>a+(b.remaining||0),0)/prev.length;
            const spike = avgPrev > 0 ? (last.remaining - avgPrev)/avgPrev : 0;
            const THRESH = 0.35; // 35% jump threshold
            if (spike <= THRESH) return;
            const issueTitle = 'lint regression: residual spike';
            // Check for existing open issue
            const issues = await github.rest.issues.listForRepo({ owner: context.repo.owner, repo: context.repo.repo, state:'open', labels:'autofix:regression' });
            if (issues.data.some(i => i.title === issueTitle)) return;
            const body = [
              'Detected residual lint spike exceeding threshold.',
              `Latest remaining: ${last.remaining}`,
              `Previous avg (5 runs): ${avgPrev.toFixed(2)}`,
              `Relative increase: ${(spike*100).toFixed(1)}%`,
              '',
              'Action items:',
              '- Investigate new codes in last run classification',
              '- Consider targeted fixes or allowlist pruning',
              '',
              'This issue was auto-generated.'
            ].join('\n');
            await github.rest.issues.create({ owner: context.repo.owner, repo: context.repo.repo, title: issueTitle, body, labels:['autofix:regression'] });

      - name: Emit JSON report
<<<<<<< HEAD
=======
        if: steps.guard.outputs.skip != 'true'
>>>>>>> 0174097b
        shell: bash
        run: |
          set -euo pipefail
          ts=$(date -u +%Y-%m-%dT%H:%M:%SZ)
          if [ -f autofix_report_enriched.json ]; then
            python -c "import json,os;from datetime import datetime,timezone as TZ;meta={'pull_request':os.environ.get('PR_NUMBER'),'timestamp_utc':datetime.now(TZ.utc).strftime('%Y-%m-%dT%H:%M:%SZ')};\nimport pathlib;\ntry: data=json.load(open('autofix_report_enriched.json'));\nexcept Exception: data={};data.update(meta);json.dump(data, open('autofix_report.json','w'), indent=2, sort_keys=True)" || echo '{"error":"merge_failed"}' > autofix_report.json
          else
            printf '{\n  "changed": "%s",\n  "remaining_issues": "%s",\n  "new_issues": "%s",\n  "pull_request": "%s",\n  "timestamp_utc": "%s"\n}\n' \
              "${{ steps.autofix.outputs.changed }}" \
              "${{ steps.autofix.outputs.remaining_issues }}" \
              "${{ steps.autofix.outputs.new_issues }}" \
              "${{ github.event.pull_request.number }}" \
              "$ts" > autofix_report.json
          fi
          echo "Enriched report ready.";
        env:
          PR_NUMBER: ${{ github.event.pull_request.number }}

      - name: Upload JSON report
<<<<<<< HEAD
=======
        if: steps.guard.outputs.skip != 'true'
>>>>>>> 0174097b
        uses: actions/upload-artifact@v4
        with:
          name: autofix-report-pr-${{ github.event.pull_request.number }}
          path: autofix_report.json

      - name: Comment with patch instructions
        if: steps.guard.outputs.skip != 'true' && steps.autofix.outputs.changed == 'true' && steps.same_repo.outputs.same != 'true'
        uses: actions/github-script@v7
        with:
          script: |
            const pr = context.payload.pull_request;
            const body = [
              'I generated an autofix patch for this fork PR.',
              '',
              'How to apply locally:',
              '1. Download the artifact "autofix-patch-pr-' + pr.number + '" from the Actions run.',
              '2. In your repo root, run:',
              '   git am < autofix.patch',
              '3. Push the changes to your PR branch:',
              '   git push origin HEAD:' + pr.head.ref,
            ].join('\n');
            await github.rest.issues.createComment({
              owner: context.repo.owner,
              repo: context.repo.repo,
              issue_number: pr.number,
              body
            });

      - name: Summary
        if: always()
        run: |
          echo "### Reusable Autofix Summary" >> $GITHUB_STEP_SUMMARY
          echo "Loop guard skip: ${{ steps.guard.outputs.skip || 'false' }}" >> $GITHUB_STEP_SUMMARY
          echo "Applied changes: ${{ steps.autofix.outputs.changed }}" >> $GITHUB_STEP_SUMMARY
          echo "Same repo: ${{ steps.same_repo.outputs.same }}" >> $GITHUB_STEP_SUMMARY
          echo "Remaining ruff issues: ${{ steps.autofix.outputs.remaining_issues }}" >> $GITHUB_STEP_SUMMARY
          echo "New (non-allowlisted) ruff issues: ${{ steps.autofix.outputs.new_issues }}" >> $GITHUB_STEP_SUMMARY
          if [ "${{ steps.autofix.outputs.changed }}" = "true" ] && [ "${{ steps.same_repo.outputs.same }}" != "true" ]; then
            echo "Patch artifact: autofix-patch-pr-${{ github.event.pull_request.number }}" >> $GITHUB_STEP_SUMMARY
          fi<|MERGE_RESOLUTION|>--- conflicted
+++ resolved
@@ -39,8 +39,6 @@
           fetch-depth: 0
           persist-credentials: true
 
-<<<<<<< HEAD
-=======
       - name: Guard against loops
         id: guard
         shell: bash
@@ -59,7 +57,6 @@
             exit 0
           fi
 
->>>>>>> 0174097b
       - name: Detect same-repo PR
         if: steps.guard.outputs.skip != 'true'
         id: same_repo
@@ -85,11 +82,7 @@
           git commit -m "${{ inputs.commit_prefix }} formatting/lint"
 
       - name: Push changes (same-repo with rebase+retry)
-<<<<<<< HEAD
-        if: steps.autofix.outputs.changed == 'true' && steps.same_repo.outputs.same == 'true'
-=======
         if: steps.guard.outputs.skip != 'true' && steps.autofix.outputs.changed == 'true' && steps.same_repo.outputs.same == 'true'
->>>>>>> 0174097b
         shell: bash
         run: |
           set -euo pipefail
@@ -130,11 +123,7 @@
 
 
       - name: Manage clean/debt labels (same-repo)
-<<<<<<< HEAD
-        if: steps.same_repo.outputs.same == 'true'
-=======
-        if: steps.guard.outputs.skip != 'true' && steps.same_repo.outputs.same == 'true'
->>>>>>> 0174097b
+        if: steps.guard.outputs.skip != 'true' && steps.same_repo.outputs.same == 'true'
         uses: actions/github-script@v7
         with:
           script: |
@@ -152,11 +141,7 @@
             }
 
       - name: Update residual history (same-repo)
-<<<<<<< HEAD
-        if: steps.same_repo.outputs.same == 'true'
-=======
-        if: steps.guard.outputs.skip != 'true' && steps.same_repo.outputs.same == 'true'
->>>>>>> 0174097b
+        if: steps.guard.outputs.skip != 'true' && steps.same_repo.outputs.same == 'true'
         shell: bash
         run: |
           set -euo pipefail
@@ -178,22 +163,14 @@
           exit 1
 
       - name: Generate trend sparkline (same-repo)
-<<<<<<< HEAD
-        if: steps.same_repo.outputs.same == 'true'
-=======
-        if: steps.guard.outputs.skip != 'true' && steps.same_repo.outputs.same == 'true'
->>>>>>> 0174097b
+        if: steps.guard.outputs.skip != 'true' && steps.same_repo.outputs.same == 'true'
         shell: bash
         run: |
           if [ -f scripts/generate_residual_trend.py ]; then python scripts/generate_residual_trend.py || true; fi
           if [ -f ci/autofix/trend.json ]; then echo "Trend:"; cat ci/autofix/trend.json; fi
 
       - name: Build consolidated PR comment (same-repo)
-<<<<<<< HEAD
-        if: steps.same_repo.outputs.same == 'true'
-=======
-        if: steps.guard.outputs.skip != 'true' && steps.same_repo.outputs.same == 'true'
->>>>>>> 0174097b
+        if: steps.guard.outputs.skip != 'true' && steps.same_repo.outputs.same == 'true'
         shell: bash
         run: |
           set -euo pipefail
@@ -202,11 +179,7 @@
           sed -n '1,40p' autofix_pr_comment.md
 
       - name: Upsert consolidated PR comment (same-repo)
-<<<<<<< HEAD
-        if: steps.same_repo.outputs.same == 'true'
-=======
-        if: steps.guard.outputs.skip != 'true' && steps.same_repo.outputs.same == 'true'
->>>>>>> 0174097b
+        if: steps.guard.outputs.skip != 'true' && steps.same_repo.outputs.same == 'true'
         uses: actions/github-script@v7
         with:
           script: |
@@ -226,11 +199,7 @@
             }
 
       - name: Regression detector (same-repo)
-<<<<<<< HEAD
-        if: steps.same_repo.outputs.same == 'true'
-=======
-        if: steps.guard.outputs.skip != 'true' && steps.same_repo.outputs.same == 'true'
->>>>>>> 0174097b
+        if: steps.guard.outputs.skip != 'true' && steps.same_repo.outputs.same == 'true'
         uses: actions/github-script@v7
         with:
           script: |
@@ -262,10 +231,7 @@
             await github.rest.issues.create({ owner: context.repo.owner, repo: context.repo.repo, title: issueTitle, body, labels:['autofix:regression'] });
 
       - name: Emit JSON report
-<<<<<<< HEAD
-=======
-        if: steps.guard.outputs.skip != 'true'
->>>>>>> 0174097b
+        if: steps.guard.outputs.skip != 'true'
         shell: bash
         run: |
           set -euo pipefail
@@ -285,10 +251,7 @@
           PR_NUMBER: ${{ github.event.pull_request.number }}
 
       - name: Upload JSON report
-<<<<<<< HEAD
-=======
-        if: steps.guard.outputs.skip != 'true'
->>>>>>> 0174097b
+        if: steps.guard.outputs.skip != 'true'
         uses: actions/upload-artifact@v4
         with:
           name: autofix-report-pr-${{ github.event.pull_request.number }}
