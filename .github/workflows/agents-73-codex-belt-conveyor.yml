# Closes the loop: merge successful Codex belt PRs, tidy branches and issues,
# and immediately nudge the dispatcher for the next item in the queue.
name: Agents 73 Codex Belt Conveyor

on:
  workflow_call:
    inputs:
      issue:
        description: 'Source issue number for the Codex belt PR'
        required: true
        type: number
      branch:
        description: 'Branch associated with the Codex belt PR (codex/issue-<n>)'
        required: true
        type: string
      pr_number:
        description: 'Pull request number to promote'
        required: true
        type: number
      head_sha:
        description: 'Head SHA used to evaluate status checks'
        required: false
        default: ''
        type: string
      dry_run:
        description: 'Preview conveyor actions without writes'
        required: false
        default: false
        type: boolean
    secrets:
      actions_bot_pat:
        required: true

permissions:
  contents: write
  pull-requests: write
  issues: write
  actions: write

concurrency:
  group: codex-belt-conveyor
  cancel-in-progress: false

jobs:
  promote:
    name: Promote merged Codex belt PR
    runs-on: ubuntu-latest
    outputs:
      merged: ${{ steps.merge.outputs.merged || 'false' }}
      dry_run: ${{ steps.mode.outputs.dry_run || 'false' }}
    env:
      ACTIONS_BOT_PAT: ${{ secrets.actions_bot_pat }}

    steps:
      - name: Determine conveyor mode
        id: mode
        run: |
          echo "dry_run=${{ inputs.dry_run }}" >>"$GITHUB_OUTPUT"

<<<<<<< HEAD
=======
      - name: Determine conveyor mode
        id: mode
        run: |
          echo "dry_run=${{ inputs.dry_run }}" >>"$GITHUB_OUTPUT"

>>>>>>> 12e940ed
      - name: Summarise invocation
        uses: actions/github-script@v7
        with:
          script: |
            const summary = core.summary;
            summary
              .addHeading('Codex Belt Conveyor')
              .addTable([
                [
                  { data: 'Issue', header: true },
                  { data: 'Branch', header: true },
                  { data: 'PR', header: true }
                ],
                [
                  `#${{ inputs.issue }}`,
                  '${{ inputs.branch }}',
                  `#${{ inputs.pr_number }}`
                ]
              ])
              .write();

      - name: Load PR details
        id: pr
        uses: actions/github-script@v7
        with:
          github-token: ${{ env.ACTIONS_BOT_PAT }}
          script: |
            const prNumber = Number('${{ inputs.pr_number }}');
            const branch = '${{ inputs.branch }}'.trim();
            const expectedIssue = Number('${{ inputs.issue }}');
            const { owner, repo } = context.repo;

            const { data } = await github.rest.pulls.get({ owner, repo, pull_number: prNumber });
            if (data.state !== 'open') {
              core.setFailed(`PR #${prNumber} is not open (state=${data.state}).`);
<<<<<<< HEAD
              return;
            }
            if (data.draft) {
              core.setFailed(`PR #${prNumber} is still marked as draft.`);
              return;
            }
            const headBranch = data.head && data.head.ref ? data.head.ref : '';
            if (headBranch !== branch) {
              core.setFailed(`PR #${prNumber} is running on ${headBranch} instead of ${branch}.`);
              return;
            }
=======
              return;
            }
            if (data.draft) {
              core.setFailed(`PR #${prNumber} is still marked as draft.`);
              return;
            }
            const headBranch = data.head && data.head.ref ? data.head.ref : '';
            if (headBranch !== branch) {
              core.setFailed(`PR #${prNumber} is running on ${headBranch} instead of ${branch}.`);
              return;
            }
>>>>>>> 12e940ed
            const match = headBranch.match(/^codex\/issue-(\d+)$/);
            if (!match) {
              core.setFailed(`Branch ${headBranch} is not a codex belt branch.`);
              return;
            }
            const inferredIssue = Number(match[1]);
            if (expectedIssue && inferredIssue !== expectedIssue) {
              core.warning(`Expected issue #${expectedIssue} but branch implies #${inferredIssue}. Using branch hint.`);
            }

            core.setOutput('issue', String(inferredIssue || expectedIssue || ''));
            core.setOutput('head_sha', data.head && data.head.sha ? data.head.sha : '');
            core.setOutput('base', data.base && data.base.ref ? data.base.ref : '');

      - name: Ensure Gate succeeded
        id: gate
        uses: actions/github-script@v7
        with:
          github-token: ${{ env.ACTIONS_BOT_PAT }}
          script: |
            const headSha = '${{ inputs.head_sha }}'.trim() || '${{ steps.pr.outputs.head_sha }}';
            if (!headSha) {
              core.setFailed('Unable to determine head SHA for status inspection.');
              return;
            }
            const { owner, repo } = context.repo;
            const { data } = await github.rest.repos.getCombinedStatusForRef({ owner, repo, ref: headSha });
            if (!data || data.state !== 'success') {
              const state = data && data.state ? data.state : '(unknown)';
              core.setFailed(`Combined status for ${headSha} is ${state}; conveyor requires success.`);
              return;
            }

      - name: Merge PR with squash
        if: ${{ steps.mode.outputs.dry_run != 'true' }}
        id: merge
        uses: actions/github-script@v7
        with:
          github-token: ${{ env.ACTIONS_BOT_PAT }}
          script: |
            const prNumber = Number('${{ inputs.pr_number }}');
            const { owner, repo } = context.repo;
            try {
              await github.rest.pulls.merge({ owner, repo, pull_number: prNumber, merge_method: 'squash' });
              core.setOutput('merged', 'true');
            } catch (error) {
              core.setFailed(`Failed to merge PR #${prNumber}: ${error.message}`);
            }

      - name: Delete branch after merge
        if: ${{ steps.mode.outputs.dry_run != 'true' && steps.merge.outputs.merged == 'true' }}
        uses: actions/github-script@v7
        with:
          github-token: ${{ env.ACTIONS_BOT_PAT }}
          script: |
            const branch = '${{ inputs.branch }}';
            const { owner, repo } = context.repo;
            try {
              await github.rest.git.deleteRef({ owner, repo, ref: `heads/${branch}` });
            } catch (error) {
              core.warning(`Failed to delete branch ${branch}: ${error.message}`);
            }

      - name: Close source issue
        if: ${{ steps.mode.outputs.dry_run != 'true' && steps.merge.outputs.merged == 'true' }}
        uses: actions/github-script@v7
        with:
          github-token: ${{ env.ACTIONS_BOT_PAT }}
          script: |
            const issue = Number('${{ inputs.issue }}') || Number('${{ steps.pr.outputs.issue }}');
            const { owner, repo } = context.repo;
            if (!issue) {
              core.warning('Unable to resolve issue number; skipping issue closure.');
              return;
            }
            try {
              await github.rest.issues.update({ owner, repo, issue_number: issue, state: 'closed' });
            } catch (error) {
              core.warning(`Failed to close issue #${issue}: ${error.message}`);
            }
            try {
              await github.rest.issues.removeLabel({ owner, repo, issue_number: issue, name: 'status:in-progress' });
            } catch (error) {
              if (error.status !== 404) {
                core.warning(`Failed to remove status:in-progress: ${error.message}`);
              }
            }
            try {
              await github.rest.issues.createComment({ owner, repo, issue_number: issue, body: 'Merged via Codex Belt Conveyor after Gate success.' });
            } catch (error) {
              core.warning(`Failed to comment on issue #${issue}: ${error.message}`);
            }

      - name: Leave merge confirmation on PR
        if: ${{ steps.mode.outputs.dry_run != 'true' && steps.merge.outputs.merged == 'true' }}
        uses: actions/github-script@v7
        with:
          github-token: ${{ env.ACTIONS_BOT_PAT }}
          script: |
            const prNumber = Number('${{ inputs.pr_number }}');
            const issue = Number('${{ inputs.issue }}') || Number('${{ steps.pr.outputs.issue }}');
            const { owner, repo } = context.repo;
            try {
              await github.rest.issues.createComment({ owner, repo, issue_number: prNumber, body: `Gate succeeded; merged automatically and closed issue #${issue || '(unknown)'}.` });
            } catch (error) {
              core.warning(`Failed to comment on PR #${prNumber}: ${error.message}`);
            }

      - name: Summarise conveyor preview
        if: ${{ steps.mode.outputs.dry_run == 'true' }}
        run: |
          cat <<'EOF' >>"$GITHUB_STEP_SUMMARY"
          Conveyor executed in preview mode. No merges or clean-up actions were performed.
<<<<<<< HEAD
          EOF
=======
          EOF

      - name: Re-dispatch dispatcher
        if: ${{ steps.mode.outputs.dry_run != 'true' && steps.merge.outputs.merged == 'true' }}
        uses: actions/github-script@v7
        with:
          github-token: ${{ env.ACTIONS_BOT_PAT }}
          script: |
            const { owner, repo } = context.repo;
            try {
              await github.rest.actions.createWorkflowDispatch({
                owner,
                repo,
                workflow_id: 'agents-71-codex-belt-dispatcher.yml',
                ref: 'refs/heads/' + (process.env.GITHUB_REF_NAME || context.ref.replace('refs/heads/', ''))
              });
            } catch (error) {
              core.warning(`Failed to re-dispatch dispatcher: ${error.message}`);
            }
>>>>>>> 12e940ed
<|MERGE_RESOLUTION|>--- conflicted
+++ resolved
@@ -57,14 +57,11 @@
         run: |
           echo "dry_run=${{ inputs.dry_run }}" >>"$GITHUB_OUTPUT"
 
-<<<<<<< HEAD
-=======
       - name: Determine conveyor mode
         id: mode
         run: |
           echo "dry_run=${{ inputs.dry_run }}" >>"$GITHUB_OUTPUT"
 
->>>>>>> 12e940ed
       - name: Summarise invocation
         uses: actions/github-script@v7
         with:
@@ -100,7 +97,6 @@
             const { data } = await github.rest.pulls.get({ owner, repo, pull_number: prNumber });
             if (data.state !== 'open') {
               core.setFailed(`PR #${prNumber} is not open (state=${data.state}).`);
-<<<<<<< HEAD
               return;
             }
             if (data.draft) {
@@ -112,19 +108,6 @@
               core.setFailed(`PR #${prNumber} is running on ${headBranch} instead of ${branch}.`);
               return;
             }
-=======
-              return;
-            }
-            if (data.draft) {
-              core.setFailed(`PR #${prNumber} is still marked as draft.`);
-              return;
-            }
-            const headBranch = data.head && data.head.ref ? data.head.ref : '';
-            if (headBranch !== branch) {
-              core.setFailed(`PR #${prNumber} is running on ${headBranch} instead of ${branch}.`);
-              return;
-            }
->>>>>>> 12e940ed
             const match = headBranch.match(/^codex\/issue-(\d+)$/);
             if (!match) {
               core.setFailed(`Branch ${headBranch} is not a codex belt branch.`);
@@ -238,9 +221,6 @@
         run: |
           cat <<'EOF' >>"$GITHUB_STEP_SUMMARY"
           Conveyor executed in preview mode. No merges or clean-up actions were performed.
-<<<<<<< HEAD
-          EOF
-=======
           EOF
 
       - name: Re-dispatch dispatcher
@@ -259,5 +239,4 @@
               });
             } catch (error) {
               core.warning(`Failed to re-dispatch dispatcher: ${error.message}`);
-            }
->>>>>>> 12e940ed
+            }