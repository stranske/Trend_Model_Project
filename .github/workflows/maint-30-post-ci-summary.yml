name: Post CI Summary

on:
  workflow_run:
    workflows: ["CI", "Docker"]
    types: [completed]

concurrency:
  group: post-ci-summary-${{ github.event.workflow_run.head_sha }}
  cancel-in-progress: true

permissions:
  contents: read
  pull-requests: write
  issues: read
  actions: read

jobs:
  summarize:
    if: >
      github.event.workflow_run.event == 'pull_request' &&
      github.event.workflow_run.pull_requests[0].number
    runs-on: ubuntu-latest
    steps:
      - name: Checkout repository
        uses: actions/checkout@v4

      - name: Discover workflow runs for head SHA
        id: runs
        uses: actions/github-script@v7
        with:
          github-token: ${{ secrets.GITHUB_TOKEN }}
          script: |
            const { owner, repo } = context.repo;
<<<<<<< HEAD
            const headSha = run.head_sha;

            const parseJsonInput = (raw, fallback) => {
              if (!raw) {
                return fallback;
              }
              try {
                return JSON.parse(raw);
              } catch (error) {
                core.warning(`Failed to parse JSON input: ${error}`);
                return fallback;
              }
            };

            const defaultWorkflowTargets = [
              { key: 'ci', display_name: 'CI', workflow_path: '.github/workflows/pr-10-ci-python.yml' },
              { key: 'docker', display_name: 'Docker', workflow_path: '.github/workflows/pr-12-docker-smoke.yml' },
            ];

            const workflowTargetsRaw = process.env.WORKFLOW_TARGETS_JSON;
            const workflowTargetsInput = parseJsonInput(workflowTargetsRaw, defaultWorkflowTargets);
            const workflowTargetsSource = Array.isArray(workflowTargetsInput) ? workflowTargetsInput : defaultWorkflowTargets;
            // Helper to normalize target properties
            function normalizeTargetProps(target) {
              return {
                key: target.key,
                displayName: target.display_name || target.displayName || target.key || 'workflow',
                workflowPath: target.workflow_path || target.workflowPath || '',
                workflowFile: target.workflow_file || target.workflowFile || target.workflow_id || target.workflowId || '',
                workflowName: target.workflow_name || target.workflowName || '',
                workflowIds: Array.isArray(target.workflow_ids) ? target.workflow_ids : (target.workflowIds && Array.isArray(target.workflowIds) ? target.workflowIds : []),
              };
            }

            const workflowTargets = workflowTargetsSource
              .map(normalizeTargetProps)
              .filter(target => target && target.key);

            const normalizePath = (value) => {
              if (!value) return '';
              return String(value).replace(/^\.\//, '').replace(/^\/+/, '');
            };
=======
            const headSha = context.payload.workflow_run.head_sha;
>>>>>>> 59c3b270

            async function latestRun(workflowFile) {
              const response = await github.rest.actions.listWorkflowRuns({
                owner,
                repo,
                workflow_id: workflowFile,
                head_sha: headSha,
                event: 'pull_request',
                per_page: 1,
              });
              return response.data.workflow_runs?.[0]?.id ?? '';
            }

            const ciRunId = await latestRun('pr-10-ci-python.yml');
            const dockerRunId = await latestRun('pr-12-docker-smoke.yml');

<<<<<<< HEAD
            const ciRun = runs.find(r => r.key === 'ci' && r.present);
            const dockerRun = runs.find(r => r.key === 'docker' && r.present);
            core.setOutput('ci_run_id', ciRun ? String(ciRun.id) : '');
            core.setOutput('docker_run_id', dockerRun ? String(dockerRun.id) : '');
      - name: Check out repository
        uses: actions/checkout@v4
      - name: Download coverage summary
        if: ${{ steps.gather.outputs.ci_run_id }}
        uses: actions/download-artifact@v4
        continue-on-error: true
        with:
          name: coverage-summary
          run-id: ${{ steps.gather.outputs.ci_run_id }}
          github-token: ${{ secrets.GITHUB_TOKEN }}
          path: artifacts/coverage-summary
      - name: Download coverage trend
        if: ${{ steps.gather.outputs.ci_run_id }}
=======
            core.setOutput('ci', String(ciRunId || ''));
            core.setOutput('docker', String(dockerRunId || ''));

      - name: Download CI artifacts
        if: steps.runs.outputs.ci
>>>>>>> 59c3b270
        uses: actions/download-artifact@v4
        with:
          run-id: ${{ steps.runs.outputs.ci }}
          pattern: '*'
          merge-multiple: true
          path: summary_artifacts
          github-token: ${{ secrets.GITHUB_TOKEN }}

      - name: Download Docker artifacts
        if: steps.runs.outputs.docker && steps.runs.outputs.docker != steps.runs.outputs.ci
        uses: actions/download-artifact@v4
        with:
          run-id: ${{ steps.runs.outputs.docker }}
          pattern: '*'
          merge-multiple: true
          path: summary_artifacts
          github-token: ${{ secrets.GITHUB_TOKEN }}

<<<<<<< HEAD
          def delta(latest, prev):
              try:
                  if latest is None or prev is None:
                      return None
                  return round(float(latest) - float(prev), 2)
              except Exception:
                  return None

          stats = {
              'avg_latest': avg_latest,
              'avg_previous': avg_prev,
              'avg_delta': delta(avg_latest, avg_prev),
              'worst_latest': worst_latest,
              'worst_previous': worst_prev,
              'worst_delta': delta(worst_latest, worst_prev),
              'history_len': len(history),
          }

          print(json.dumps(stats))
          with open('coverage-stats.json', 'w', encoding='utf-8') as handle:
              json.dump(stats, handle)
          PY
          if [ -f coverage-stats.json ]; then
            printf 'stats_json=%s\n' "$(cat coverage-stats.json)" >> "$GITHUB_OUTPUT"
          fi
      - name: Prepare summary body
        id: prep
        run: |
          python tools/post_ci_summary.py
        env:
          RUNS_JSON: ${{ steps.gather.outputs.runs }}
          HEAD_SHA: ${{ steps.gather.outputs.head_sha }}
          COVERAGE_SECTION: ${{ steps.coverage_summary.outputs.body }}
          COVERAGE_STATS: ${{ steps.coverage_stats.outputs.stats_json }}
          REQUIRED_JOB_GROUPS_JSON: ${{ env.REQUIRED_JOB_GROUPS_JSON }}
      - name: Upsert summary comment
        uses: actions/github-script@v7
        env:
          PR_NUMBER: ${{ steps.gather.outputs.pr_number }}
          BODY: ${{ steps.prep.outputs.body }}
        with:
          github-token: ${{ secrets.GITHUB_TOKEN }}
          script: |
            const prNumber = Number(process.env.PR_NUMBER);
            const body = process.env.BODY || '';
            const { owner, repo } = context.repo;
            if (!prNumber || !body) {
              core.info('No PR number or body computed; skipping comment update.');
              return;
            }

            const marker = 'Automated Status Summary';
            const { data: comments } = await github.rest.issues.listComments({
              owner,
              repo,
              issue_number: prNumber,
              per_page: 100,
            });

            const existing = comments.find(comment => comment.body && comment.body.includes(marker));
=======
      - name: Render and upsert Automated Status Summary
        env:
          SUMMARY_ARTIFACTS_DIR: summary_artifacts
          GITHUB_TOKEN: ${{ secrets.GITHUB_TOKEN }}
        run: |
          python tools/post_ci_summary.py
>>>>>>> 59c3b270

      - name: Append comment preview to job summary
        if: always()
        run: |
          if [ -f summary_artifacts/comment_preview.md ]; then
            cat summary_artifacts/comment_preview.md >> "$GITHUB_STEP_SUMMARY"
          fi<|MERGE_RESOLUTION|>--- conflicted
+++ resolved
@@ -32,7 +32,6 @@
           github-token: ${{ secrets.GITHUB_TOKEN }}
           script: |
             const { owner, repo } = context.repo;
-<<<<<<< HEAD
             const headSha = run.head_sha;
 
             const parseJsonInput = (raw, fallback) => {
@@ -75,9 +74,6 @@
               if (!value) return '';
               return String(value).replace(/^\.\//, '').replace(/^\/+/, '');
             };
-=======
-            const headSha = context.payload.workflow_run.head_sha;
->>>>>>> 59c3b270
 
             async function latestRun(workflowFile) {
               const response = await github.rest.actions.listWorkflowRuns({
@@ -94,7 +90,6 @@
             const ciRunId = await latestRun('pr-10-ci-python.yml');
             const dockerRunId = await latestRun('pr-12-docker-smoke.yml');
 
-<<<<<<< HEAD
             const ciRun = runs.find(r => r.key === 'ci' && r.present);
             const dockerRun = runs.find(r => r.key === 'docker' && r.present);
             core.setOutput('ci_run_id', ciRun ? String(ciRun.id) : '');
@@ -112,13 +107,6 @@
           path: artifacts/coverage-summary
       - name: Download coverage trend
         if: ${{ steps.gather.outputs.ci_run_id }}
-=======
-            core.setOutput('ci', String(ciRunId || ''));
-            core.setOutput('docker', String(dockerRunId || ''));
-
-      - name: Download CI artifacts
-        if: steps.runs.outputs.ci
->>>>>>> 59c3b270
         uses: actions/download-artifact@v4
         with:
           run-id: ${{ steps.runs.outputs.ci }}
@@ -137,7 +125,6 @@
           path: summary_artifacts
           github-token: ${{ secrets.GITHUB_TOKEN }}
 
-<<<<<<< HEAD
           def delta(latest, prev):
               try:
                   if latest is None or prev is None:
@@ -198,14 +185,6 @@
             });
 
             const existing = comments.find(comment => comment.body && comment.body.includes(marker));
-=======
-      - name: Render and upsert Automated Status Summary
-        env:
-          SUMMARY_ARTIFACTS_DIR: summary_artifacts
-          GITHUB_TOKEN: ${{ secrets.GITHUB_TOKEN }}
-        run: |
-          python tools/post_ci_summary.py
->>>>>>> 59c3b270
 
       - name: Append comment preview to job summary
         if: always()
