--- conflicted
+++ resolved
@@ -772,10 +772,6 @@
           ts=$(date -u +%Y-%m-%dT%H:%M:%SZ)
           if [ -f autofix_report_enriched.json ]; then
             python -c "import json,os;from datetime import datetime,timezone as TZ;meta={'pull_request':os.environ.get('PR_NUMBER'),'timestamp_utc':datetime.now(TZ.utc).strftime('%Y-%m-%dT%H:%M:%SZ')};\nimport pathlib;\ntry: data=json.load(open('autofix_report_enriched.json'));\nexcept Exception: data={};data.update(meta);json.dump(data, open('autofix_report.json','w'), indent=2, sort_keys=True)" || echo '{"error":"merge_failed"}' > autofix_report.json
-<<<<<<< HEAD
-          else
-            REPORT_TIMESTAMP="$ts" python -c 'import json, os, pathlib; payload = {"changed": os.getenv("REPORT_CHANGED", ""), "remaining_issues": os.getenv("REPORT_REMAINING", ""), "new_issues": os.getenv("REPORT_NEW", ""), "pull_request": os.getenv("REPORT_PR", ""), "timestamp_utc": os.getenv("REPORT_TIMESTAMP", "")}; pathlib.Path("autofix_report.json").write_text(json.dumps(payload, indent=2, sort_keys=True) + "\\n", encoding="utf-8")'
-=======
             else
               REPORT_CHANGED="${{ steps.fix_results.outputs.changed }}" \
               REPORT_REMAINING="${{ steps.fix_results.outputs.remaining_issues }}" \
@@ -797,7 +793,6 @@
                   json.dumps(payload, indent=2, sort_keys=True) + "\n",
                   encoding="utf-8",
               )'
->>>>>>> 321f31bd
           fi
           echo "Enriched report ready.";
         env:
