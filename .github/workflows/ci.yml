--- conflicted
+++ resolved
@@ -3,12 +3,8 @@
 on:
   pull_request:
   push:
-<<<<<<< HEAD
     branches: ["${{ github.default_branch }}"]
-=======
-    branches: [ main ]
   workflow_dispatch:
->>>>>>> 2afec60f
 
 jobs:
   test:
