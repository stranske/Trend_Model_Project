--- conflicted
+++ resolved
@@ -100,11 +100,7 @@
         run: docker build -t trend:ci .
       - name: Run container
         run: |
-<<<<<<< HEAD
           docker run -d --name trendci -p 8501:8000 \
-=======
-          docker run -d --name trendci -p 8000:8000 \
->>>>>>> 28cae73f
             -e STREAMLIT_SERVER_HEADLESS=1 \
             -e HEALTH_PORT=8501 \
             trend:ci
