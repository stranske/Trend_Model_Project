name: Assign to Copilot (Issues + PRs)

on:
<<<<<<< HEAD
  pull_request:
  push:
    branches: [ phase-2-dev ]
=======
  issues:
    types: [opened, labeled, reopened]
  pull_request_target:
    types: [opened, labeled, reopened]
>>>>>>> 5d4dc946
  workflow_dispatch:
    inputs:
      scope:
        description: "Backfill scope: issues | prs | both"
        required: false
        default: "both"

permissions:
  issues: write
  pull-requests: write

concurrency:
  group: assign-${{ github.event_name }}-${{ github.event.issue.number || github.event.pull_request.number || github.run_id }}
  cancel-in-progress: false

<<<<<<< HEAD
concurrency:
  group: ci-${{ github.workflow }}-${{ github.ref }}
  cancel-in-progress: true

jobs:
  core-tests:
    name: core-tests (Python ${{ matrix.py }})
    runs-on: ubuntu-latest
    strategy:
      fail-fast: false
      matrix:
        py: ["3.11", "3.12"]
    steps:
      - uses: actions/checkout@v4
      - uses: actions/setup-python@v5
        with:
          python-version: ${{ matrix.py }}
      - name: Install
        run: |
          python -m pip install -U pip
          pip install -r requirements.txt
          pip install -e ".[dev]" pytest pytest-cov
      - name: Run core subset
        run: |
          pytest -m "not quarantine and not slow" \
            --cov=src --cov-report=term-missing --cov-fail-under=80

  gate:
    name: gate / all-required-green
    runs-on: ubuntu-latest
    needs: [core-tests]
    steps:
      - run: echo "Core tests passed."
=======
jobs:
  assign_or_backfill:
    runs-on: ubuntu-latest
    steps:
      - uses: actions/github-script@v7
        with:
          script: |
            const { owner, repo } = context.repo;
            const LABEL = 'agent:copilot';

            async function assignToCopilot(issue_number) {
              // Always refetch to get current labels/assignees
              const { data: issue } = await github.rest.issues.get({ owner, repo, issue_number });
              const labels = (issue.labels || []).map(l => (l.name || '').toLowerCase());
              if (!labels.includes(LABEL)) {
                core.info(`#${issue_number}: missing ${LABEL}, skipping`);
                return;
              }
              const assignees = (issue.assignees || []).map(a => (a.login || '').toLowerCase());
              if (!assignees.includes('copilot')) {
                await github.rest.issues.addAssignees({ owner, repo, issue_number, assignees: ['copilot'] });
                await github.rest.issues.createComment({
                  owner, repo, issue_number,
                  body: 'Assigning to @copilot. Please pick up this task.'
                });
                core.info(`#${issue_number}: assigned to copilot`);
              } else {
                core.info(`#${issue_number}: copilot already assigned`);
              }
            }

            // Manual backfill via Actions button
            if (context.eventName === 'workflow_dispatch') {
              const scope = (context.payload.inputs?.scope || 'both').toLowerCase();
              const queries = [];
              if (scope === 'issues' || scope === 'both')
                queries.push(`repo:${owner}/${repo} is:issue is:open label:"${LABEL}" -assignee:copilot`);
              if (scope === 'prs' || scope === 'both')
                queries.push(`repo:${owner}/${repo} is:pr is:open label:"${LABEL}" -assignee:copilot`);

              for (const q of queries) {
                core.info(`Backfill query: ${q}`);
                const { data } = await github.rest.search.issuesAndPullRequests({ q, per_page: 100 });
                for (const it of data.items) {
                  await assignToCopilot(it.number);
                }
              }
              return;
            }

            // Issue events
            if (context.eventName === 'issues') {
              const issue = context.payload.issue;
              const eventLabel = ((context.payload.label && context.payload.label.name) || '').toLowerCase();
              const hasLabel =
                (issue.labels || []).map(l => (l.name || '').toLowerCase()).includes(LABEL) ||
                eventLabel === LABEL;

              if (!hasLabel) {
                core.info('Issue event without agent label; skipping');
                return;
              }
              await assignToCopilot(issue.number);
              return;
            }

            // PR events (use the Issues API with PR number)
            if (context.eventName === 'pull_request_target') {
              const pr = context.payload.pull_request;
              const eventLabel = ((context.payload.label && context.payload.label.name) || '').toLowerCase();
              const hasLabel =
                (pr.labels || []).map(l => (l.name || '').toLowerCase()).includes(LABEL) ||
                eventLabel === LABEL;

              if (!hasLabel) {
                core.info('PR event without agent label; skipping');
                return;
              }
              await assignToCopilot(pr.number);
              return;
            }
>>>>>>> 5d4dc946
<|MERGE_RESOLUTION|>--- conflicted
+++ resolved
@@ -1,16 +1,9 @@
 name: Assign to Copilot (Issues + PRs)
 
 on:
-<<<<<<< HEAD
   pull_request:
   push:
     branches: [ phase-2-dev ]
-=======
-  issues:
-    types: [opened, labeled, reopened]
-  pull_request_target:
-    types: [opened, labeled, reopened]
->>>>>>> 5d4dc946
   workflow_dispatch:
     inputs:
       scope:
@@ -26,7 +19,6 @@
   group: assign-${{ github.event_name }}-${{ github.event.issue.number || github.event.pull_request.number || github.run_id }}
   cancel-in-progress: false
 
-<<<<<<< HEAD
 concurrency:
   group: ci-${{ github.workflow }}-${{ github.ref }}
   cancel-in-progress: true
@@ -59,87 +51,4 @@
     runs-on: ubuntu-latest
     needs: [core-tests]
     steps:
-      - run: echo "Core tests passed."
-=======
-jobs:
-  assign_or_backfill:
-    runs-on: ubuntu-latest
-    steps:
-      - uses: actions/github-script@v7
-        with:
-          script: |
-            const { owner, repo } = context.repo;
-            const LABEL = 'agent:copilot';
-
-            async function assignToCopilot(issue_number) {
-              // Always refetch to get current labels/assignees
-              const { data: issue } = await github.rest.issues.get({ owner, repo, issue_number });
-              const labels = (issue.labels || []).map(l => (l.name || '').toLowerCase());
-              if (!labels.includes(LABEL)) {
-                core.info(`#${issue_number}: missing ${LABEL}, skipping`);
-                return;
-              }
-              const assignees = (issue.assignees || []).map(a => (a.login || '').toLowerCase());
-              if (!assignees.includes('copilot')) {
-                await github.rest.issues.addAssignees({ owner, repo, issue_number, assignees: ['copilot'] });
-                await github.rest.issues.createComment({
-                  owner, repo, issue_number,
-                  body: 'Assigning to @copilot. Please pick up this task.'
-                });
-                core.info(`#${issue_number}: assigned to copilot`);
-              } else {
-                core.info(`#${issue_number}: copilot already assigned`);
-              }
-            }
-
-            // Manual backfill via Actions button
-            if (context.eventName === 'workflow_dispatch') {
-              const scope = (context.payload.inputs?.scope || 'both').toLowerCase();
-              const queries = [];
-              if (scope === 'issues' || scope === 'both')
-                queries.push(`repo:${owner}/${repo} is:issue is:open label:"${LABEL}" -assignee:copilot`);
-              if (scope === 'prs' || scope === 'both')
-                queries.push(`repo:${owner}/${repo} is:pr is:open label:"${LABEL}" -assignee:copilot`);
-
-              for (const q of queries) {
-                core.info(`Backfill query: ${q}`);
-                const { data } = await github.rest.search.issuesAndPullRequests({ q, per_page: 100 });
-                for (const it of data.items) {
-                  await assignToCopilot(it.number);
-                }
-              }
-              return;
-            }
-
-            // Issue events
-            if (context.eventName === 'issues') {
-              const issue = context.payload.issue;
-              const eventLabel = ((context.payload.label && context.payload.label.name) || '').toLowerCase();
-              const hasLabel =
-                (issue.labels || []).map(l => (l.name || '').toLowerCase()).includes(LABEL) ||
-                eventLabel === LABEL;
-
-              if (!hasLabel) {
-                core.info('Issue event without agent label; skipping');
-                return;
-              }
-              await assignToCopilot(issue.number);
-              return;
-            }
-
-            // PR events (use the Issues API with PR number)
-            if (context.eventName === 'pull_request_target') {
-              const pr = context.payload.pull_request;
-              const eventLabel = ((context.payload.label && context.payload.label.name) || '').toLowerCase();
-              const hasLabel =
-                (pr.labels || []).map(l => (l.name || '').toLowerCase()).includes(LABEL) ||
-                eventLabel === LABEL;
-
-              if (!hasLabel) {
-                core.info('PR event without agent label; skipping');
-                return;
-              }
-              await assignToCopilot(pr.number);
-              return;
-            }
->>>>>>> 5d4dc946
+      - run: echo "Core tests passed."