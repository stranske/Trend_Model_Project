--- conflicted
+++ resolved
@@ -5,7 +5,6 @@
     branches: [phase-2-dev]
   workflow_dispatch:
 
-<<<<<<< HEAD
 jobs:
   autofix:
     name: autofix
@@ -47,11 +46,6 @@
           else
             echo "fix_pushed=false" >> $GITHUB_OUTPUT
           fi
-=======
-concurrency:
-  group: ci-${{ github.ref }}
-  cancel-in-progress: true
->>>>>>> 66e13e12
 
 jobs:
   core-tests:
