--- conflicted
+++ resolved
@@ -25,13 +25,8 @@
       DISABLE_FAILURE_ISSUES: 'false'       # If 'true', skip issue create/update (still summary)
       COOLDOWN_RETRY_MS: 3000               # Delay before second cooldown check (race mitigation)
       STACK_TOKEN_RAW: 'false'              # If 'true', disable normalization of stack tokens
-<<<<<<< HEAD
       COOLDOWN_SCOPE: signature             # global | workflow | signature (controls cooldown append scope)
       OCCURRENCE_ESCALATE_THRESHOLD: 3      # If >0, add ESCALATE_LABEL when occurrences >= threshold
-=======
-      COOLDOWN_SCOPE: global                # global | workflow | signature (controls cooldown append scope)
-      OCCURRENCE_ESCALATE_THRESHOLD: 3      # Escalate only after the third recorded occurrence
->>>>>>> a800dbb6
       ESCALATE_LABEL: 'priority: high'      # Label added on escalation when threshold met
       ESCALATE_COMMENT: ''                  # Optional custom escalation comment
     steps:
