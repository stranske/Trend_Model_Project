--- conflicted
+++ resolved
@@ -166,25 +166,16 @@
             }
 
             await summary.write();
-<<<<<<< HEAD
             core.info('Repository health summary written to workflow run.');
 
       - name: Verify default branch protection
         uses: actions/github-script@v7
         env:
           DEFAULT_BRANCH: ${{ steps.summarise.outputs.default-branch }}
-=======
-
-            core.info('Repository health summary written to workflow run.');
-
-      - name: Verify default branch protection requires Gate / gate
-        uses: actions/github-script@v7
->>>>>>> 2762833c
         with:
           script: |
             const core = require('@actions/core');
 
-<<<<<<< HEAD
             const defaultBranch = process.env.DEFAULT_BRANCH || null;
             if (!defaultBranch) {
               core.setFailed('Default branch name was not provided by the summary step.');
@@ -192,12 +183,6 @@
             }
 
             const expectedContexts = ['Gate / gate'];
-=======
-            const repoInfo = await github.rest.repos.get(context.repo);
-            const defaultBranch = repoInfo.data.default_branch;
-            const expectedContexts = ['Gate / gate'];
-
->>>>>>> 2762833c
             const branchProtectionResult = {
               contexts: [],
               strict: null,
@@ -236,10 +221,6 @@
             const unexpected = uniqueContexts.filter(contextName => !expectedSorted.includes(contextName));
 
             const summary = core.summary;
-<<<<<<< HEAD
-=======
-            summary.addBreak();
->>>>>>> 2762833c
             summary.addHeading('Default branch protection', 2);
             summary.addTable([
               [
@@ -284,13 +265,9 @@
             summary.addRaw('✅ Branch protection contexts match the expected configuration.', true);
             await summary.write();
 
-<<<<<<< HEAD
-            core.info('Branch protection requirements verified.');
-=======
             if (branchProtectionFailure) {
               core.setFailed(branchProtectionFailure);
               return;
             }
 
-            core.info('Branch protection configuration matches expectations.');
->>>>>>> 2762833c
+            core.info('Branch protection configuration matches expectations.');