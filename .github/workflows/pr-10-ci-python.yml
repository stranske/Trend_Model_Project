name: PR 10 CI Python

<<<<<<< HEAD
=======
# Unified Python CI workflow that enforces formatting, linting, typing, tests,
# and coverage within a single job to simplify gating for pull requests.

>>>>>>> b4c5835c
on:
  workflow_call:
  pull_request:
    types: [opened, synchronize, reopened, ready_for_review]
    paths-ignore:
      - 'docs/**'
      - '**/*.md'
      - '.github/ISSUE_TEMPLATE/**'
  push:
    branches: [ phase-2-dev ]
    paths-ignore:
      - 'docs/**'
      - '**/*.md'
      - '.github/ISSUE_TEMPLATE/**'

concurrency:
  group: ci-${{ github.ref }}-${{ github.event.pull_request.number || github.sha }}
  cancel-in-progress: true

jobs:
<<<<<<< HEAD
  python:
    name: ci / python
    runs-on: ubuntu-latest
    permissions:
      contents: read
    env:
      COVERAGE_MINIMUM: ${{ vars.COV_MIN || env.COVERAGE_MINIMUM || '70' }}
=======
  ci-python:
    name: main / python (style, types, tests, coverage)
    runs-on: ubuntu-latest
    env:
      PYTHON_VERSION: ${{ fromJson(vars.CI_PY_VERSIONS || '["3.11"]')[0] }}
      COVERAGE_MIN: ${{ vars.COV_MIN || '70' }}
>>>>>>> b4c5835c
    steps:
      - name: Checkout repository
        uses: actions/checkout@v4
        with:
          # Fetch only the minimal history needed to compute PR diffs.
          # Depth=2 grabs the merge commit plus its immediate parents, cutting
          # checkout time from ~8 minutes to a few seconds on CI runners.
          fetch-depth: 2

      - name: Load pinned tool versions
        run: |
<<<<<<< HEAD
          if [ -f .github/workflows/ci-python-versions.env ]; then
            cat .github/workflows/ci-python-versions.env >> "$GITHUB_ENV"
=======
          if [ -f .github/workflows/autofix-versions.env ]; then
            while IFS= read -r line; do
              if [ -n "$line" ]; then
                echo "$line" >> "$GITHUB_ENV"
              fi
            done < .github/workflows/autofix-versions.env
>>>>>>> b4c5835c
          fi

      - name: Set up Python
        uses: actions/setup-python@v5
        with:
<<<<<<< HEAD
          python-version: ${{ env.CI_PYTHON_VERSION || '3.11' }}

      - name: Create virtual environment
=======
          python-version: ${{ env.PYTHON_VERSION }}

      - name: Prepare virtualenv and install dependencies
>>>>>>> b4c5835c
        run: |
          python -m venv .venv
          echo "${{ github.workspace }}/.venv/bin" >> "$GITHUB_PATH"
          echo "VIRTUAL_ENV=${{ github.workspace }}/.venv" >> "$GITHUB_ENV"
<<<<<<< HEAD

      - name: Install dependencies
        run: |
          python -m pip install --upgrade pip
          pip install -r requirements.txt
          pip install -e '.[dev]' || pip install -e .
          pip install \
            "black==${BLACK_VERSION}" \
            "ruff==${RUFF_VERSION}" \
            "mypy==${MYPY_VERSION}" \
            "pytest==${PYTEST_VERSION}" \
            "pytest-cov==${PYTEST_COV_VERSION}" \
            "coverage==${COVERAGE_VERSION}" \
            jq

      - name: Black (format check)
=======
          source .venv/bin/activate
          python -m pip install --upgrade pip
          pip install -r requirements.txt
          pip install -e '.[dev]'
          pip install pytest pytest-cov jq
          pip install "black==${BLACK_VERSION}" "ruff==${RUFF_VERSION}" "mypy==${MYPY_VERSION}"
          pip install pydantic streamlit

      - name: Black (check)
>>>>>>> b4c5835c
        run: |
          if git ls-files '*.py' >/dev/null 2>&1; then
            black --check .
          else
<<<<<<< HEAD
            echo 'No Python files to format check'
          fi

      - name: Ruff (lint)
        run: |
          ruff check --output-format text .

      - name: Mypy (type check)
        run: |
          mypy --config-file pyproject.toml src/trend_analysis src/trend_portfolio_app
=======
            echo "No Python files detected for Black check."
          fi

      - name: Ruff (check with allowlist)
        id: ruff
        run: |
          set -e
          if ! ruff check --output-format json . > ruff_diagnostics.json 2> ruff_stderr.log; then
            echo "Ruff reported issues (expected if violations exist)"
          fi
          if [ -f scripts/classify_ruff.py ]; then
            python scripts/classify_ruff.py ruff_diagnostics.json .ruff-residual-allowlist.json ruff_classification.json || echo '{"error":"classification_failed"}' > ruff_classification.json
          else
            echo '{"total":0,"allowed":0,"new":0,"by_code":{},"new_by_code":{}}' > ruff_classification.json
          fi
          new=$(jq -r '.new // 0' ruff_classification.json 2>/dev/null || echo 0)
          echo "new=$new" >> "$GITHUB_OUTPUT"
          total=$(jq -r '.total // 0' ruff_classification.json 2>/dev/null || echo 0)
          echo "total=$total" >> "$GITHUB_OUTPUT"
          if [ "$new" != "0" ]; then
            echo "Found $new new ruff issues (failing CI job)." >&2
            exit 1
          fi
>>>>>>> b4c5835c

      - name: Pytest (unit tests with coverage)
        env:
          PYTEST_ADDOPTS: "-ra"
        run: |
<<<<<<< HEAD
          pytest --junitxml=pytest-junit.xml \
            --cov=src --cov-report=xml:coverage.xml \
            --cov-report=term-missing --cov-report=json:coverage.json

      - name: Capture artifacts
        if: always()
        run: |
          mkdir -p artifacts
          cp -f pytest-junit.xml artifacts/pytest-junit.xml || true
          cp -f coverage.xml artifacts/coverage.xml || true
          cp -f coverage.json artifacts/coverage.json || true

      - name: Upload diagnostics
        if: always()
        uses: actions/upload-artifact@v4
        with:
          name: ci-python-diagnostics
          path: artifacts
          retention-days: 14

      - name: Publish coverage summary
        if: always()
        env:
          SUMMARY_PATH: ${{ github.step_summary }}
        run: |
          python - <<'PY'
          import json
          import os
          from pathlib import Path
          import xml.etree.ElementTree as ET

          summary = Path(os.environ.get('SUMMARY_PATH', ''))
          coverage_xml = Path('coverage.xml')
          coverage_json = Path('coverage.json')
          line_pct = None
          if coverage_xml.exists():
              try:
                  root = ET.parse(coverage_xml).getroot()
                  rate = root.get('line-rate')
                  if rate is not None:
                      line_pct = float(rate) * 100.0
              except ET.ParseError:
                  pass
          if line_pct is None and coverage_json.exists():
              try:
                  payload = json.loads(coverage_json.read_text(encoding='utf-8'))
                  totals = payload.get('totals') or {}
                  covered = float(totals.get('covered_lines', 0))
                  total = float(totals.get('num_statements', 0))
                  if total:
                      line_pct = covered / total * 100.0
              except Exception:
                  pass
          lines = ["### Coverage Overview"]
          if line_pct is not None:
              lines.append(f"- Coverage: {line_pct:.2f}%")
          else:
              lines.append("- Coverage data unavailable")
          minimum = os.environ.get('COVERAGE_MINIMUM')
          if minimum:
              lines.append(f"- Required minimum: {minimum}%")
          if summary:
              with summary.open('a', encoding='utf-8') as handle:
                  handle.write("\n".join(lines) + "\n")
          else:
              print("\n".join(lines))
          PY

      - name: Enforce coverage minimum
        run: |
          python - <<'PY'
          import os
          import sys
          import xml.etree.ElementTree as ET

          minimum = float(os.environ.get('COVERAGE_MINIMUM', '0'))
          try:
              root = ET.parse('coverage.xml').getroot()
          except FileNotFoundError:
              print('coverage.xml not found; cannot enforce coverage minimum', file=sys.stderr)
              sys.exit(1)
          except ET.ParseError as exc:
              print(f'Failed to parse coverage.xml: {exc}', file=sys.stderr)
              sys.exit(1)
          rate = root.get('line-rate')
          if rate is None:
              print('Missing line-rate attribute in coverage.xml', file=sys.stderr)
              sys.exit(1)
          current = float(rate) * 100.0
          if current + 1e-9 < minimum:
              print(f'Coverage {current:.2f}% is below required minimum {minimum:.2f}%', file=sys.stderr)
              sys.exit(1)
          print(f'Coverage {current:.2f}% meets minimum {minimum:.2f}%')
          PY
=======
          echo "Running pinned mypy==${MYPY_VERSION}" >&2
          status=0
          resolved_mypy_version=$(mypy --version | awk '{print $2}')
          if [ -z "$resolved_mypy_version" ]; then
            resolved_mypy_version="${MYPY_VERSION}"
          fi
          if [ "$(printf '%s\n' "1.11.0" "$resolved_mypy_version" | sort -V | head -n1)" = "1.11.0" ]; then
            mypy --config-file pyproject.toml --show-column-numbers --error-format json \
              src/trend_analysis src/trend_portfolio_app > mypy_diagnostics.json 2> mypy_stderr.log || status=$?
            if [ "$status" -ne 0 ] && grep -q "unrecognized arguments: --error-format" mypy_stderr.log 2>/dev/null; then
              echo "Detected mypy $resolved_mypy_version without JSON diagnostics support; falling back to text output" >&2
              status=0
              mypy --config-file pyproject.toml --show-column-numbers --show-error-codes --no-color-output \
                src/trend_analysis src/trend_portfolio_app > mypy_plain.log 2>&1 || status=$?
              if [ "$status" -eq 0 ]; then
                echo "Success: no mypy issues detected." > mypy_report.txt
              else
                cat mypy_plain.log > mypy_report.txt
              fi
            else
              python scripts/render_mypy_summary.py mypy_diagnostics.json mypy_report.txt
            fi
          else
            echo "Detected mypy $resolved_mypy_version without JSON diagnostics support; using text fallback" >&2
            mypy --config-file pyproject.toml --show-column-numbers --show-error-codes --no-color-output \
              src/trend_analysis src/trend_portfolio_app > mypy_plain.log 2>&1 || status=$?
            if [ "$status" -eq 0 ]; then
              echo "Success: no mypy issues detected." > mypy_report.txt
            else
              cat mypy_plain.log > mypy_report.txt
            fi
          fi
          if [ "$status" -ne 0 ]; then
            echo "mypy failed" >&2
            cat mypy_report.txt
            exit "$status"
          fi
          echo "mypy: PASS" >> "$GITHUB_STEP_SUMMARY"

      - name: Run unit tests with coverage
        env:
          PYTHONPATH: ./src
        run: |
          pytest --junitxml=pytest-junit.xml \
            --cov=src --cov-branch \
            --cov-report=xml:coverage.xml \
            --cov-report=json:coverage.json \
            --cov-report=html:htmlcov \
            --cov-report=term-missing

      - name: Prepare coverage artifacts
        run: |
          cp -f pytest-junit.xml pytest-report.xml || true

      - name: Upload coverage artifacts
        uses: actions/upload-artifact@v4
        with:
          name: coverage-${{ env.PYTHON_VERSION }}
          retention-days: 10
          path: |
            coverage.xml
            coverage.json
            htmlcov/**
            pytest-junit.xml
            pytest-report.xml

      - name: Enforce coverage minimum
        run: |
          RAW=$(grep -Eo 'line-rate="[0-9.]+"' coverage.xml | head -1 | sed -E 's/.*"([0-9.]+)"/\1/')
          PCT=$(python -c "print(float('$RAW')*100.0)")
          echo "Coverage: ${PCT}% (min ${COVERAGE_MIN}%)"
          python -c "import sys; cur=float('$PCT'); m=float('${COVERAGE_MIN}'); sys.exit(0 if cur>=m else 1)" || { echo 'Coverage below minimum' >&2; exit 1; }

      - name: Publish coverage summary
        run: |
          RAW=$(grep -Eo 'line-rate="[0-9.]+"' coverage.xml | head -1 | sed -E 's/.*"([0-9.]+)"/\1/')
          PCT=$(python -c "print(round(float('$RAW')*100.0, 2))")
          {
            echo "## Test Coverage"
            echo ""
            echo "- Python: ${PYTHON_VERSION}"
            echo "- Line coverage: ${PCT}%"
            echo "- Minimum required: ${COVERAGE_MIN}%"
          } >> "$GITHUB_STEP_SUMMARY"

      - name: Summarize lint results
        if: always()
        run: |
          {
            echo "### CI Style Summary"
            echo "Black: PASS"
            echo "Ruff total issues: ${{ steps.ruff.outputs.total }}"
            echo "Ruff new issues: ${{ steps.ruff.outputs.new }}"
            if [ -f mypy_report.txt ]; then
              if grep -q "error:" mypy_report.txt; then
                echo "mypy: FAIL"
              else
                echo "mypy: PASS"
              fi
            fi
          } >> "$GITHUB_STEP_SUMMARY"
>>>>>>> b4c5835c
<|MERGE_RESOLUTION|>--- conflicted
+++ resolved
@@ -1,11 +1,5 @@
 name: PR 10 CI Python
 
-<<<<<<< HEAD
-=======
-# Unified Python CI workflow that enforces formatting, linting, typing, tests,
-# and coverage within a single job to simplify gating for pull requests.
-
->>>>>>> b4c5835c
 on:
   workflow_call:
   pull_request:
@@ -26,7 +20,6 @@
   cancel-in-progress: true
 
 jobs:
-<<<<<<< HEAD
   python:
     name: ci / python
     runs-on: ubuntu-latest
@@ -34,14 +27,6 @@
       contents: read
     env:
       COVERAGE_MINIMUM: ${{ vars.COV_MIN || env.COVERAGE_MINIMUM || '70' }}
-=======
-  ci-python:
-    name: main / python (style, types, tests, coverage)
-    runs-on: ubuntu-latest
-    env:
-      PYTHON_VERSION: ${{ fromJson(vars.CI_PY_VERSIONS || '["3.11"]')[0] }}
-      COVERAGE_MIN: ${{ vars.COV_MIN || '70' }}
->>>>>>> b4c5835c
     steps:
       - name: Checkout repository
         uses: actions/checkout@v4
@@ -53,36 +38,20 @@
 
       - name: Load pinned tool versions
         run: |
-<<<<<<< HEAD
           if [ -f .github/workflows/ci-python-versions.env ]; then
             cat .github/workflows/ci-python-versions.env >> "$GITHUB_ENV"
-=======
-          if [ -f .github/workflows/autofix-versions.env ]; then
-            while IFS= read -r line; do
-              if [ -n "$line" ]; then
-                echo "$line" >> "$GITHUB_ENV"
-              fi
-            done < .github/workflows/autofix-versions.env
->>>>>>> b4c5835c
           fi
 
       - name: Set up Python
         uses: actions/setup-python@v5
         with:
-<<<<<<< HEAD
           python-version: ${{ env.CI_PYTHON_VERSION || '3.11' }}
 
       - name: Create virtual environment
-=======
-          python-version: ${{ env.PYTHON_VERSION }}
-
-      - name: Prepare virtualenv and install dependencies
->>>>>>> b4c5835c
         run: |
           python -m venv .venv
           echo "${{ github.workspace }}/.venv/bin" >> "$GITHUB_PATH"
           echo "VIRTUAL_ENV=${{ github.workspace }}/.venv" >> "$GITHUB_ENV"
-<<<<<<< HEAD
 
       - name: Install dependencies
         run: |
@@ -99,22 +68,10 @@
             jq
 
       - name: Black (format check)
-=======
-          source .venv/bin/activate
-          python -m pip install --upgrade pip
-          pip install -r requirements.txt
-          pip install -e '.[dev]'
-          pip install pytest pytest-cov jq
-          pip install "black==${BLACK_VERSION}" "ruff==${RUFF_VERSION}" "mypy==${MYPY_VERSION}"
-          pip install pydantic streamlit
-
-      - name: Black (check)
->>>>>>> b4c5835c
         run: |
           if git ls-files '*.py' >/dev/null 2>&1; then
             black --check .
           else
-<<<<<<< HEAD
             echo 'No Python files to format check'
           fi
 
@@ -125,37 +82,11 @@
       - name: Mypy (type check)
         run: |
           mypy --config-file pyproject.toml src/trend_analysis src/trend_portfolio_app
-=======
-            echo "No Python files detected for Black check."
-          fi
-
-      - name: Ruff (check with allowlist)
-        id: ruff
-        run: |
-          set -e
-          if ! ruff check --output-format json . > ruff_diagnostics.json 2> ruff_stderr.log; then
-            echo "Ruff reported issues (expected if violations exist)"
-          fi
-          if [ -f scripts/classify_ruff.py ]; then
-            python scripts/classify_ruff.py ruff_diagnostics.json .ruff-residual-allowlist.json ruff_classification.json || echo '{"error":"classification_failed"}' > ruff_classification.json
-          else
-            echo '{"total":0,"allowed":0,"new":0,"by_code":{},"new_by_code":{}}' > ruff_classification.json
-          fi
-          new=$(jq -r '.new // 0' ruff_classification.json 2>/dev/null || echo 0)
-          echo "new=$new" >> "$GITHUB_OUTPUT"
-          total=$(jq -r '.total // 0' ruff_classification.json 2>/dev/null || echo 0)
-          echo "total=$total" >> "$GITHUB_OUTPUT"
-          if [ "$new" != "0" ]; then
-            echo "Found $new new ruff issues (failing CI job)." >&2
-            exit 1
-          fi
->>>>>>> b4c5835c
 
       - name: Pytest (unit tests with coverage)
         env:
           PYTEST_ADDOPTS: "-ra"
         run: |
-<<<<<<< HEAD
           pytest --junitxml=pytest-junit.xml \
             --cov=src --cov-report=xml:coverage.xml \
             --cov-report=term-missing --cov-report=json:coverage.json
@@ -249,107 +180,4 @@
               print(f'Coverage {current:.2f}% is below required minimum {minimum:.2f}%', file=sys.stderr)
               sys.exit(1)
           print(f'Coverage {current:.2f}% meets minimum {minimum:.2f}%')
-          PY
-=======
-          echo "Running pinned mypy==${MYPY_VERSION}" >&2
-          status=0
-          resolved_mypy_version=$(mypy --version | awk '{print $2}')
-          if [ -z "$resolved_mypy_version" ]; then
-            resolved_mypy_version="${MYPY_VERSION}"
-          fi
-          if [ "$(printf '%s\n' "1.11.0" "$resolved_mypy_version" | sort -V | head -n1)" = "1.11.0" ]; then
-            mypy --config-file pyproject.toml --show-column-numbers --error-format json \
-              src/trend_analysis src/trend_portfolio_app > mypy_diagnostics.json 2> mypy_stderr.log || status=$?
-            if [ "$status" -ne 0 ] && grep -q "unrecognized arguments: --error-format" mypy_stderr.log 2>/dev/null; then
-              echo "Detected mypy $resolved_mypy_version without JSON diagnostics support; falling back to text output" >&2
-              status=0
-              mypy --config-file pyproject.toml --show-column-numbers --show-error-codes --no-color-output \
-                src/trend_analysis src/trend_portfolio_app > mypy_plain.log 2>&1 || status=$?
-              if [ "$status" -eq 0 ]; then
-                echo "Success: no mypy issues detected." > mypy_report.txt
-              else
-                cat mypy_plain.log > mypy_report.txt
-              fi
-            else
-              python scripts/render_mypy_summary.py mypy_diagnostics.json mypy_report.txt
-            fi
-          else
-            echo "Detected mypy $resolved_mypy_version without JSON diagnostics support; using text fallback" >&2
-            mypy --config-file pyproject.toml --show-column-numbers --show-error-codes --no-color-output \
-              src/trend_analysis src/trend_portfolio_app > mypy_plain.log 2>&1 || status=$?
-            if [ "$status" -eq 0 ]; then
-              echo "Success: no mypy issues detected." > mypy_report.txt
-            else
-              cat mypy_plain.log > mypy_report.txt
-            fi
-          fi
-          if [ "$status" -ne 0 ]; then
-            echo "mypy failed" >&2
-            cat mypy_report.txt
-            exit "$status"
-          fi
-          echo "mypy: PASS" >> "$GITHUB_STEP_SUMMARY"
-
-      - name: Run unit tests with coverage
-        env:
-          PYTHONPATH: ./src
-        run: |
-          pytest --junitxml=pytest-junit.xml \
-            --cov=src --cov-branch \
-            --cov-report=xml:coverage.xml \
-            --cov-report=json:coverage.json \
-            --cov-report=html:htmlcov \
-            --cov-report=term-missing
-
-      - name: Prepare coverage artifacts
-        run: |
-          cp -f pytest-junit.xml pytest-report.xml || true
-
-      - name: Upload coverage artifacts
-        uses: actions/upload-artifact@v4
-        with:
-          name: coverage-${{ env.PYTHON_VERSION }}
-          retention-days: 10
-          path: |
-            coverage.xml
-            coverage.json
-            htmlcov/**
-            pytest-junit.xml
-            pytest-report.xml
-
-      - name: Enforce coverage minimum
-        run: |
-          RAW=$(grep -Eo 'line-rate="[0-9.]+"' coverage.xml | head -1 | sed -E 's/.*"([0-9.]+)"/\1/')
-          PCT=$(python -c "print(float('$RAW')*100.0)")
-          echo "Coverage: ${PCT}% (min ${COVERAGE_MIN}%)"
-          python -c "import sys; cur=float('$PCT'); m=float('${COVERAGE_MIN}'); sys.exit(0 if cur>=m else 1)" || { echo 'Coverage below minimum' >&2; exit 1; }
-
-      - name: Publish coverage summary
-        run: |
-          RAW=$(grep -Eo 'line-rate="[0-9.]+"' coverage.xml | head -1 | sed -E 's/.*"([0-9.]+)"/\1/')
-          PCT=$(python -c "print(round(float('$RAW')*100.0, 2))")
-          {
-            echo "## Test Coverage"
-            echo ""
-            echo "- Python: ${PYTHON_VERSION}"
-            echo "- Line coverage: ${PCT}%"
-            echo "- Minimum required: ${COVERAGE_MIN}%"
-          } >> "$GITHUB_STEP_SUMMARY"
-
-      - name: Summarize lint results
-        if: always()
-        run: |
-          {
-            echo "### CI Style Summary"
-            echo "Black: PASS"
-            echo "Ruff total issues: ${{ steps.ruff.outputs.total }}"
-            echo "Ruff new issues: ${{ steps.ruff.outputs.new }}"
-            if [ -f mypy_report.txt ]; then
-              if grep -q "error:" mypy_report.txt; then
-                echo "mypy: FAIL"
-              else
-                echo "mypy: PASS"
-              fi
-            fi
-          } >> "$GITHUB_STEP_SUMMARY"
->>>>>>> b4c5835c
+          PY