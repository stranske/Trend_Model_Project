# Agents.md
"""
YOU ARE CODEX.  EXTEND THE VOL_ADJ_TREND_ANALYSIS PROJECT AS FOLLOWS
--------------------------------------------------------------------

## Demo pipeline (maintenance / CI)

1. **Bootstrap environment**

   ```bash
   ./scripts/setup_env.sh
   ```

2. **Generate demo dataset**

   ```bash
   python scripts/generate_demo.py
   ```

3. **Run full demo pipeline and export checks**

   ```bash
   python scripts/run_multi_demo.py
   ```

   The script must invoke `export.export_data()` with the demo results so CSV,
   Excel, JSON **and TXT** outputs are generated in one call.  Update it
   whenever new exporter functionality is added.

   When exporter features evolve (e.g. additional formats or option flags),
   extend both `run_multi_demo.py` and `config/demo.yml` so the demo pipeline
   exercises every new code path. This keeps CI in lock‑step with the live
   exporter behaviour.

4. **Run the test suite**
   ```bash
   ./scripts/run_tests.sh
   ```

5. **Keep demo config current**
   - Update `config/demo.yml` and demo scripts whenever export or pipeline
     behaviour changes so that the demo exercises all features.

See **[docs/DemoMaintenance.md](docs/DemoMaintenance.md)** for a concise
checklist of these steps.

High‑level goal
~~~~~~~~~~~~~~~
Add a **performance‑based manager‑selection mode** that works alongside the
existing 'all', 'random', and 'manual' modes.  Make the pipeline fully
config‑driven and keep everything vectorised.

Functional spec
~~~~~~~~~~~~~~~
1.  New selection mode keyword:  `rank`.
    • Works on the *in‑sample* window **after** the usual data‑quality filters.
    • Supported inclusion approaches:
         - `'top_n'`       – keep the N best funds.
         - `'top_pct'`     – keep the top P percent.
         - `'threshold'`   – keep funds whose score ≥ user threshold
           (this is the “useful extra” beyond N and percentile).

2.  Rank criteria (`score_by`):
    • Any single metric registered in `METRIC_REGISTRY`
      (e.g. 'Sharpe', 'AnnualReturn', 'MaxDrawdown', …).
    • Special value `'blended'` that combines up to three metrics with
      user‑supplied *positive* weights (weights will be normalised to 1.0).

3.  Direction‑of‑merit:
    • Metrics where “larger is better”  → rank descending.
    • Metrics where “smaller is better” (currently **only** MaxDrawdown)
      → rank ascending.  Future metrics can extend `ASCENDING_METRICS`.

4.  Config file (YAML) drives everything – sample below.

5.  UI flow (ipywidgets, no external deps):
    Step 1  – Mode (‘all’, ‘random’, ‘manual’, **‘rank’**),
               checkboxes for “vol‑adj” and “use ranking”.
    Step 2  – If mode == 'rank' **or** user ticked “use ranking”
               → reveal controls for `inclusion_approach`,
               `score_by`, `N / Pct / Threshold`, and (if blended)
               three sliders for weights + metric pickers.
    Step 3  – If mode == 'manual'
               → display an interactive DataFrame of the IS scores so the
               user can override selection and set weights.
    Step 4  – Output format picker (csv / xlsx / json) then fire
               `run_analysis()` and `export_to_*`.

6.  No broken changes:
    • Default behaviour (config absent) must be identical to current build.
    • All heavy computation stays in NumPy / pandas vector land.

7.  Unit‑test hooks:
    • New pure functions must be import‑safe and testable without widgets.
      (e.g. `rank_select_funds()`).

Sample YAML
~~~~~~~~~~~
selection:
  mode: rank               # all | random | manual | rank
  random_n: 12             # only if mode == random
  use_vol_adjust: true
rank:
  inclusion_approach: top_n     # top_n | top_pct | threshold
  n: 8                          # for top_n
  pct: 0.10                     # for top_pct  (decimal, not %)
  threshold: 1.5                # ignored unless approach == threshold
  score_by: blended             # Sharpe | AnnualReturn | … | blended
  blended_weights:
    Sharpe: 0.5
    AnnualReturn: 0.3
    MaxDrawdown: 0.2
output:
  format: excel                 # csv | excel | json
"""

"""
🔄 2025‑06‑15 UPDATE — PHASE‑1 ENHANCEMENTS
------------------------------------------
• Blended ranking **must** use *z‑scores* (mean‑0, stdev‑1) before the
  weighted sum so metrics on different scales are commensurable.
• MaxDrawdown is currently the only “smaller‑is‑better” metric; the
  ASCENDING_METRICS set remains {"MaxDrawdown"} until further notice.
• Config format stays YAML.
"""# agents.md
## Mission
Converge the scattered modules into one fully‑test‑covered, vectorised pipeline that can be invoked from a single CLI entry‑point.
Never touch notebooks living under any directory whose name ends in old/.

---

### 2025-06-27 UPDATE — RISK-METRICS EXPORT (SERIOUSLY, LEAVE THIS IN)

Codex removed the pretty reporting layer once; it shall not happen again.
Follow these guard-rails whenever you touch export logic.

1. **Call the canonical exporters**
   After `pipeline.run()` completes, pipe the returned `Mapping[str, pd.DataFrame]`
   into **exactly one** of
   `trend_analysis.export.export_to_excel | export_to_csv | export_to_json`.

2. **Sheet / file keys**

3. **Excel format contract**
* Generate the summary sheet formatter via
  `trend_analysis.export.make_summary_formatter(...)`.
* Register any other sheet formatter with `@register_formatter_excel`
  so `export_to_excel` auto-hooks it.
* Required cosmetics:
  - bold title row,
  - `0.00%` for CAGR & Vol,
  - `0.00` for Sharpe & Sortino,
  - red numerals for MaxDD,
  - freeze panes on header,
  - auto-filter,
  - column width = `max(len(header)) + 2`.

4. **Column order = law**
Tests must fail if this order mutates.

5. **Config switches**
`output.format` = `excel | csv | json`
`output.path`   = prefix used by exporter (Excel auto-appends `.xlsx`).

6. **Tests**
* In-memory smoke test: write to `BytesIO`, assert two sheets and cell
  `A1 == "Vol-Adj Trend Analysis"`.
* Regression test: `assert list(df.columns) == EXPECTED_COLUMNS`.

7. **Back-compat**
Silent config = drop the fully formatted Excel workbook into `outputs/`
exactly as v1.0 did. Breaking that throws `ExportError`.

> 🛡️  If you rip out these formatters again, CI will chaperone you with a failing gate and a stern commit message.


## | Layer / concern                      | **Canonical location**                                                     | Everything else is **deprecated**                         |
| ------------------------------------ | -------------------------------------------------------------------------- | --------------------------------------------------------- |
| **Data ingest & cleaning**           | `trend_analysis/data.py` <br> (alias exported as `trend_analysis.data`)    | `data_utils.py`, helper code in notebooks or `scripts/`   |
| **Portfolio logic & metrics**        | `trend_analysis/metrics.py` (vectorised)                                   | loops inside `run_analysis.py`, ad‑hoc calcs in notebooks |
| **Export / I/O**                     | `trend_analysis/export.py`                                                 | the root‑level `exports.py`, snippets inside notebooks    |
| **Domain kernels (fast primitives)** | `trend_analysis/core/` package                                             | stand‑alone modules under the top‑level `core/` directory |
| **Pipeline orchestration**           | `trend_analysis/pipeline.py` (pure)                                        | any duplicated control flow elsewhere                     |
| **CLI entry‑point**                  | `run_analysis.py` **only** (thin wrapper around `trend_analysis.cli:main`) | bespoke `scripts/*.py` entry points                       |
| **Config**                           | `config/defaults.yml` loaded through `trend_analysis.config.load()`        | hard‑coded constants, magic numbers in notebooks          |
| **Tests**                            | `tests/` (pytest; 100 % branch‑aware coverage gate)                        |    —                                                      |
One concern → one module.
Replacements must delete or comment‑out whatever they obsolete in the same PR.

Immediate Refactor Tasks
Flatten duplications

Rename data_utils.py → trend_analysis/data.py, adjust imports, delete the original.

Migrate the contents of the top‑level exports.py into trend_analysis/export.py; keep only a re‑export stub for one minor release.

Turn the stray core/ directory into an importable sub‑package:
core/indicator.py → trend_analysis/core/indicator.py, etc.

Single pipeline

Implement trend_analysis/pipeline.py exposing a pure function
run(config: Config) -> pd.DataFrame.

run_analysis.py should parse CLI args, build a Config, pass it to pipeline.run, then handle pretty printing / file output only.

Config resolution

# trend_analysis/config.py
from pydantic import BaseModel
class Config(BaseModel):
    defaults: str = Path(__file__).with_name("..").joinpath("config/defaults.yml")
    # ...other validated fields...
def load(path: str | None = None) -> Config: ...

Env‑var override: TREND_CFG=/path/to/override.yml run_analysis ...

Dependency hygiene

Heavy imports (numpy, pandas, scipy) at top of each module are fine.

No circular imports. pipeline.py orchestrates; nothing imports it.

Tests

NOTE: Test fixtures must be text-serialised (CSV/JSON); no binary formats in PRs.

Require 100 % branch coverage on trend_analysis/* via pytest‑cov in CI.

Conventions & Guard‑rails
Vectorise first.
Falling back to for‑loops requires a comment justifying why vectorisation is impossible or harmful.

Public API (exported in __all__) uses US‑English snake‑case; private helpers are prefixed with _.

Notebook hygiene: any new exploratory notebook must start with the header
# 🔬 scratchpad – may be deleted at any time.

CI (GitHub Actions) stages to add:

lint  (ruff + black –‑check)
- Always run `black` on changed files before committing so lint passes.

type‑check (mypy, strict)

test (pytest ‑‑cov trend_analysis ‑‑cov‑branch)

build‑wheel (tags only)

##NEW

### ✨ Task: Integrate `information_ratio` end‑to‑end  (#metrics‑IR)

**Motivation**
Phase‑1 now includes a vectorised `information_ratio` metric.
It is fully unit‑tested but not yet surfaced in the CLI / Excel export or
multi‑benchmark workflows.

---

#### 1.  Pipeline / Statistics

* [x] Extend `_Stats` dataclass with `information_ratio: float`.
* [x] In `_compute_stats()` compute `information_ratio(df[col], rf_series)`.
* [x] Ensure `out_stats_df` includes the new field.

#### 2.  Multi‑benchmark support

* [x] Accept `benchmarks:` mapping in YAML cfg, e.g.

```yaml
benchmarks:
  spx: SPX
  tsx: TSX

### 2025‑07‑03 UPDATE — STEP 4: surface a real `score_frame`

* **Add** `single_period_run()` to **`trend_analysis/pipeline.py`**
  * **Signature**
    ```python
    def single_period_run(
        df: pd.DataFrame,
        start: str,
        end: str,
        *,
        stats_cfg: "RiskStatsConfig" | None = None
    ) -> pd.DataFrame:
        ...
    ```
  * **Behaviour**
    1. Slice *df* to `[start, end]` (inclusive) and drop the Date column into the index.
    2. For every metric listed in `stats_cfg.metrics_to_run` **call the public registry** (`core.rank_selection._compute_metric_series`) to obtain a vectorised series.
    3. **Concatenate** those series column‑wise into **`score_frame`** (`index = fund code`, `columns = metric names`, dtype `float64`).
    4. Attach metadata
       ```python
       score_frame.attrs["insample_len"] = len(window)        # number of bars
       score_frame.attrs["period"] = (start, end)             # optional helper
       ```
    5. Return `score_frame` – *no side effects, no I/O*.

* **Update callers**
  * `pipeline._run_analysis()` should call `single_period_run()` once, stash the resulting frame in the returned dict under key `"score_frame"`, but **must not** change existing outputs or CLI flags.
  * Existing metrics‑export logic stays exactly as is.

* **Tests**
  1. **Golden‑master**: compare the new `score_frame` against a pre‑generated CSV fixture for a small sample set.
  2. **Metadata**: `assert sf.attrs["insample_len"] == expected_len`.
  3. **Column order** equals the order of `stats_cfg.metrics_to_run`; failing this should raise.

* **Performance / style guard‑rails**
  * Remain fully vectorised—no per‑fund Python loops.
  * Keep `single_period_run()` *pure* (no global writes, no prints).
  * Do **not** introduce extra dependencies; stick to `numpy` + `pandas`.

> Once the test suite passes with the new `score_frame`, proceed to steps 5‑7 (Selector & Weighting classes).


### Step 5 – Selector classes

| Class | Purpose | Key Inputs |
| ----- | ------- | ---------- |
| `RankSelector` | Pure rank‑based inclusion identical to Phase 1 behaviour, but exposed as a plug‑in. | `score_frame`, `top_n`, `rank_column` |
| `ZScoreSelector` | Filters candidates whose z‑score > `threshold`; supports negative screening by passing `direction=-1`. | `score_frame`, `threshold`, `direction` |

Both selectors must return **two** DataFrames:
1. `selected` – rows kept for the rebalancing date
2. `log` – diagnostic table (candidate, metric, reason) used by UI & tests.

---

### Step 6 – Weighting classes

| Class (inherits `BaseWeighting`) | Logic | YAML Config Stub |
| --- | --- | --- |
| `EqualWeight` | 1/N allocation across `selected`; rounds to nearest bps to avoid float dust. | `portfolio.weighting: {method: equal}` |
| `ScorePropSimple` | Weight ∝ positive score; rescales to 100 %. | `portfolio.weighting: {method: score_prop}` |
| `ScorePropBayesian` | Same, but shrinks extreme scores toward the cross‑sectional mean using a conjugate‑normal update. | `portfolio.weighting: {method: score_prop_bayes, shrink_tau: 0.25}` |

---

### Step 7 – Engine wiring

Minimal loop in `multi_period/engine.py`:

```python
for date in schedule:
    candidates  = selector.select(score_frames[date])
    weights     = weighting.weight(candidates)
    portfolio.rebalance(date, weights)
```

Step 8 – Config schema delta

```yaml
metrics:
  registry: [annual_return, downside_deviation, sharpe_ratio]

portfolio:
  selector:
    name: zscore            # or 'rank'
    params:
      threshold: 1.0        # σ
  weighting:
    name: score_prop_bayes
    params:
      shrink_tau: 0.25
```

Step 9 – Unit‑test skeletons

```
tests/
└─ test_selector_weighting.py
   ├─ fixtures/score_frame_2025‑06‑30.csv
   ├─ test_rank_selector()
   ├─ test_zscore_selector_edge()
   ├─ test_equal_weighting_sum_to_one()
   └─ test_bayesian_shrinkage_monotonic()
```

Golden‑master strategy identical to Phase‑1 metrics: pickle one known score_frame
and compare selector/weighting outputs bit‑for‑bit (tolerances < 1e‑9).

Step 10 – Docs housekeeping

Phase‑1 docs stay at docs/phase-1/Agents.md.
Phase‑2 docs live in docs/phase-2/Agents.md (this file).
Cross‑link at the top.

### 2025‑07‑04 UPDATE — MULTI-PERIOD METRICS EXPORT

Phase‑2 introduces a rolling back‑tester.  The intent is that metrics from each
period mirror the Phase‑1 Excel output.  The export helpers must therefore
collect the per‑period metric tables and emit one worksheet per period in the
workbook.  CSV and JSON exports should likewise produce one file per period
using the existing :func:`export.export_data` helpers.

### 2025‑07‑10 UPDATE — PER-PERIOD WORKBOOK DETAIL

The original design goal is that each back‑test period should produce an Excel
worksheet indistinguishable from the Phase‑1 summary.  CSV and JSON exports must
likewise emit one file per period.  This behaviour has yet to be fully realised
in code and tests.

### 2025‑07‑11 UPDATE — PER‑PERIOD SUMMARY TABLES

Implement helpers so every multi‑period run yields one workbook tab (or file)
per period containing the full Phase‑1 style summary table.  Excel sheets are
formatted via ``make_period_formatter`` while CSV/JSON outputs receive the same
rows using ``summary_frame_from_result``.

### 2025‑07‑12 UPDATE — COMBINED SUMMARY SHEET

Multi‑period exports must also include a ``summary`` sheet aggregating portfolio
performance across all periods.  The sheet uses the **same** format as the
per‑period tabs and is generated via ``make_period_formatter`` on a result
dictionary produced by ``combined_summary_result(results)``.  CSV/JSON formats
write a ``_summary`` file derived from ``summary_frame_from_result``.

### 2025‑07‑13 UPDATE — MULTI‑PERIOD EXPORT ROADMAP

The backlog still includes emitting a Phase‑1 style workbook with **one tab per
period** for multi‑period runs.  CSV and JSON outputs must create one file per
period using the same summary table produced by
``summary_frame_from_result``.  A ``summary`` sheet/file aggregates portfolio
returns across all periods, formatted identically to each individual period
sheet.  Work is in progress to expose this via a new ``run_multi_analysis`` CLI
that calls ``export.export_multi_period_metrics``.

### 2025-07-20 UPDATE — MULTI-PERIOD OUTPUT SPEC

The pending export work shall produce an Excel workbook with one worksheet per period and a final `summary` sheet. Each tab uses the exact Phase‑ style summary table via `make_period_formatter`. CSV and JSON exports mirror this by writing one file per period plus a `_summary` file. A new helper `period_frames_from_results()` converts a sequence of result dictionaries into the mapping consumed by `export_multi_period_metrics`.

### 2025-08-01 UPDATE — PER-PERIOD METRICS WORKBOOK

Phase‑2 back-tests shall emit an Excel workbook with one tab per period formatted identically to the Phase‑1 summary sheet. CSV and JSON outputs produce one file per period in the same table form. In addition, a `summary` tab (and `_summary` file) aggregates portfolio returns across all periods using the identical layout. Implementation is underway in `export.export_multi_period_metrics`.

### 2025-08-10 UPDATE — MULTI-PERIOD PHASE‑1 METRICS EXPORT

Finalise the design goal that each period of a rolling back‑test mirrors the
Phase‑1 metrics sheet. The exporter shall generate a workbook with one tab per
period and a `summary` tab combining portfolio returns. CSV and JSON formats
receive one file per period plus a `_summary` file. Implementation has started in
`export.workbook_frames_from_results` and the updated
`export.export_multi_period_metrics` helper.

### 2025-08-20 UPDATE — CONSOLIDATED CSV/JSON OUTPUT

The design goal remains one Excel worksheet per period plus a `summary` tab.
CSV and JSON exports now consolidate all period tables into **one** file named
`*_periods.*` with an accompanying `*_summary.*` file holding the aggregated
portfolio returns.  Raw metrics, when requested, follow the same pattern under
`metrics.*` and `metrics_summary.*`.

### 2025-08-30 UPDATE — PER-PERIOD PHASE‑1 WORKBOOK

Implementation work continues to realise the original goal: multi‑period runs
should emit an Excel workbook with **one tab per period** using the exact
Phase‑1 summary layout.  A final `summary` sheet aggregates portfolio returns
across all periods in the same format.  CSV and JSON outputs mirror this by
bundling all period tables into a single `*_periods.*` file alongside a
`*_summary.*` file.  Helper `export_phase1_workbook()` now begins the build
out of this feature.

### 2025-09-05 UPDATE — PHASE‑1 MULTI-PERIOD OUTPUT

The design intent remains unchanged: a rolling back‑test should deliver an
Excel workbook with one tab per period plus a final `summary` tab combining
portfolio results across all periods. CSV and JSON formats must consolidate the
same tables into a single `*_periods.*` file and a companion `*_summary.*`
file. Work continues in `export_phase1_workbook()` and the revised
`export_multi_period_metrics` function.

### 2025-09-15 UPDATE — PHASE‑1 METRICS GOAL

The original requirement is still outstanding: metrics from each period of a
multi-period run should appear in an Excel workbook with one sheet per period
using the **exact** Phase‑1 formatting, plus a `summary` sheet combining the
portfolio across periods. CSV and JSON outputs must present the same tables as
a single `*_periods.*` file with a matching `*_summary.*` file. Implementation
<<<<<<< HEAD
has begun but is not yet complete.
=======
has begun but is not yet complete.

### 2025-09-30 UPDATE — MULTI-PERIOD WORKBOOK TARGET

Development continues on the export layer. The goal remains to emit a Phase‑1
style workbook with **one sheet per period** and a final `summary` sheet
combining portfolio returns across all periods. Each sheet must apply the same
formatters as the original single-period export. CSV and JSON outputs will
bundle all period tables into a single `*_periods.*` file with a companion
`*_summary.*` file. The new helpers `export_phase1_workbook()` and
`export_phase1_multi_metrics()` begin this implementation.

### 2025-10-05 UPDATE — MULTI-PERIOD PHASE-1 EXPORT PROGRESS

`export_phase1_workbook()` now builds its sheet mapping via
`workbook_frames_from_results()` so each period tab and the combined
`summary` tab share the exact Phase‑1 layout. `export_phase1_multi_metrics()`
uses the same helper to emit a single ``*_periods.*`` file plus a matching
``*_summary.*`` for CSV/JSON users. Development continues to keep these
outputs identical to the single-period workbook.

### 2025-10-12 UPDATE — MULTI-PERIOD PHASE-1 METRICS GOAL

The export layer must emit a Phase-1 style workbook with one sheet per period and a final `summary` sheet combining portfolio returns. Each sheet uses `make_period_formatter` so formatting matches the single-period output. CSV and JSON outputs consolidate these tables into a single `*_periods.*` file with a companion `*_summary.*` file. Implementation now begins in `export_phase1_workbook()` and `export_phase1_multi_metrics()` to realise this design.

### 2025-10-20 UPDATE — PHASE-1 WORKBOOK TARGET

Multi-period exports shall produce an Excel workbook with one sheet per period plus a final `summary` sheet combining portfolio returns. Formatting and columns must match the Phase-1 output. CSV and JSON formats consolidate all period tables into a single `*_periods.*` file with a corresponding `*_summary.*` file. Development now adds `flat_frames_from_results()` to build these consolidated tables for the exporters.

### 2025-10-31 UPDATE — MULTI-PERIOD PHASE-1 EXPORT DESIGN

The Phase-1 metrics export shall produce one Excel worksheet per period using the exact same formatting as the single-period report. A final `summary` tab aggregates portfolio performance across all periods in the identical layout. CSV and JSON exports consolidate all period tables into a single `*_periods.*` file and place the combined results in a matching `*_summary.*` file. Implementation starts in `export_phase1_workbook()` and `export_phase1_multi_metrics()` which build their frames via `workbook_frames_from_results()`.

### 2025-11-08 UPDATE — PHASE-1 MULTI-PERIOD WORKBOOK GOAL

The outstanding goal is unchanged: each multi-period run should yield a Phase‑1 style workbook with **one sheet per period** and a final `summary` sheet aggregating portfolio returns. The summary tab must mirror the columns and formatting of the individual period sheets. CSV and JSON outputs bundle all period tables into a single `*_periods.*` file alongside a matching `*_summary.*` file. Current work focuses on finishing `export_phase1_workbook()` and surfacing these helpers via the public API.

### 2025-11-22 UPDATE — MULTI-PERIOD METRICS EXPORT TARGET

The original Phase‑1 metrics layout shall extend to multi‑period runs. The exporter must generate an Excel workbook with one tab per period and a final `summary` tab aggregating portfolio returns in the **exact** same column order and formatting. CSV and JSON outputs deliver the period tables in a single `*_periods.*` file and the combined returns in a matching `*_summary.*` file. Implementation has begun in the export helpers; keep working toward full CLI integration and parity across formats.


### 2025-12-01 UPDATE — PHASE-1 MULTI-PERIOD OUTPUT SPEC

The original design has not yet been fully realised. Each rolling run should
produce an Excel workbook with one sheet per period, formatted exactly like the
Phase-1 summary table. A final `summary` sheet must combine portfolio returns
with the same columns and formatting. CSV and JSON exports shall mirror this by
bundling all period tables into a single `<prefix>_periods.*` file together with
`<prefix>_summary.*` for the aggregated results. Implementation work continues in
`export_phase1_workbook()` and `export_phase1_multi_metrics()`.

### 2025-12-08 UPDATE — MULTI-PERIOD PHASE-1 EXPORT INITIATIVE

The long-standing objective is for rolling runs to emit a Phase‑1 style
workbook with **one tab per period** and a final `summary` sheet combining
portfolio returns.  Each sheet must share the identical columns and
formatting.  CSV and JSON outputs should deliver a single `<prefix>_periods.*`
file plus `<prefix>_summary.*` to aggregate the results.  Implementation work
begins in `export_phase1_workbook()` and `flat_frames_from_results()` to shape
these consolidated tables.

### 2025-12-15 UPDATE — PHASE-1 MULTI-PERIOD WORKBOOK GOAL

The original requirement remains: metrics from each period must be exported as
an Excel workbook with **one sheet per period** using the exact Phase‑1 summary
formatting. A final `summary` sheet combines portfolio returns across all
periods in the same layout. CSV and JSON outputs should consolidate all period
tables into a single `<prefix>_periods.*` file with a matching
`<prefix>_summary.*` file. Implementation continues in
`export_phase1_workbook()` and `export_phase1_multi_metrics()`.

### 2025-12-22 UPDATE — PHASE-1 EXPORT ROADMAP

Implementation is ongoing to deliver a multi-period Excel workbook with one sheet per period and a final `summary` sheet of combined portfolio returns. Each sheet must use the exact Phase‑1 formatting. CSV and JSON exports shall output a single `<prefix>_periods.*` file and a companion `<prefix>_summary.*` file. Work continues in `export_phase1_workbook()` and `export_phase1_multi_metrics()`.

### 2026-01-05 UPDATE — MULTI-PERIOD OUTPUT OBJECTIVE

The project still needs a full Phase‑1 workbook for rolling runs.  Every period
should populate its own tab with identical formatting, and a final `summary`
tab must aggregate portfolio returns in the very same layout.  CSV and JSON
exports must bundle the per-period tables into one `<prefix>_periods.*` file
with a matching `<prefix>_summary.*` companion file.  Implementation will finish
linking these helpers into the public CLI.

### 2026-01-15 UPDATE — WORKBOOK DATA HELPER

Phase‑1 metrics should export one sheet per period plus a summary tab.  CSV and
JSON outputs must consolidate all periods into a single file.  A new helper
`phase1_workbook_data()` starts this implementation by returning the ordered
sheet mapping for a multi‑period workbook, optionally including raw metrics per
period and for the combined summary.  `export_phase1_workbook()` now builds its
workbook from this mapping.

## Fund Selection Debugging Protocol

### Problem Context
When debugging multi-period portfolio analysis where the same managers are selected every period despite changing performance rankings, follow this systematic approach.

### Debugging Workflow

1. **Environment Setup**
   - Ensure virtual environment is activated: `source venv/bin/activate`
   - Verify all dependencies installed: `pip install -r requirements.txt && pip install -e .`
   - Confirm working on correct branch (use `chore/demo-pipeline` for debugging)

2. **Data Completeness Analysis**
   ```python
   # Run the debug script to check data availability
   python debug_fund_selection.py
   ```

This script will reveal:

- How many managers are in the original dataset
- Which managers get filtered out due to missing data in in-sample periods
- Which managers get filtered out due to missing data in out-of-sample periods
- Final available manager pool for selection
- Actual ranking results for available managers

Expected Issues to Check

- Data Gap Issue: Only 8 managers have complete data across all periods
- Ranking Bug: Selection logic not sorting by performance metrics
- Configuration Issue: Wrong parameters passed to rank_select_funds
- Period Definition: Incorrect date parsing or period boundaries

Workflow Compliance

- DO NOT make ad-hoc changes to core modules from demo branch
- DO document findings clearly before proposing fixes
- DO follow the phase2-dev → chore/demo-pipeline workflow for fixes
- DO NOT merge anything with main branch

Core Module Fix Process
If debugging reveals bugs in core selection logic:

- Document the Issue
  - Specific function with the bug (e.g., rank_select_funds)
  - Expected vs actual behavior
  - Root cause analysis
  - Test case demonstrating the problem
- Implement Fix on phase2-dev

Common Pitfalls to Avoid

- DON'T assume the ranking algorithm is wrong without checking data completeness first
- DON'T make changes to core modules without switching to phase2-dev
- DON'T run analysis commands that take more than 2-3 minutes without progress updates
- DON'T ignore the virtual environment setup - module imports will fail
- DO trace through the actual data filtering pipeline step by step

## Development Workflow

### Multi-Period Analysis Debugging

When debugging multi-period issues:

1. **Start with data completeness check** - Most "selection not changing" issues are due to insufficient data for additional managers
2. **Use the debug_fund_selection.py script** - Provides systematic analysis of the selection pipeline
3. **Check both in-sample AND out-of-sample data requirements** - Both periods must have complete data for a manager to be eligible
4. **Verify configuration parameters** - Ensure rank_select_funds is getting correct inclusion_approach, n, score_by parameters

Example debug workflow:
```bash
# 1. Run systematic debugging
python debug_fund_selection.py

# 2. If data issue found: investigate data generation
# 3. If logic issue found: follow core fix workflow
# 4. If config issue found: update configuration files
```

## Code Quality Guidelines

### Debugging Script Standards

- Debugging scripts should be self-contained and clearly document their purpose
- Include comprehensive output showing each step of the analysis
- Distinguish between data issues vs. logic bugs vs. configuration problems
- Provide clear conclusions and next steps based on findings
- Follow the same code quality standards as production code

### Rank Selection Bug Fix Protocol

**Problem**: The `rank_select_funds` function in `src/trend_analysis/core/rank_selection.py` selects funds by DataFrame column order instead of by performance ranking.

**Root Cause**: The function calls `scores.head(n)` without sorting the scores first, so it returns the first N funds in the original DataFrame order rather than the top N performers.

**Workflow**:
1. Switch to `phase2-dev` branch
2. Fix the core ranking logic
3. Add comprehensive tests
4. Commit and push to `phase2-dev`
5. Switch back to `chore/demo-pipeline` and merge the fix

**Critical Requirements**:
- DO NOT modify core modules from the demo branch
- All core fixes must be done on `phase2-dev`
- Ensure virtual environment is active before making changes
- Test both ascending (MaxDrawdown) and descending (Sharpe) metrics
>>>>>>> e810a3db
<|MERGE_RESOLUTION|>--- conflicted
+++ resolved
@@ -378,7 +378,7 @@
    └─ test_bayesian_shrinkage_monotonic()
 ```
 
-Golden‑master strategy identical to Phase‑1 metrics: pickle one known score_frame
+ 
 and compare selector/weighting outputs bit‑for‑bit (tolerances < 1e‑9).
 
 Step 10 – Docs housekeeping
@@ -478,10 +478,8 @@
 using the **exact** Phase‑1 formatting, plus a `summary` sheet combining the
 portfolio across periods. CSV and JSON outputs must present the same tables as
 a single `*_periods.*` file with a matching `*_summary.*` file. Implementation
-<<<<<<< HEAD
 has begun but is not yet complete.
-=======
-has begun but is not yet complete.
+
 
 ### 2025-09-30 UPDATE — MULTI-PERIOD WORKBOOK TARGET
 
@@ -595,8 +593,8 @@
 
 This script will reveal:
 
-- How many managers are in the original dataset
 - Which managers get filtered out due to missing data in in-sample periods
+ 
 - Which managers get filtered out due to missing data in out-of-sample periods
 - Final available manager pool for selection
 - Actual ranking results for available managers
@@ -682,4 +680,3 @@
 - All core fixes must be done on `phase2-dev`
 - Ensure virtual environment is active before making changes
 - Test both ascending (MaxDrawdown) and descending (Sharpe) metrics
->>>>>>> e810a3db
