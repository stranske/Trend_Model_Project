--- conflicted
+++ resolved
@@ -103,24 +103,9 @@
             "Branch protection does not require any status checks yet."
         )
 
-<<<<<<< HEAD
-    raw_contexts = status_checks.get("contexts") or []
-    if isinstance(raw_contexts, Iterable) and not isinstance(
-        raw_contexts, (str, bytes)
-    ):
-        contexts = [str(context) for context in raw_contexts]
-    else:
-        contexts = []
-
-    enforcement_level = status_checks.get("enforcement_level")
-    strict = enforcement_level in {"non_admins", "everyone"}
-
-    return StatusCheckState(strict=strict, contexts=sorted(contexts))
-=======
     # The branch metadata API omits the ``strict`` flag. Treat it as disabled so
     # missing configuration is still surfaced to the caller.
     return _state_from_status_payload(status_checks, default_strict=False)
->>>>>>> c4e3e619
 
 
 def fetch_status_checks(
