--- conflicted
+++ resolved
@@ -69,7 +69,6 @@
 # ---------------------------------------------------------------------------
 c1, c2 = st.columns(2)
 with c1:
-<<<<<<< HEAD
     st.subheader("Equity curve")
     fig, ec_df = charts.equity_curve(returns)
     st.pyplot(fig)
@@ -92,21 +91,10 @@
         data=buf.getvalue(),
         file_name="drawdown_curve.csv",
         mime="text/csv",
-=======
-    ec_df = charts.equity_curve(returns)
-    _create_line_chart_with_download(
-        ec_df, "Equity curve", "Equity curve (CSV)", "equity_curve.csv"
-    )
-with c2:
-    dd_df = charts.drawdown_curve(returns)
-    _create_line_chart_with_download(
-        dd_df, "Drawdown", "Drawdown (CSV)", "drawdown_curve.csv"
->>>>>>> c2479aca
     )
 
 c3, c4 = st.columns(2)
 with c3:
-<<<<<<< HEAD
     st.subheader("Rolling info ratio")
     fig, ir_df = charts.rolling_information_ratio(returns, benchmark)
     st.pyplot(fig)
@@ -142,22 +130,6 @@
     file_name="weights.csv",
     mime="text/csv",
 )
-=======
-    ir_df = charts.rolling_information_ratio(returns, benchmark)
-    _create_line_chart_with_download(
-        ir_df, "Rolling info ratio", "Rolling IR (CSV)", "rolling_ir.csv"
-    )
-with c4:
-    to_df = charts.turnover_series(weights)
-    _create_line_chart_with_download(
-        to_df, "Turnover", "Turnover (CSV)", "turnover.csv"
-    )
-
-st.subheader("Portfolio weights")
-w_df = charts.weights_heatmap_data(weights)
-st.dataframe(w_df.style.background_gradient(cmap="viridis"))
-_create_csv_download_button(w_df, "Weights (CSV)", "weights.csv")
->>>>>>> c2479aca
 
 # ---------------------------------------------------------------------------
 # Summary table
