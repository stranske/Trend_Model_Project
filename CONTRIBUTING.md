--- conflicted
+++ resolved
@@ -3,15 +3,10 @@
 Thank you for contributing to the Trend Model Project.
 
 Before diving into automation specifics, read the [Workflow System Overview](docs/ci/WORKFLOW_SYSTEM.md). It captures the
-<<<<<<< HEAD
-required merge policy and the [keep vs retire roster](docs/ci/WORKFLOW_SYSTEM.md#final-topology-keep-vs-retire). It also explains how
-Gate, Maint 46, and the agents orchestrator collaborate, and the
-=======
 required merge policy, observability surfaces, and the
 [keep vs retire roster](docs/ci/WORKFLOW_SYSTEM.md#final-topology-keep-vs-retire). The quick orientation checklist, scenario cheat
 sheet, and bucket reference inside that guide make it trivial for new contributors to see what runs where before changing YAML.
 The document also explains how Gate, Maint 46, and the agents orchestrator collaborate, and the
->>>>>>> eb3e99c2
 [How to change a workflow safely](docs/ci/WORKFLOW_SYSTEM.md#how-to-change-a-workflow-safely) section outlines the guardrail and approval
 sequence for edits. Refer back to the [workflow catalog](docs/ci/WORKFLOWS.md) when you need
 per-workflow triggers, permissions, or naming guidance, and check [ARCHIVE_WORKFLOWS.md](ARCHIVE_WORKFLOWS.md) if you need the historical
@@ -22,11 +17,7 @@
 Pull requests flow through a single required check and a consolidated
 post-processing workflow:
 
-<<<<<<< HEAD
 Start every automation change by reviewing the [Workflow System Overview](docs/ci/WORKFLOW_SYSTEM.md) and the canonical [Workflow Catalog](docs/ci/WORKFLOWS.md). The overview explains the buckets, merge policy, and guardrails from [How to change a workflow safely](docs/ci/WORKFLOW_SYSTEM.md#how-to-change-a-workflow-safely), while the catalog lists the active vs. retired workflows, triggers, permissions, and contributor guardrails.
-=======
-Start every automation change by reviewing the [Workflow System Overview](docs/ci/WORKFLOW_SYSTEM.md) and the canonical [Workflow Catalog](docs/ci/WORKFLOWS.md). The overview explains the buckets, observability surfaces, merge policy, and guardrails from [How to change a workflow safely](docs/ci/WORKFLOW_SYSTEM.md#how-to-change-a-workflow-safely), while the catalog lists the active vs. retired workflows, triggers, permissions, and contributor guardrails.
->>>>>>> eb3e99c2
 
 - Passing the Gate check (and the Agents Guard check when agent workflows
   change) is required to merge to the default branch. Branch protection also
