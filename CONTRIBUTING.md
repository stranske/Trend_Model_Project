# Contributing Guide

Thank you for contributing to the Trend Model Project.

## CI & Automation

Pull requests flow through a single required check and a consolidated
post-processing workflow:

- **Required check** – `Gate / gate` (defined in
  [`.github/workflows/pr-00-gate.yml`](.github/workflows/pr-00-gate.yml)) must
  pass before merges. Branch protection blocks the default branch until
  this check succeeds; treat the gate status as the final merge blocker.
  It fans out to the Python 3.11/3.12 test lanes and the Docker smoke
  job.
- **Autofix lane** – The
  [Autofix workflow](.github/workflows/autofix.yml) runs on every
  non-draft PR event. Drafts are ignored unless you opt in by adding the
  `autofix` label; convert the PR back to draft (and drop the label) to
  pause automation, then mark it ready when you want autofix to resume.
- **Maint Post-CI follower** – When Gate finishes, the
  [`maint-30-post-ci.yml`](.github/workflows/maint-30-post-ci.yml) workflow
  posts a single PR summary comment (Gate status + coverage), attempts
  the same autofix sweep using the composite action, and files tracker
  issues when hygiene regressions persist. It also updates the rolling
  "CI failures in last 24 h" issue labelled `ci-failure` so the current
  breakages stay easy to find. Treat that consolidated comment and
  issue as the canonical health dashboards; rerun Gate or Maint Post-CI
  if you need either refreshed.
- **Agent automation** – The
  [`agents-70-orchestrator.yml`](.github/workflows/agents-70-orchestrator.yml)
  workflow is the single dispatch point for scheduled Codex automation and the
<<<<<<< HEAD
  preferred manual entry path. It invokes
  [`reuse-agents.yml`](.github/workflows/reuse-agents.yml) to run
  readiness checks, watchdogs, and Codex bootstrapping. Applying the
  `agent:codex` label flags an issue for bootstrap handling in the next
  run; remove the label to opt out before the dispatcher cycles. A manual-only
  legacy surface, [`agents-62-consumer.yml`](.github/workflows/agents-62-consumer.yml),
  remains available when the JSON `params_json` interface is required, but it is
  not scheduled automatically and shares the same reusable backend.
=======
  preferred manual entry path. It invokes the reusable agents toolkit to run
  readiness checks, diagnostics, keepalive sweeps, and Codex bootstrapping.
  Applying the `agent:codex` label flags an issue for bootstrap handling in the
  next run; remove the label to opt out before the dispatcher cycles.
>>>>>>> 3fa6a602

## Quick Checklist (Before Every Push)

1. Fast dev validation (changed files only):
   ```bash
   ./scripts/dev_check.sh --changed --fix
   ```
2. Local CI style job mirror (pinned Black/Ruff/Mypy):
   ```bash
   ./scripts/style_gate_local.sh
   ```
   See [`scripts/style_gate_local.sh`](scripts/style_gate_local.sh) for the
   full sequence that mirrors the Gate style lane.
3. Optional combined quality gate:
   ```bash
   ./scripts/quality_gate.sh          # style + fast validate
   ./scripts/quality_gate.sh --full   # adds comprehensive branch checks
   ```
   The [`--full` quality gate](scripts/quality_gate.sh) matches the Gate
   workflow fan-out.
4. (First time) Install pre-push hook:
   ```bash
   ./scripts/install_pre_push_style_gate.sh
   ```
5. Run focused tests for changed areas + full suite when touching core modules:
   ```bash
   pytest -q
   ```

## Validation Tiers
| Tier | Script | Typical Time | Scope |
|------|--------|--------------|-------|
| 1 | `dev_check.sh --changed --fix` | 2–5s | Syntax/imports (changed files) |
| 2 | `validate_fast.sh --fix` | 5–30s | Adaptive (incremental or comprehensive) |
| 3 | `check_branch.sh --fast --fix` | 30–120s | Full formatting, lint, type, imports |
| Full | `run_tests.sh` | 15–25s | Entire test suite + coverage |

## Style & Type Enforcement
The CI style job pins versions in `.github/workflows/autofix-versions.env`. Always rely on `scripts/style_gate_local.sh` to avoid drift; it runs the same Black, Ruff, and mypy checks used in CI. The quality gate script also runs mypy, and pre-commit enforces mypy on `src/trend_analysis` so type regressions are caught pre-push.

### Pull Request Autofix Workflow

Every pull request triggers the `autofix` GitHub workflow. It performs a very small, deterministic cleanup pass so reviewers do not need to chase trivial nits:

- Formats Python files with `ruff format` (no Black/isort/docformatter sweep).
- Runs `ruff check --fix --unsafe-fixes` limited to `F401`, `F841`, and the safe `E1/E2/E3/E4/E7/W1/W2/W3` families.
- Re-runs `ruff check --output-format json` to record any remaining diagnostics.
- Applies the changes directly to the PR branch when the source repository matches this repo; otherwise it pushes a follow-up branch and opens an `autofix` PR.
- Updates labels on the originating PR: `autofix` always, `autofix:applied` when edits land, and either `autofix:clean` or `autofix:debt` depending on whether Ruff still reports issues.

What the workflow **will not** do:

- Introduce formatting from Black or import sorting from isort.
- Attempt broad Ruff rule families outside the codes listed above.
- Force push to contributor forks—the follow-up branch/PR flow preserves the original branch untouched.

If the workflow opens a follow-up PR, reviewers can merge that helper PR to pull in the formatting fixes and keep the original contribution focused on functional changes.

## Pre-Push Hook (Optional but Recommended)
Install once per clone:
```bash
./scripts/install_pre_push_style_gate.sh
```
Blocks pushes if style gate fails.

## Commit Hygiene
- Use conventional commit prefixes: `feat:`, `fix:`, `chore:`, `test:`, `docs:`, `refactor:`.
- Group mechanical formatting changes separately from logic changes when feasible.
- Avoid committing large binary artifacts (prefer CSV/JSON fixtures for tests).

## Tests
- Add unit tests for new pure functions (vectorised finance calculations, selectors, weighting, etc.).
- Maintain column order invariants in exported DataFrames (tests should assert exact `list(df.columns)`).
- When refactoring, keep a temporary compatibility shim (like list-like wrappers) only if tests depend on legacy access patterns—remove in a controlled follow-up.

## Performance Expectations
- Code paths in `trend_analysis` should remain vectorised (NumPy/pandas). Any per-row Python loops must include a comment justifying necessity.
- Use caching toggles (e.g. metric memoization) conservatively; default behaviour must remain deterministic.

## Export Layer Guard-Rails
- Use canonical exporters in `trend_analysis.export` only.
- Preserve sheet order and formatting (summary sheet first unless multi-period run requires per-period tabs + summary). Do not rename columns arbitrarily.

## Filing Issues / PRs
- Reference relevant design doc updates (Phase‑1 / Phase‑2 Agents files) when adding capabilities (e.g., new ranking mode, weighting class).
- Keep PRs scope-focused; large refactors should coordinate via an issue first.

## Security & Dependency Hygiene
- Avoid introducing new dependencies without discussion—prefer the existing stack (pandas, numpy, scipy, pydantic, streamlit).
- Run `pip install -e .[dev]` to sync pinned tools.

## Getting Help
Open a draft PR early for structural feedback or tag maintainers in issues. Provide reproduction steps, config snippet, and failing test name when reporting bugs.

Happy contributing!

## Typing Aliases (_typing.py)
To standardise NumPy annotations and eliminate repetitive verbose generics, the module `src/trend_analysis/_typing.py` defines float64-focused aliases:

- `FloatArray` / `VectorF` / `MatrixF`: canonical `np.ndarray` float64 shapes (shape not enforced statically)
- `AnyArray`: unconstrained ndarray when dtype/shape truly agnostic

Guidelines:
- Prefer these aliases over raw `np.ndarray` or `np.floating` unions in new code.
- Do not expand aliases unless a clear cross-module need emerges (keep surface minimal).
- If you introduce structured (e.g. 2D-specific) semantics, document them via a dedicated alias instead of inline comments.
- Avoid mixing old and new styles in the same diff—refactor locally if you touch a function signature.

Rationale: cleans mypy output, stabilises CI typing surface, and accelerates future dtype specialization (e.g., int arrays) without sweeping edits.
## Workflow & Docker Parity (Added Post Style Gate Enhancements)

To prevent CI‑only failures (workflow lint, container smoke, type drift), the following helper scripts replicate CI jobs locally:

| Purpose | CI Job | Local Script |
|---------|--------|--------------|
| Black/Ruff/Mypy pinned | `pr-00-gate.yml` jobs `core tests (3.11/3.12)` | `scripts/style_gate_local.sh` |
| Full quality (style + type + adaptive tests) | aggregate | `scripts/quality_gate.sh` |
| Workflow syntax/semantic lint | `workflow lint (actionlint)` / `actionlint` | `scripts/workflow_lint.sh` |
| Docker build + health smoke | `Docker` (smoke) | `scripts/docker_smoke.sh` |

### Required GitHub check

Branch protection requires the `Gate / gate` workflow to succeed on every pull request. The gate reuses Python 3.11, Python 3.12, and Docker smoke jobs, so investigate any failure in those legs before asking for review.

### Pinned Mypy
The CI now pins mypy via `MYPY_VERSION` in `.github/workflows/autofix-versions.env`. Local scripts consume this env to avoid version drift. If you see differing results, ensure the env file includes the same version and re-run:
```bash
./scripts/style_gate_local.sh
```

### Running Workflow Lint Locally
```bash
./scripts/workflow_lint.sh
```
Run this before pushing when editing any file under `.github/workflows/`.

### Optional Local Docker Smoke
```bash
./scripts/docker_smoke.sh
```
Triggers a minimal build and health endpoint probe matching CI expectations. Recommended when changing the `Dockerfile`, `requirements.lock`, or health handler.

### Quality Gate Change Detection
`scripts/quality_gate.sh` auto-runs workflow lint if workflow files changed and docker smoke if `Dockerfile` / `requirements.lock` changed (requires the scripts to be present and executable).

### Pre-commit (Optional) Actionlint Hook
You may add a local repo stanza (not committed) to `.pre-commit-config.yaml`:
```yaml
   - repo: local
      hooks:
         - id: actionlint
            name: actionlint
            entry: scripts/workflow_lint.sh
            language: system
            files: ".github/workflows/.*\\.yml$"
```
This is optional to avoid slowing unrelated commits.

---
With these parity scripts in place, any style, workflow, or container issue should be discoverable pre-push.<|MERGE_RESOLUTION|>--- conflicted
+++ resolved
@@ -30,7 +30,6 @@
 - **Agent automation** – The
   [`agents-70-orchestrator.yml`](.github/workflows/agents-70-orchestrator.yml)
   workflow is the single dispatch point for scheduled Codex automation and the
-<<<<<<< HEAD
   preferred manual entry path. It invokes
   [`reuse-agents.yml`](.github/workflows/reuse-agents.yml) to run
   readiness checks, watchdogs, and Codex bootstrapping. Applying the
@@ -39,12 +38,6 @@
   legacy surface, [`agents-62-consumer.yml`](.github/workflows/agents-62-consumer.yml),
   remains available when the JSON `params_json` interface is required, but it is
   not scheduled automatically and shares the same reusable backend.
-=======
-  preferred manual entry path. It invokes the reusable agents toolkit to run
-  readiness checks, diagnostics, keepalive sweeps, and Codex bootstrapping.
-  Applying the `agent:codex` label flags an issue for bootstrap handling in the
-  next run; remove the label to opt out before the dispatcher cycles.
->>>>>>> 3fa6a602
 
 ## Quick Checklist (Before Every Push)
 
