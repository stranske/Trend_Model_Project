--- conflicted
+++ resolved
@@ -18,42 +18,13 @@
     "by_code": {},
     "new": 0,
     "remaining": 0,
-<<<<<<< HEAD
     "timestamp": "2025-09-21T01:34:55Z"
-=======
-    "timestamp": "2025-09-21T01:28:16Z"
->>>>>>> 9e555c4b
   },
   {
     "allowed": 0,
     "by_code": {},
     "new": 0,
     "remaining": 0,
-<<<<<<< HEAD
     "timestamp": "2025-09-21T01:50:06Z"
-=======
-    "timestamp": "2025-09-21T01:39:03Z"
-  },
-  {
-    "allowed": 0,
-    "by_code": {},
-    "new": 0,
-    "remaining": 0,
-    "timestamp": "2025-09-21T01:43:53Z"
-  },
-  {
-    "allowed": 0,
-    "by_code": {},
-    "new": 0,
-    "remaining": 0,
-    "timestamp": "2025-09-21T01:44:59Z"
-  },
-  {
-    "allowed": 0,
-    "by_code": {},
-    "new": 0,
-    "remaining": 0,
-    "timestamp": "2025-09-21T01:50:42Z"
->>>>>>> 9e555c4b
   }
 ]