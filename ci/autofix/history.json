[
  {
    "allowed": 0,
    "by_code": {},
    "new": 0,
    "remaining": 0,
    "timestamp": "2025-09-21T01:01:11Z"
  },
  {
    "allowed": 0,
    "by_code": {},
    "new": 0,
    "remaining": 0,
    "timestamp": "2025-09-21T01:27:02Z"
  },
  {
    "allowed": 0,
    "by_code": {},
    "new": 0,
    "remaining": 0,
    "timestamp": "2025-09-21T01:34:55Z"
  },
  {
    "allowed": 0,
    "by_code": {},
    "new": 0,
    "remaining": 0,
    "timestamp": "2025-09-21T01:50:06Z"
  },
  {
    "allowed": 0,
    "by_code": {},
    "new": 0,
    "remaining": 0,
    "timestamp": "2025-09-21T01:55:14Z"
  },
  {
    "allowed": 0,
    "by_code": {},
    "new": 0,
    "remaining": 0,
    "timestamp": "2025-09-21T02:01:51Z"
  },
  {
    "allowed": 0,
    "by_code": {},
    "new": 0,
    "remaining": 0,
    "timestamp": "2025-09-21T03:02:46Z"
  },
  {
    "allowed": 0,
    "by_code": {},
    "new": 0,
    "remaining": 0,
    "timestamp": "2025-09-21T03:04:05Z"
  },
  {
    "allowed": 0,
    "by_code": {},
    "new": 0,
    "remaining": 0,
<<<<<<< HEAD
    "timestamp": "2025-09-21T03:06:58Z"
=======
    "timestamp": "2025-09-21T01:59:08Z"
>>>>>>> bd775695
  },
  {
    "allowed": 0,
    "by_code": {},
    "new": 0,
    "remaining": 0,
<<<<<<< HEAD
    "timestamp": "2025-09-21T03:16:42Z"
=======
    "timestamp": "2025-09-21T02:13:07Z"
  },
  {
    "allowed": 0,
    "by_code": {},
    "new": 0,
    "remaining": 0,
    "timestamp": "2025-09-21T02:23:27Z"
  },
  {
    "allowed": 0,
    "by_code": {},
    "new": 0,
    "remaining": 0,
    "timestamp": "2025-09-21T02:29:43Z"
  },
  {
    "allowed": 0,
    "by_code": {},
    "new": 0,
    "remaining": 0,
    "timestamp": "2025-09-21T02:40:31Z"
  },
  {
    "allowed": 0,
    "by_code": {},
    "new": 0,
    "remaining": 0,
    "timestamp": "2025-09-21T02:45:15Z"
  },
  {
    "allowed": 0,
    "by_code": {},
    "new": 0,
    "remaining": 0,
    "timestamp": "2025-09-21T02:49:39Z"
  },
  {
    "allowed": 0,
    "by_code": {},
    "new": 0,
    "remaining": 0,
    "timestamp": "2025-09-21T02:50:51Z"
  },
  {
    "allowed": 0,
    "by_code": {},
    "new": 0,
    "remaining": 0,
    "timestamp": "2025-09-21T02:53:25Z"
  },
  {
    "allowed": 0,
    "by_code": {},
    "new": 0,
    "remaining": 0,
    "timestamp": "2025-09-21T03:00:43Z"
  },
  {
    "allowed": 0,
    "by_code": {},
    "new": 0,
    "remaining": 0,
    "timestamp": "2025-09-21T03:01:48Z"
>>>>>>> bd775695
  }
]<|MERGE_RESOLUTION|>--- conflicted
+++ resolved
@@ -60,84 +60,14 @@
     "by_code": {},
     "new": 0,
     "remaining": 0,
-<<<<<<< HEAD
     "timestamp": "2025-09-21T03:06:58Z"
-=======
-    "timestamp": "2025-09-21T01:59:08Z"
->>>>>>> bd775695
   },
   {
     "allowed": 0,
     "by_code": {},
     "new": 0,
     "remaining": 0,
-<<<<<<< HEAD
     "timestamp": "2025-09-21T03:16:42Z"
-=======
-    "timestamp": "2025-09-21T02:13:07Z"
-  },
-  {
-    "allowed": 0,
-    "by_code": {},
-    "new": 0,
-    "remaining": 0,
-    "timestamp": "2025-09-21T02:23:27Z"
-  },
-  {
-    "allowed": 0,
-    "by_code": {},
-    "new": 0,
-    "remaining": 0,
-    "timestamp": "2025-09-21T02:29:43Z"
-  },
-  {
-    "allowed": 0,
-    "by_code": {},
-    "new": 0,
-    "remaining": 0,
-    "timestamp": "2025-09-21T02:40:31Z"
-  },
-  {
-    "allowed": 0,
-    "by_code": {},
-    "new": 0,
-    "remaining": 0,
-    "timestamp": "2025-09-21T02:45:15Z"
-  },
-  {
-    "allowed": 0,
-    "by_code": {},
-    "new": 0,
-    "remaining": 0,
-    "timestamp": "2025-09-21T02:49:39Z"
-  },
-  {
-    "allowed": 0,
-    "by_code": {},
-    "new": 0,
-    "remaining": 0,
-    "timestamp": "2025-09-21T02:50:51Z"
-  },
-  {
-    "allowed": 0,
-    "by_code": {},
-    "new": 0,
-    "remaining": 0,
-    "timestamp": "2025-09-21T02:53:25Z"
-  },
-  {
-    "allowed": 0,
-    "by_code": {},
-    "new": 0,
-    "remaining": 0,
-    "timestamp": "2025-09-21T03:00:43Z"
-  },
-  {
-    "allowed": 0,
-    "by_code": {},
-    "new": 0,
-    "remaining": 0,
-    "timestamp": "2025-09-21T03:01:48Z"
->>>>>>> bd775695
+
   }
 ]