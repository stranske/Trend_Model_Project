# ======================================================================
# Vol-Adjusted Trend Analysis — Phase-1 master config
# ======================================================================
version: "0.1.0" # bump when the schema changes
# ----------------------------------------------------------------------
# 1. DATA INGESTION
# ----------------------------------------------------------------------
data:
  managers_glob: "data/raw/managers/*.csv"
  indices_glob: "data/raw/indices/*.csv"
  date_column: "Date" # ISO-8601 expected
  price_column: "Adj_Close" # or "NAV", etc.
  frequency: "D" # D | W | M
  timezone: "UTC" # for parsing
  currency: "USD"
  nan_policy: "ffill" # drop | ffill | bfill | both
  lookback_required: 756 # minimum obs (≈3 yrs daily)
# ----------------------------------------------------------------------
# 2. PRE-PROCESSING OPTIONS
# ----------------------------------------------------------------------
preprocessing:
  de_duplicate: true
  winsorise:
    enabled: true
    limits: [0.01, 0.99] # two-sided
  log_prices: false # turn on if prices span decades
  holiday_calendar: "NYSE" # forward fill non-trading days
  resample:
    target: "D" # keep None to skip
    method: "last" # last | mean | sum | pad
    business_only: true
# ----------------------------------------------------------------------
# 3. VOLATILITY ADJUSTMENT
# ----------------------------------------------------------------------
vol_adjust:
  enabled: true
  target_vol: 0.10 # annualised (10%)
  window:
    length: 63 # rolling window (≈3 months)
    decay: "ewma" # ewma | simple
    lambda: 0.94 # EWMA decay
  floor_vol: 0.04 # avoid 100× leverage
# ----------------------------------------------------------------------
# 4. IN-SAMPLE / OUT-OF-SAMPLE SPLIT
# ----------------------------------------------------------------------
sample_split:
  method: "date" # date | ratio
  date: "2017-12-31" # ignored if method=ratio
  ratio: 0.70 # ignored if method=date
  rolling_walk: false # future-phase feature flag
  folds: 5 # for CV, if rolling_walk=true
# ----------------------------------------------------------------------
# 5. PORTFOLIO CONSTRUCTION
# ----------------------------------------------------------------------
portfolio:
  selection_mode: "all" # all | random | manual
  random_seed: 42
  random_n: 10 # num managers if random
  manual_list: [] # filled when selection_mode=manual
  weighting_scheme: "equal" # equal | vol_inverse | custom
  rebalance_freq: "M" # M | Q | A | None
  leverage_cap: 2.0 # max gross exposure
  rank:
<<<<<<< HEAD
    inclusion_approach: top_n # top_n | top_pct | threshold
    n: 8 # for top_n
    pct: 0.10 # for top_pct (decimal, not %)
    threshold: 1.5 # ignored unless approach == threshold
    score_by: blended # Sharpe | AnnualReturn | … | blended
=======
    inclusion_approach: top_n     # top_n | top_pct | threshold
    n: 10                         # for top_n
    pct: 0.10                     # for top_pct (decimal, not %)
    threshold: 1.5                # ignored unless approach == threshold
    score_by: sharpe_ratio        # Sharpe | AnnualReturn | … | blended
    transform: zscore
>>>>>>> d0188f95
    blended_weights:
      Sharpe: 0.5
      AnnualReturn: 0.3
      MaxDrawdown: 0.2
# ----------------------------------------------------------------------
# 6. PERFORMANCE METRICS
# ----------------------------------------------------------------------
metrics:
<<<<<<< HEAD
  rf_rate_annual: 0.02 # flat rf or link to series
  use_continuous: false # geometric (default) vs. log
  alpha_reference: "SP500TR" # ticker in indices_glob
=======
  rf_rate_annual:     0.02            # flat rf or link to series
  use_continuous:     false           # geometric (default) vs. log
  alpha_reference:    "SP500TR"       # ticker in indices_glob
  # ---- new vectorised list drives score_frame v2 -----------------
  registry:
    - annual_return
    - volatility
    - sharpe_ratio
    - sortino_ratio
    - info_ratio
    - max_drawdown
>>>>>>> d0188f95
  compute:
    - CAGR
    - Volatility
    - Sharpe
    - Sortino
    - Max_Drawdown
    - Calmar
    - Hit_Rate
    - Skew
  bootstrap_ci:
    enabled: true
    n_iter: 2000
    ci_level: 0.95
# ----------------------------------------------------------------------
# 7. EXPORT OPTIONS
# ----------------------------------------------------------------------
export:
  directory: "results/"
  formats: ["xlsx", "csv", "json"]
  excel:
    autofit_columns: true
    number_format: "0.00%"
    conditional_bands:
      enabled: true
      palette: "RdYlGn"
  include_raw_returns: true
  include_vol_adj: true
  include_figures: false # Phase-2
# ----------------------------------------------------------------------
# 8. LOGGING & EXECUTION
# ----------------------------------------------------------------------
run:
  log_level: "INFO" # DEBUG | INFO | WARNING | ERROR
  log_file: "logs/phase1.log"
  n_jobs: -1 # ‑1 ⇒ all CPUs
  cache_dir: ".cache/"
  deterministic: true # sets NumPy & pandas options
multi_period:
  frequency: M
  start: "2000-01-01"
  end: "2025-06-30"
  oos_window: 252
  triggers: {}
jobs: 1
checkpoint_dir: null
random_seed: 42

# ---------------------------------------------------------------------------
# Phase‑2 multi‑period defaults
# ---------------------------------------------------------------------------
multi_period:
  frequency: "A"          # M | Q | A  (Monthly, Quarterly, Annual)
  in_sample_len: 3        # rolling windows
  out_sample_len: 1
  start: "1990-01"
  end:   "2024-12"
  triggers:
    sigma1: {sigma: 1, periods: 2}
    sigma2: {sigma: 2, periods: 1}
  min_funds: 10
  max_funds: 25
  weight_curve:
    anchors:              # [rank‑percentile, multiplier]
      - [0,   1.20]
      - [50,  1.00]
      - [100, 0.80]
checkpoint_dir: "outputs/checkpoints/"
jobs: -1                  # -1 = use all logical cores
random_seed: 42<|MERGE_RESOLUTION|>--- conflicted
+++ resolved
@@ -61,20 +61,12 @@
   rebalance_freq: "M" # M | Q | A | None
   leverage_cap: 2.0 # max gross exposure
   rank:
-<<<<<<< HEAD
-    inclusion_approach: top_n # top_n | top_pct | threshold
-    n: 8 # for top_n
-    pct: 0.10 # for top_pct (decimal, not %)
-    threshold: 1.5 # ignored unless approach == threshold
-    score_by: blended # Sharpe | AnnualReturn | … | blended
-=======
     inclusion_approach: top_n     # top_n | top_pct | threshold
     n: 10                         # for top_n
     pct: 0.10                     # for top_pct (decimal, not %)
     threshold: 1.5                # ignored unless approach == threshold
     score_by: sharpe_ratio        # Sharpe | AnnualReturn | … | blended
     transform: zscore
->>>>>>> d0188f95
     blended_weights:
       Sharpe: 0.5
       AnnualReturn: 0.3
@@ -83,11 +75,6 @@
 # 6. PERFORMANCE METRICS
 # ----------------------------------------------------------------------
 metrics:
-<<<<<<< HEAD
-  rf_rate_annual: 0.02 # flat rf or link to series
-  use_continuous: false # geometric (default) vs. log
-  alpha_reference: "SP500TR" # ticker in indices_glob
-=======
   rf_rate_annual:     0.02            # flat rf or link to series
   use_continuous:     false           # geometric (default) vs. log
   alpha_reference:    "SP500TR"       # ticker in indices_glob
@@ -99,7 +86,6 @@
     - sortino_ratio
     - info_ratio
     - max_drawdown
->>>>>>> d0188f95
   compute:
     - CAGR
     - Volatility
