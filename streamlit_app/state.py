"""Session state management for the Streamlit app."""

from __future__ import annotations

import json
import math
import numbers
from copy import deepcopy
from dataclasses import dataclass
from pathlib import Path
from typing import Any, Literal, Mapping, Optional, Sequence

import pandas as pd
import streamlit as st

_DEFAULT_STATE: dict[str, Any] = {
    "returns_df": None,
    "schema_meta": None,
    "benchmark_candidates": [],
    "validation_report": None,
    "upload_status": "pending",  # pending, success, error
    "data_hash": None,
    "data_saved_path": None,
    "saved_model_states": {},
}


def initialize_session_state() -> None:
    """Ensure expected session state keys exist."""

    for key, default_value in _DEFAULT_STATE.items():
        if key not in st.session_state:
            st.session_state[key] = deepcopy(default_value)


def clear_analysis_results() -> None:
    """Remove any cached analysis outputs from session state."""

    for key in ("analysis_result", "analysis_result_key", "analysis_error"):
        st.session_state.pop(key, None)


def clear_upload_data() -> None:
    """Clear uploaded data from session state."""

    for key in (
        "returns_df",
        "schema_meta",
        "benchmark_candidates",
        "validation_report",
        "data_hash",
        "data_saved_path",
        "data_loaded_key",
        "data_fingerprint",
        "data_summary",
        "uploaded_file_path",
    ):
        st.session_state.pop(key, None)
    st.session_state["upload_status"] = "pending"
    clear_analysis_results()


def store_validated_data(
    df: pd.DataFrame,
    meta: dict[str, Any] | Any,
    *,
    data_hash: str | None = None,
    saved_path: Path | None = None,
) -> None:
    """Store validated data in session state."""

    st.session_state["returns_df"] = df
    st.session_state["schema_meta"] = meta
    report = meta.get("validation") if isinstance(meta, dict) else None
    st.session_state["validation_report"] = report
    st.session_state["upload_status"] = "success"
    st.session_state["data_hash"] = data_hash
    st.session_state["data_saved_path"] = str(saved_path) if saved_path else None
    clear_analysis_results()


def record_upload_error(
    message: str,
    issues: Sequence[str] | None = None,
    *,
    detail: str | None = None,
) -> None:
    """Persist an upload failure and clear any stale data."""

    st.session_state["returns_df"] = None
    st.session_state["schema_meta"] = None
    st.session_state["benchmark_candidates"] = []
    st.session_state["data_hash"] = None
    st.session_state["data_saved_path"] = None
    st.session_state.pop("data_loaded_key", None)
    st.session_state.pop("data_fingerprint", None)
    st.session_state.pop("data_summary", None)
    st.session_state.pop("uploaded_file_path", None)
    report = {
        "message": message,
        "issues": list(issues or []),
    }
    if detail:
        report["detail"] = detail
    st.session_state["validation_report"] = report
    st.session_state["upload_status"] = "error"
    clear_analysis_results()


def get_uploaded_data() -> tuple[Optional[pd.DataFrame], Optional[dict[str, Any]]]:
    """Retrieve uploaded data from session state."""

    df = st.session_state.get("returns_df")
    meta = st.session_state.get("schema_meta")
    return df, meta


def has_valid_upload() -> bool:
    """Check if there's valid uploaded data in session state."""

    df, meta = get_uploaded_data()
    return (
        df is not None
        and meta is not None
        and st.session_state.get("upload_status") == "success"
    )


def get_upload_summary() -> str:
    """Get a summary of the uploaded data."""

    df, meta = get_uploaded_data()
    if df is None or meta is None:
        return "No data uploaded"

    summary_parts = [
        f"{df.shape[0]} rows × {df.shape[1]} columns",
        f"Range: {df.index.min().date()} to {df.index.max().date()}",
    ]

    if isinstance(meta, dict) and "frequency" in meta:
        summary_parts.append(f"Frequency: {meta['frequency']}")

    return " | ".join(summary_parts)


def get_saved_model_states() -> dict[str, dict[str, Any]]:
    """Return the mapping of saved model states stored in session state."""

    saved = st.session_state.get("saved_model_states")
    if not isinstance(saved, dict):
        saved = {}
        st.session_state["saved_model_states"] = saved
    return saved


def save_model_state(name: str, model_state: Mapping[str, Any]) -> None:
    """Persist a model configuration under the provided name.

    Raises:
        ValueError: If the provided name is empty or whitespace-only.
    """

    if not name or not name.strip():
        raise ValueError("A non-empty name is required to save a model configuration.")

    saved = get_saved_model_states()
    saved[name.strip()] = deepcopy(dict(model_state))


def load_saved_model_state(name: str) -> dict[str, Any]:
    """Load a saved model configuration by name.

    Raises:
        KeyError: If the requested configuration name does not exist.
    """

    saved = get_saved_model_states()
    if name not in saved:
        raise KeyError(f"No saved model configuration named '{name}'.")
    return deepcopy(saved[name])


def rename_saved_model_state(current_name: str, new_name: str) -> None:
    """Rename a saved model configuration while preserving its payload.

    Raises:
        KeyError: If ``current_name`` does not exist.
        ValueError: If ``new_name`` is empty/whitespace-only or already exists.
    """

    saved = get_saved_model_states()
    if current_name not in saved:
        raise KeyError(f"No saved model configuration named '{current_name}'.")

    stripped_new_name = new_name.strip() if new_name else ""
    if not stripped_new_name:
        raise ValueError("Provide a new name to rename the configuration.")
    if stripped_new_name in saved and stripped_new_name != current_name:
        raise ValueError(f"A configuration named '{stripped_new_name}' already exists.")

    saved[stripped_new_name] = saved.pop(current_name)


def delete_saved_model_state(name: str) -> None:
    """Remove a saved model configuration if it exists."""

    get_saved_model_states().pop(name, None)


def export_model_state(name: str) -> str:
    """Serialize the saved configuration to JSON.

    Raises:
        KeyError: If the configuration name does not exist.
    """

    payload = load_saved_model_state(name)
    return json.dumps(payload, sort_keys=True)


def import_model_state(name: str, payload: str) -> dict[str, Any]:
    """Load a configuration from JSON and store it under the provided name.

    Raises:
        ValueError: If the name is empty/whitespace-only, the payload is invalid JSON,
            or the parsed payload is not a JSON object.
    """

    if not name or not name.strip():
        raise ValueError("Provide a name for the imported configuration.")
    try:
        parsed = json.loads(payload)
    except json.JSONDecodeError as exc:  # pragma: no cover - defensive guard
        raise ValueError("Invalid JSON payload for configuration import.") from exc

    if not isinstance(parsed, Mapping):
        raise ValueError("Imported configuration must be a JSON object.")

    save_model_state(name.strip(), parsed)
    return load_saved_model_state(name.strip())


<<<<<<< HEAD
def diff_model_states(
    state_a: Mapping[str, Any], state_b: Mapping[str, Any]
) -> list[tuple[str, Any, Any]]:
    """Compare two model state dictionaries and return differences.

    Returns a list of (key, value_a, value_b) tuples for keys that differ.
    Keys present in only one state are included with None for the missing value.
    """
    all_keys = set(state_a.keys()) | set(state_b.keys())
    diffs: list[tuple[str, Any, Any]] = []

    for key in sorted(all_keys):
        val_a = state_a.get(key)
        val_b = state_b.get(key)
        # Compare values - handle nested dicts specially
        if val_a != val_b:
            diffs.append((key, val_a, val_b))

=======
@dataclass(frozen=True)
class ModelStateDiff:
    """Represents a single difference between two model states."""

    path: str
    left: Any
    right: Any
    change_type: Literal["added", "removed", "changed"]
    type_changed: bool = False


def _is_sequence(value: Any) -> bool:
    return isinstance(value, Sequence) and not isinstance(
        value, (str, bytes, bytearray)
    )


def _stringify_value(value: Any) -> str:
    try:
        return json.dumps(value, sort_keys=True, default=str)
    except TypeError:
        return str(value)


def _values_equal(left: Any, right: Any, float_tol: float) -> bool:
    if type(left) is not type(right):
        return False
    if isinstance(left, numbers.Number) and isinstance(right, numbers.Number):
        return math.isclose(left, right, rel_tol=float_tol, abs_tol=float_tol)
    if isinstance(left, Mapping) and isinstance(right, Mapping):
        if set(left.keys()) != set(right.keys()):
            return False
        return all(
            _values_equal(left[key], right[key], float_tol) for key in left.keys()
        )
    if _is_sequence(left) and _is_sequence(right):
        if len(left) != len(right):
            return False
        return all(
            _values_equal(item_left, item_right, float_tol)
            for item_left, item_right in zip(left, right)
        )
    return left == right


def diff_model_states(
    config_a: Mapping[str, Any],
    config_b: Mapping[str, Any],
    *,
    float_tol: float = 1e-9,
) -> list[ModelStateDiff]:
    """Compute a deterministic, recursive diff between two model states."""

    diffs: list[ModelStateDiff] = []

    def _walk(left: Any, right: Any, path: str) -> None:
        if isinstance(left, Mapping) and isinstance(right, Mapping):
            keys = sorted(set(left.keys()) | set(right.keys()))
            for key in keys:
                next_path = f"{path}.{key}" if path else str(key)
                in_left = key in left
                in_right = key in right
                if not in_left:
                    diffs.append(
                        ModelStateDiff(
                            path=next_path,
                            left=None,
                            right=deepcopy(right[key]),
                            change_type="added",
                        )
                    )
                elif not in_right:
                    diffs.append(
                        ModelStateDiff(
                            path=next_path,
                            left=deepcopy(left[key]),
                            right=None,
                            change_type="removed",
                        )
                    )
                else:
                    _walk(left[key], right[key], next_path)
            return

        if _is_sequence(left) and _is_sequence(right):
            if type(left) is not type(right):
                diffs.append(
                    ModelStateDiff(
                        path=path or "<root>",
                        left=deepcopy(left),
                        right=deepcopy(right),
                        change_type="changed",
                        type_changed=True,
                    )
                )
                return
            for idx, (item_left, item_right) in enumerate(
                zip_longest(left, right, fillvalue=_missing_sentinel)
            ):
                next_path = f"{path}[{idx}]" if path else f"[{idx}]"
                if item_left is _missing_sentinel:
                    diffs.append(
                        ModelStateDiff(
                            path=next_path,
                            left=None,
                            right=deepcopy(item_right),
                            change_type="added",
                        )
                    )
                elif item_right is _missing_sentinel:
                    diffs.append(
                        ModelStateDiff(
                            path=next_path,
                            left=deepcopy(item_left),
                            right=None,
                            change_type="removed",
                        )
                    )
                else:
                    _walk(item_left, item_right, next_path)
            return

        if _values_equal(left, right, float_tol):
            return

        diffs.append(
            ModelStateDiff(
                path=path or "<root>",
                left=deepcopy(left),
                right=deepcopy(right),
                change_type="changed",
                type_changed=type(left) is not type(right),
            )
        )

    _missing_sentinel = object()
    from itertools import zip_longest

    _walk(dict(config_a), dict(config_b), "")
>>>>>>> 03c348e0
    return diffs


def format_model_state_diff(
<<<<<<< HEAD
    diffs: list[tuple[str, Any, Any]],
    label_a: str = "Config A",
    label_b: str = "Config B",
) -> str:
    """Format a list of differences into a human-readable string.

    Args:
        diffs: List of (key, value_a, value_b) tuples from diff_model_states.
        label_a: Label for the first configuration.
        label_b: Label for the second configuration.

    Returns:
        A formatted string showing the differences.
    """
    if not diffs:
        return "No differences found between configurations."

    lines = [f"Differences between {label_a} and {label_b}:", ""]
    for key, val_a, val_b in diffs:
        lines.append(f"  {key}:")
        lines.append(f"    {label_a}: {val_a}")
        lines.append(f"    {label_b}: {val_b}")
        lines.append("")

=======
    diffs: Sequence[ModelStateDiff],
    *,
    label_a: str = "A",
    label_b: str = "B",
) -> str:
    """Create a copy-friendly text representation of model state differences."""

    if not diffs:
        return "No differences found."

    lines: list[str] = []
    for entry in diffs:
        left = _stringify_value(entry.left)
        right = _stringify_value(entry.right)
        if entry.change_type == "added":
            lines.append(f"+ {entry.path}: ({label_b}) {right}")
        elif entry.change_type == "removed":
            lines.append(f"- {entry.path}: ({label_a}) {left}")
        else:
            type_note = " [type changed]" if entry.type_changed else ""
            lines.append(
                f"~ {entry.path}: ({label_a}) {left} -> ({label_b}) {right}{type_note}"
            )
>>>>>>> 03c348e0
    return "\n".join(lines)<|MERGE_RESOLUTION|>--- conflicted
+++ resolved
@@ -241,26 +241,6 @@
     return load_saved_model_state(name.strip())
 
 
-<<<<<<< HEAD
-def diff_model_states(
-    state_a: Mapping[str, Any], state_b: Mapping[str, Any]
-) -> list[tuple[str, Any, Any]]:
-    """Compare two model state dictionaries and return differences.
-
-    Returns a list of (key, value_a, value_b) tuples for keys that differ.
-    Keys present in only one state are included with None for the missing value.
-    """
-    all_keys = set(state_a.keys()) | set(state_b.keys())
-    diffs: list[tuple[str, Any, Any]] = []
-
-    for key in sorted(all_keys):
-        val_a = state_a.get(key)
-        val_b = state_b.get(key)
-        # Compare values - handle nested dicts specially
-        if val_a != val_b:
-            diffs.append((key, val_a, val_b))
-
-=======
 @dataclass(frozen=True)
 class ModelStateDiff:
     """Represents a single difference between two model states."""
@@ -400,37 +380,10 @@
     from itertools import zip_longest
 
     _walk(dict(config_a), dict(config_b), "")
->>>>>>> 03c348e0
     return diffs
 
 
 def format_model_state_diff(
-<<<<<<< HEAD
-    diffs: list[tuple[str, Any, Any]],
-    label_a: str = "Config A",
-    label_b: str = "Config B",
-) -> str:
-    """Format a list of differences into a human-readable string.
-
-    Args:
-        diffs: List of (key, value_a, value_b) tuples from diff_model_states.
-        label_a: Label for the first configuration.
-        label_b: Label for the second configuration.
-
-    Returns:
-        A formatted string showing the differences.
-    """
-    if not diffs:
-        return "No differences found between configurations."
-
-    lines = [f"Differences between {label_a} and {label_b}:", ""]
-    for key, val_a, val_b in diffs:
-        lines.append(f"  {key}:")
-        lines.append(f"    {label_a}: {val_a}")
-        lines.append(f"    {label_b}: {val_b}")
-        lines.append("")
-
-=======
     diffs: Sequence[ModelStateDiff],
     *,
     label_a: str = "A",
@@ -454,5 +407,4 @@
             lines.append(
                 f"~ {entry.path}: ({label_a}) {left} -> ({label_b}) {right}{type_note}"
             )
->>>>>>> 03c348e0
     return "\n".join(lines)