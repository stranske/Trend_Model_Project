--- conflicted
+++ resolved
@@ -1,4 +1,3 @@
-<<<<<<< HEAD
 src/trend_analysis/data.py:60:21: F821 Undefined name `validate_market_data`
    |
 58 |     payload = _normalise_numeric_strings(payload)
@@ -68,23 +67,3 @@
     |
 
 Found 7 errors.
-=======
-tests/test_sitecustomize_joblib_guard.py:96:20: F821 Undefined name `FLAG`
-   |
-95 |     with monkeypatch.context() as ctx:
-96 |         ctx.setenv(FLAG, flag_value)
-   |                    ^^^^ F821
-97 |         sys.modules.pop("trend_model._sitecustomize", None)
-   |
-
-tests/test_sitecustomize_joblib_guard.py:99:26: F821 Undefined name `sitecustomize`
-    |
- 97 |         sys.modules.pop("trend_model._sitecustomize", None)
- 98 | 
- 99 |         importlib.reload(sitecustomize)
-    |                          ^^^^^^^^^^^^^ F821
-100 |         assert "trend_model._sitecustomize" not in sys.modules
-    |
-
-Found 2 errors.
->>>>>>> e9dc3169
