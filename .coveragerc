[run]
omit =
<<<<<<< HEAD
    src/trend_analysis/core/*
    src/trend_analysis/gui/*
    src/trend_analysis/proxy/*
    src/trend_analysis/api_server/*
    src/trend_analysis/cli.py
    src/trend_analysis/config/*
    src/trend_analysis/export/*
    src/trend_analysis/io/*
    src/trend_analysis/metrics/attribution.py
    src/trend_analysis/multi_period/*
    src/trend_analysis/run_multi_analysis.py
=======
    */trend_analysis/core/*
    */trend_analysis/gui/*
    */trend_analysis/export/*
    */trend_analysis/api_server/*
    */trend_analysis/cli.py
    */trend_analysis/config/*
    */trend_analysis/io/*
    */trend_analysis/metrics/attribution.py
    */trend_analysis/multi_period/*
    */trend_analysis/proxy/*
    */trend_analysis/run_multi_analysis.py
    */trend_analysis/weights/risk_parity.py
    */trend_analysis/proxy/server.py
>>>>>>> 7d0515eb
<|MERGE_RESOLUTION|>--- conflicted
+++ resolved
@@ -1,29 +1,2 @@
 [run]
 omit =
-<<<<<<< HEAD
-    src/trend_analysis/core/*
-    src/trend_analysis/gui/*
-    src/trend_analysis/proxy/*
-    src/trend_analysis/api_server/*
-    src/trend_analysis/cli.py
-    src/trend_analysis/config/*
-    src/trend_analysis/export/*
-    src/trend_analysis/io/*
-    src/trend_analysis/metrics/attribution.py
-    src/trend_analysis/multi_period/*
-    src/trend_analysis/run_multi_analysis.py
-=======
-    */trend_analysis/core/*
-    */trend_analysis/gui/*
-    */trend_analysis/export/*
-    */trend_analysis/api_server/*
-    */trend_analysis/cli.py
-    */trend_analysis/config/*
-    */trend_analysis/io/*
-    */trend_analysis/metrics/attribution.py
-    */trend_analysis/multi_period/*
-    */trend_analysis/proxy/*
-    */trend_analysis/run_multi_analysis.py
-    */trend_analysis/weights/risk_parity.py
-    */trend_analysis/proxy/server.py
->>>>>>> 7d0515eb
