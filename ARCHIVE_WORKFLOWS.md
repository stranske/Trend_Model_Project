--- conflicted
+++ resolved
@@ -33,11 +33,7 @@
 - (2026-10-05) Remaining stub archives under `Old/.github/workflows/` were deleted; historical copies are available via git history and the references below.
 - (2026-10-07) `.github/workflows/archive/` removed entirely; Issue #1669 ledger (this file) is now the canonical index for prior workflow names.
 - (2026-10-08) Issue #1669 verification sweep confirmed both archive directories remain absent and no additional workflows required archival.
-<<<<<<< HEAD
-- (2026-10-09) Follow-up audit reran the guard suite and filesystem checks; `.github/workflows/archive/` and `Old/.github/workflows/` remain deleted with inventory logged in `docs/ci/WORKFLOW_SYSTEM.md`.
-=======
 - (2026-10-09) Follow-up audit reran the guard suite and filesystem checks; `.github/workflows/archive/` and `Old/.github/workflows/` remain deleted with inventory logged in [`docs/ci/WORKFLOW_SYSTEM.md`](docs/ci/WORKFLOW_SYSTEM.md).
->>>>>>> e2eb61de
 - (2026-10-10) Latest verification re-ran the workflow guard tests and filesystem sweep—no archived directories reappeared.
 - (2026-10-14) Issue #2463 confirmed the standalone `agent-watchdog.yml` workflow remains removed and documentation now directs contributors to the orchestrator `enable_watchdog` toggle.
 - (2026-10-13) Issue #2494 revalidated that `agent-watchdog.yml` stays deleted, recorded the orchestrator manual-dispatch watchdog run, and refreshed contributor docs to reference the orchestrator-only path.
@@ -75,11 +71,7 @@
 - [x] Archive index maintained: `ARCHIVE_WORKFLOWS.md`
 - [x] Stub headers inserted in original workflows marking ARCHIVED status
 - [x] Replacements confirmed operational (`agents-70-orchestrator.yml` present; legacy wrappers retired)
-<<<<<<< HEAD
-- [x] 2026-10-08 audit logged (see "Verification log" in `docs/ci/WORKFLOW_SYSTEM.md`)
-=======
 - [x] 2026-10-08 audit logged (see "Verification log" in [`docs/ci/WORKFLOW_SYSTEM.md`](docs/ci/WORKFLOW_SYSTEM.md))
->>>>>>> e2eb61de
 
 ---
 Generated as part of workflow hygiene initiative.