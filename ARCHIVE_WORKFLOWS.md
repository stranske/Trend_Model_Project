<<<<<<< HEAD
# Archived GitHub Workflows (updated 2025-09-21)

This document records the archival and eventual deletion of legacy agent-related workflows now replaced by consolidated reusable pipelines.

## Removed Legacy Files (Cleanup PR for Issue #1259)
All deprecated agent automation workflows were deleted from `.github/workflows/` on 2025-09-21 once the stabilization window for the reusable equivalents closed. Historical copies remain under `.github/workflows/archive/` for reference.

| Legacy Workflow | Archived Copy | Replacement Path | Replacement Mode |
|-----------------|---------------|------------------|------------------|
| `agent-readiness.yml` | `archive/agent-readiness.yml` | `reuse-agents.yml` | `enable_readiness=true` |
| `agent-watchdog.yml` | `archive/agent-watchdog.yml` | `reuse-agents.yml` | `enable_watchdog=true` |
| `codex-preflight.yml` | `archive/codex-preflight.yml` | `reuse-agents.yml` | `enable_preflight=true` |
| `codex-bootstrap-diagnostic.yml` | `archive/codex-bootstrap-diagnostic.yml` | `reuse-agents.yml` | `enable_diagnostic=true` |
| `verify-agent-task.yml` | `archive/verify-agent-task.yml` | `reuse-agents.yml` | `enable_verify_issue=true` |

## Additional Archived Workflows
- `guard-no-reuse-pr-branches.yml` – Archived in place (no functional replacement required; governance policy only). Removal candidate after 2025-10-20.

## Retired Autofix Wrapper
- `autofix.yml` – Deleted in the same cleanup; consumers must use `autofix-consumer.yml` which calls `reuse-autofix.yml` directly.
=======
# Archived GitHub Workflows (2025-09-21)

This document records the archival and removal of legacy agent-related workflows now replaced by consolidated reusable pipelines.

## Archived Files
| Legacy Workflow (removed) | Archived Copy | Replacement Path | Replacement Mode |
|---------------------------|--------------|------------------|------------------|
| `.github/workflows/agent-readiness.yml` | `archive/agent-readiness.yml` | `reuse-agents.yml` | `enable_readiness=true` |
| `.github/workflows/agent-watchdog.yml` | `archive/agent-watchdog.yml` | `reuse-agents.yml` | `enable_watchdog=true` |
| `.github/workflows/codex-preflight.yml` | `archive/codex-preflight.yml` | `reuse-agents.yml` | `enable_preflight=true` |
| `.github/workflows/codex-bootstrap-diagnostic.yml` | `archive/codex-bootstrap-diagnostic.yml` | `reuse-agents.yml` | `enable_diagnostic=true` |
| `.github/workflows/verify-agent-task.yml` | `archive/verify-agent-task.yml` | `reuse-agents.yml` | `enable_verify_issue=true` |
| `.github/workflows/autofix.yml` | (removed; see git history) | `reuse-autofix.yml` + `autofix-consumer.yml` | Opt-in label gate |
| `.github/workflows/guard-no-reuse-pr-branches.yml` | (in-place archived) | Policy / docs only | n/a |
>>>>>>> 64138f91

## Rationale
Consolidating agent probe, diagnostic, and verification logic into `reuse-agents.yml` reduces workflow sprawl, centralizes feature flags, and ensures consistent permissions and summary formatting.

## Rollback Procedure
If a regression is traced to consolidation:
1. Re-enable the specific archived YAML by copying its historical content from git history (pre-archival commit) back into `.github/workflows/`.
2. File an issue documenting the gap vs the reusable job’s behavior.
3. Re-run a targeted `workflow_dispatch` on the restored file for confirmation.

## Follow-Up Tasks
| Task | Owner | Priority |
|------|-------|----------|
| Consider refactor: `autofix-on-failure.yml` → call `reuse-autofix.yml` | TBD | P3 |
| Unify `codex-issue-bridge.yml` with `reuse-agents.yml` bootstrap path | TBD | P3 |

## Verification Checklist
- [x] Archive directory created: `.github/workflows/archive/`
- [x] Stub headers inserted in original workflows marking ARCHIVED status
- [x] Replacements confirmed operational (`reuse-agents.yml` present)

---
Generated as part of workflow hygiene initiative.<|MERGE_RESOLUTION|>--- conflicted
+++ resolved
@@ -1,4 +1,3 @@
-<<<<<<< HEAD
 # Archived GitHub Workflows (updated 2025-09-21)
 
 This document records the archival and eventual deletion of legacy agent-related workflows now replaced by consolidated reusable pipelines.
@@ -19,22 +18,6 @@
 
 ## Retired Autofix Wrapper
 - `autofix.yml` – Deleted in the same cleanup; consumers must use `autofix-consumer.yml` which calls `reuse-autofix.yml` directly.
-=======
-# Archived GitHub Workflows (2025-09-21)
-
-This document records the archival and removal of legacy agent-related workflows now replaced by consolidated reusable pipelines.
-
-## Archived Files
-| Legacy Workflow (removed) | Archived Copy | Replacement Path | Replacement Mode |
-|---------------------------|--------------|------------------|------------------|
-| `.github/workflows/agent-readiness.yml` | `archive/agent-readiness.yml` | `reuse-agents.yml` | `enable_readiness=true` |
-| `.github/workflows/agent-watchdog.yml` | `archive/agent-watchdog.yml` | `reuse-agents.yml` | `enable_watchdog=true` |
-| `.github/workflows/codex-preflight.yml` | `archive/codex-preflight.yml` | `reuse-agents.yml` | `enable_preflight=true` |
-| `.github/workflows/codex-bootstrap-diagnostic.yml` | `archive/codex-bootstrap-diagnostic.yml` | `reuse-agents.yml` | `enable_diagnostic=true` |
-| `.github/workflows/verify-agent-task.yml` | `archive/verify-agent-task.yml` | `reuse-agents.yml` | `enable_verify_issue=true` |
-| `.github/workflows/autofix.yml` | (removed; see git history) | `reuse-autofix.yml` + `autofix-consumer.yml` | Opt-in label gate |
-| `.github/workflows/guard-no-reuse-pr-branches.yml` | (in-place archived) | Policy / docs only | n/a |
->>>>>>> 64138f91
 
 ## Rationale
 Consolidating agent probe, diagnostic, and verification logic into `reuse-agents.yml` reduces workflow sprawl, centralizes feature flags, and ensures consistent permissions and summary formatting.
