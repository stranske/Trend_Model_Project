# Archived GitHub Workflows (updated 2026-10-10)

This document records the archival and eventual deletion of legacy agent-related workflows now replaced by consolidated reusable pipelines. The most recent sweep (Issue #1419) retired the reusable agent matrix in favour of the focused assigner/watchdog pair. The follow-up sweep for Issue #1669 removed the on-disk archive directory so the history now lives exclusively in git along with this ledger.

## Archived

### Legacy agent watchdog
- **Removed file**: `agent-watchdog.yml` (retired with the Issue #1419 consolidation sweep).
- **Replacement**: watchdog coverage now ships as the `enable_watchdog` switch inside `Agents 70 Orchestrator`, so both the 20-minute schedule and ad-hoc manual runs execute the same reusable watchdog path.
- **Verification (2026-10-18, Issue #2562)**: Confirmed the standalone workflow remains absent, the orchestrator forwards `enable_watchdog` exclusively to the reusable job, and the reusable `watchdog` job stays gated behind `inputs.enable_watchdog == 'true'` with its repository sanity check intact. No dedicated secrets or environment variables remained unique to the retired workflow.

### Retired self-tests
- **Archived files**: `Old/workflows/maint-90-selftest.yml` and `Old/workflows/reusable-99-selftest.yml` remain in git history only after the reusable matrix stabilised.
<<<<<<< HEAD
- **Replacement**: manual verification now runs through `selftest-runner.yml`, which delegates to `selftest-81-reusable-ci.yml` inside `.github/workflows/`. Earlier wrappers (`selftest-80-pr-comment.yml`, `selftest-82-pr-comment.yml`, `selftest-83-pr-comment.yml`, `selftest-84-reusable-ci.yml`, `selftest-88-reusable-ci.yml`) persist only in history for reference.
=======
- **Replacement**: manual verification now routes through the consolidated runner (`selftest-runner.yml`) which calls `selftest-81-reusable-ci.yml`. The earlier `selftest-8X-*` wrappers have been removed from `.github/workflows/` and persist solely in history.
>>>>>>> 3117b4f1

## Removed Legacy Files (Cleanup PR for Issue #1259)
All deprecated agent automation workflows were deleted from `.github/workflows/` on 2025-09-21 once the stabilization window for the reusable equivalents closed. Historical copies formerly lived under `.github/workflows/archive/` but that directory was removed on 2026-10-07 as part of the Issue #1669 cleanup. Retrieve any prior YAML from git history when needed.

| Legacy Workflow | Historical Archive Path | Replacement Path | Replacement Mode |
|-----------------|-------------------------|------------------|------------------|
| `agent-readiness.yml` | `archive/agent-readiness.yml` (deleted 2026-10-07) | `reuse-agents.yml` → `agents-70-orchestrator.yml` | `enable_readiness=true` |
| `agent-watchdog.yml` | `archive/agent-watchdog.yml` (deleted 2026-10-07) | `reuse-agents.yml` → `agents-70-orchestrator.yml` | `enable_watchdog=true` |
| `codex-preflight.yml` | `archive/codex-preflight.yml` (deleted 2026-10-07) | `reuse-agents.yml` (legacy) | `enable_preflight=true` |
| `codex-bootstrap-diagnostic.yml` | `archive/codex-bootstrap-diagnostic.yml` (deleted 2026-10-07) | `reuse-agents.yml` (legacy) | `enable_diagnostic=true` |
| `verify-agent-task.yml` | `archive/verify-agent-task.yml` (deleted 2026-10-07) | `reuse-agents.yml` (legacy) | `enable_verify_issue=true` |

## Additional Archived Workflows
- (2026-02-07) `codex-issue-bridge.yml`, `reuse-agents.yml`, and the legacy `agents-consumer.yml` moved to the archive before the assigner/watchdog consolidation. The WFv1 renumbering landed in 2026-09 (`agents-40-consumer.yml`, `agents-41-assign-and-watch.yml`, wrappers, plus `reusable-90-agents.yml`) and was superseded by Issue #2190 (`agents-70-orchestrator.yml`, `reusable-16-agents.yml`). Issue #2493 temporarily reintroduced the consumer shim (as `agents-61-consumer-compat.yml`) for manual dispatch, but it has now been retired alongside `agents-62-consumer.yml` in favour of the orchestrator-only surface.
- (2026-10-12) Issue #2466 removed the last on-disk copy of the historical slug; Issue #2493 restored the workflow with the corrected `jobs.<id>.uses` contract and a concurrency guard to prevent repeated manual triggers from piling up.
- (2026-10-20) Issue #2650 confirmed `.github/workflows/agents-62-consumer.yml` remains deleted and refreshed docs/tests so the Codex issue bridge feeds only the orchestrator entry point.
- (2026-09-30) Standalone `gate.yml` wrapper deleted (Issue #1657). The subsequent consolidation (Issue #2195) folded the aggregator logic into the single `ci / python` job inside `pr-10-ci-python.yml`; no archived copy retained because the YAML was invalid.
- (2026-10-05) `autoapprove.yml` and `enable-automerge.yml` permanently retired once `maint-45-merge-manager.yml` proved stable (guard test asserts documentation coverage).
- (2026-10-05) `guard-no-reuse-pr-branches.yml` and `lint-verification.yml` removed after governance documentation and branch protection policies caught up with the consolidated CI stack.
- (2026-10-05) Remaining stub archives under `Old/.github/workflows/` were deleted; historical copies are available via git history and the references below.
- (2026-10-07) `.github/workflows/archive/` removed entirely; Issue #1669 ledger (this file) is now the canonical index for prior workflow names.
- (2026-10-08) Issue #1669 verification sweep confirmed both archive directories remain absent and no additional workflows required archival.
- (2026-10-09) Follow-up audit reran the guard suite and filesystem checks; `.github/workflows/archive/` and `Old/.github/workflows/` remain deleted with inventory logged in [`docs/ci/WORKFLOW_SYSTEM.md`](docs/ci/WORKFLOW_SYSTEM.md).
- (2026-10-10) Latest verification re-ran the workflow guard tests and filesystem sweep—no archived directories reappeared.
- (2026-10-14) Issue #2463 confirmed the standalone `agent-watchdog.yml` workflow remains removed and documentation now directs contributors to the orchestrator `enable_watchdog` toggle.
- (2026-10-13) Issue #2494 revalidated that `agent-watchdog.yml` stays deleted, recorded the orchestrator manual-dispatch watchdog run, and refreshed contributor docs to reference the orchestrator-only path.
- (2026-10-12) Issue #2378 relocated the remaining self-test wrappers to `Old/workflows/` (`maint-90-selftest.yml`, `reusable-99-selftest.yml`) and updated docs to reference their archival home.

## Archived in Issue #2378

- `maint-90-selftest.yml` – moved to `Old/workflows/maint-90-selftest.yml`.
- `reusable-99-selftest.yml` – moved to `Old/workflows/reusable-99-selftest.yml`; reinstated in `.github/workflows/` by Issue #2379 after being rewritten to use `jobs.<id>.uses`.
- `selftest-83-pr-comment.yml` – originally removed; reintroduced in Issue #2525 as a manual-only maintenance comment helper.
- `selftest-84-reusable-ci.yml` – initially removed when coverage shifted to the reusable matrix; restored in Issue #2525 as a
  manual summary wrapper delegating to `selftest-81-reusable-ci.yml`.
- `selftest-88-reusable-ci.yml` – short-lived experimental matrix retired in 2025, reinstated by Issue #2525 to exercise dual
  runtime scenarios on demand.
- `selftest-82-pr-comment.yml` – previously deleted PR comment bot; revived in Issue #2525 with workflow_dispatch-only semantics.

_(2026-11-04 update) The Issue #2651 consolidation removed the reinstated wrappers above and replaced them with the single `selftest-runner.yml` entry point. The notes remain for historical tracking only._

## Retired Autofix Wrapper
- Legacy `pr-02-autofix.yml` (pre-2025) was deleted during the earlier cleanup. As of 2026-02-15 the consolidated `maint-46-post-ci.yml` (previously `maint-32-autofix.yml`) began handling small fixes and trivial failure remediation. In 2026-10 the streamlined PR-facing `pr-02-autofix.yml` workflow was reinstated (Issue #2380) and now delegates to the same reusable composite used by `maint-46-post-ci.yml`.

## Rationale
The 2025 cleanup centralized agent probe, diagnostic, and verification logic into `reuse-agents.yml`. In 2026 this was further simplified: `agents-41-assign-and-watch.yml` and its wrappers gave way to the single `agents-70-orchestrator.yml` entry point that calls `reusable-16-agents.yml`.

## Rollback Procedure
If a regression is traced to consolidation:
1. Re-enable the specific archived YAML by copying its historical content from git history (pre-archival commit) back into `.github/workflows/`.
2. File an issue documenting the gap vs the reusable job’s behavior.
3. Re-run a targeted `workflow_dispatch` on the restored file for confirmation.

## Follow-Up Tasks
| Task | Owner | Priority |
|------|-------|----------|
| Monitor assigner/watchdog telemetry and add readiness probing only if gap resurfaces | TBD | P3 |

## Verification Checklist
- [x] Archive index maintained: `ARCHIVE_WORKFLOWS.md`
- [x] Stub headers inserted in original workflows marking ARCHIVED status
- [x] Replacements confirmed operational (`agents-70-orchestrator.yml` present; legacy wrappers retired)
- [x] 2026-10-08 audit logged (see "Verification log" in [`docs/ci/WORKFLOW_SYSTEM.md`](docs/ci/WORKFLOW_SYSTEM.md))

---
Generated as part of workflow hygiene initiative.<|MERGE_RESOLUTION|>--- conflicted
+++ resolved
@@ -11,11 +11,7 @@
 
 ### Retired self-tests
 - **Archived files**: `Old/workflows/maint-90-selftest.yml` and `Old/workflows/reusable-99-selftest.yml` remain in git history only after the reusable matrix stabilised.
-<<<<<<< HEAD
 - **Replacement**: manual verification now runs through `selftest-runner.yml`, which delegates to `selftest-81-reusable-ci.yml` inside `.github/workflows/`. Earlier wrappers (`selftest-80-pr-comment.yml`, `selftest-82-pr-comment.yml`, `selftest-83-pr-comment.yml`, `selftest-84-reusable-ci.yml`, `selftest-88-reusable-ci.yml`) persist only in history for reference.
-=======
-- **Replacement**: manual verification now routes through the consolidated runner (`selftest-runner.yml`) which calls `selftest-81-reusable-ci.yml`. The earlier `selftest-8X-*` wrappers have been removed from `.github/workflows/` and persist solely in history.
->>>>>>> 3117b4f1
 
 ## Removed Legacy Files (Cleanup PR for Issue #1259)
 All deprecated agent automation workflows were deleted from `.github/workflows/` on 2025-09-21 once the stabilization window for the reusable equivalents closed. Historical copies formerly lived under `.github/workflows/archive/` but that directory was removed on 2026-10-07 as part of the Issue #1669 cleanup. Retrieve any prior YAML from git history when needed.
