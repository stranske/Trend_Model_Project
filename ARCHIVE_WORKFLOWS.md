# Archived GitHub Workflows (updated 2026-10-10)

This document records the archival and eventual deletion of legacy agent-related workflows now replaced by consolidated reusable pipelines. The most recent sweep (Issue #1419) retired the reusable agent matrix in favour of the focused assigner/watchdog pair. The follow-up sweep for Issue #1669 removed the on-disk archive directory so the history now lives exclusively in git along with this ledger.

## Removed Legacy Files (Cleanup PR for Issue #1259)
All deprecated agent automation workflows were deleted from `.github/workflows/` on 2025-09-21 once the stabilization window for the reusable equivalents closed. Historical copies formerly lived under `.github/workflows/archive/` but that directory was removed on 2026-10-07 as part of the Issue #1669 cleanup. Retrieve any prior YAML from git history when needed.

| Legacy Workflow | Historical Archive Path | Replacement Path | Replacement Mode |
|-----------------|-------------------------|------------------|------------------|
| `agent-readiness.yml` | `archive/agent-readiness.yml` (deleted 2026-10-07) | `reuse-agents.yml` → `agents-70-orchestrator.yml` | `enable_readiness=true` |
| `agent-watchdog.yml` | `archive/agent-watchdog.yml` (deleted 2026-10-07) | `reuse-agents.yml` → `agents-70-orchestrator.yml` | `enable_watchdog=true` |
| `codex-preflight.yml` | `archive/codex-preflight.yml` (deleted 2026-10-07) | `reuse-agents.yml` (legacy) | `enable_preflight=true` |
| `codex-bootstrap-diagnostic.yml` | `archive/codex-bootstrap-diagnostic.yml` (deleted 2026-10-07) | `reuse-agents.yml` (legacy) | `enable_diagnostic=true` |
| `verify-agent-task.yml` | `archive/verify-agent-task.yml` (deleted 2026-10-07) | `reuse-agents.yml` (legacy) | `enable_verify_issue=true` |

## Additional Archived Workflows
<<<<<<< HEAD
- (2026-02-07) `codex-issue-bridge.yml`, `reuse-agents.yml`, and `agents-62-consumer.yml` moved to the archive before the assigner/watchdog consolidation. The WFv1 renumbering landed in 2026-09 (`agents-40-consumer.yml`, `agents-41-assign-and-watch.yml`, wrappers, plus `reusable-90-agents.yml`) and was superseded by Issue #2190 (`agents-70-orchestrator.yml`, `reusable-70-agents.yml`).
=======
- (2026-02-07) `codex-issue-bridge.yml`, `reuse-agents.yml`, and `agents-consumer.yml` moved to the archive before the assigner/watchdog consolidation. The WFv1 renumbering landed in 2026-09 (`agents-40-consumer.yml`, `agents-41-assign-and-watch.yml`, wrappers, plus `reusable-90-agents.yml`) and was superseded by Issue #2190 (`agents-70-orchestrator.yml`, `reusable-70-agents.yml`).
- (2026-10-12) Issue #2466 removed the last on-disk copy of `agents-consumer.yml`; orchestrator documentation now covers all manual dispatch scenarios.
>>>>>>> 3fa6a602
- (2026-09-30) Standalone `gate.yml` wrapper deleted (Issue #1657). The subsequent consolidation (Issue #2195) folded the aggregator logic into the single `ci / python` job inside `pr-10-ci-python.yml`; no archived copy retained because the YAML was invalid.
- (2026-10-05) `autoapprove.yml` and `enable-automerge.yml` permanently retired once `maint-45-merge-manager.yml` proved stable (guard test asserts documentation coverage).
- (2026-10-05) `guard-no-reuse-pr-branches.yml` and `lint-verification.yml` removed after governance documentation and branch protection policies caught up with the consolidated CI stack.
- (2026-10-05) Remaining stub archives under `Old/.github/workflows/` were deleted; historical copies are available via git history and the references below.
- (2026-10-07) `.github/workflows/archive/` removed entirely; Issue #1669 ledger (this file) is now the canonical index for prior workflow names.
- (2026-10-08) Issue #1669 verification sweep confirmed both archive directories remain absent and no additional workflows required archival.
- (2026-10-09) Follow-up audit reran the guard suite and filesystem checks; `.github/workflows/archive/` and `Old/.github/workflows/` remain deleted with inventory logged in `WORKFLOW_AUDIT_TEMP.md`.
- (2026-10-10) Latest verification re-ran the workflow guard tests and filesystem sweep—no archived directories reappeared.
- (2026-10-14) Issue #2463 confirmed the standalone `agent-watchdog.yml` workflow remains removed and documentation now directs contributors to the orchestrator `enable_watchdog` toggle.
- (2026-10-12) Issue #2378 relocated the remaining self-test wrappers to `Old/workflows/` (`maint-90-selftest.yml`, `reusable-99-selftest.yml`) and updated docs to reference their archival home.

## Archived in Issue #2378

- `maint-90-selftest.yml` – moved to `Old/workflows/maint-90-selftest.yml`.
- `reusable-99-selftest.yml` – moved to `Old/workflows/reusable-99-selftest.yml`; reinstated in `.github/workflows/` by Issue #2379 after being rewritten to use `jobs.<id>.uses`.
- `selftest-83-pr-comment.yml` – removed from the tree; consult git history for the final experiment snapshot.
- `selftest-84-reusable-ci.yml` – removed; coverage folded into the reusable CI pipeline consumed by production workflows.
- `selftest-88-reusable-ci.yml` – removed after the reusable matrix stabilised.
- `selftest-82-pr-comment.yml` – removed; PR-triggered comment bot superseded by the repository health self-check issue updates.

## Retired Autofix Wrapper
- Legacy `autofix.yml` (pre-2025) was deleted during the earlier cleanup. As of 2026-02-15 the consolidated `maint-32-autofix.yml` began handling small fixes and trivial failure remediation. In 2026-10 the streamlined PR-facing `autofix.yml` workflow was reinstated (Issue #2380) and now delegates to the same reusable composite used by `maint-32-autofix.yml`.

## Rationale
The 2025 cleanup centralized agent probe, diagnostic, and verification logic into `reuse-agents.yml`. In 2026 this was further simplified: `agents-41-assign-and-watch.yml` and its wrappers gave way to the single `agents-70-orchestrator.yml` entry point that calls `reusable-70-agents.yml`.

## Rollback Procedure
If a regression is traced to consolidation:
1. Re-enable the specific archived YAML by copying its historical content from git history (pre-archival commit) back into `.github/workflows/`.
2. File an issue documenting the gap vs the reusable job’s behavior.
3. Re-run a targeted `workflow_dispatch` on the restored file for confirmation.

## Follow-Up Tasks
| Task | Owner | Priority |
|------|-------|----------|
| Monitor assigner/watchdog telemetry and add readiness probing only if gap resurfaces | TBD | P3 |

## Verification Checklist
- [x] Archive index maintained: `ARCHIVE_WORKFLOWS.md`
- [x] Stub headers inserted in original workflows marking ARCHIVED status
- [x] Replacements confirmed operational (`agents-70-orchestrator.yml` present; legacy wrappers retired)
- [x] 2026-10-08 audit logged (see "Verification log" in `WORKFLOW_AUDIT_TEMP.md`)

---
Generated as part of workflow hygiene initiative.<|MERGE_RESOLUTION|>--- conflicted
+++ resolved
@@ -14,12 +14,8 @@
 | `verify-agent-task.yml` | `archive/verify-agent-task.yml` (deleted 2026-10-07) | `reuse-agents.yml` (legacy) | `enable_verify_issue=true` |
 
 ## Additional Archived Workflows
-<<<<<<< HEAD
-- (2026-02-07) `codex-issue-bridge.yml`, `reuse-agents.yml`, and `agents-62-consumer.yml` moved to the archive before the assigner/watchdog consolidation. The WFv1 renumbering landed in 2026-09 (`agents-40-consumer.yml`, `agents-41-assign-and-watch.yml`, wrappers, plus `reusable-90-agents.yml`) and was superseded by Issue #2190 (`agents-70-orchestrator.yml`, `reusable-70-agents.yml`).
-=======
 - (2026-02-07) `codex-issue-bridge.yml`, `reuse-agents.yml`, and `agents-consumer.yml` moved to the archive before the assigner/watchdog consolidation. The WFv1 renumbering landed in 2026-09 (`agents-40-consumer.yml`, `agents-41-assign-and-watch.yml`, wrappers, plus `reusable-90-agents.yml`) and was superseded by Issue #2190 (`agents-70-orchestrator.yml`, `reusable-70-agents.yml`).
 - (2026-10-12) Issue #2466 removed the last on-disk copy of `agents-consumer.yml`; orchestrator documentation now covers all manual dispatch scenarios.
->>>>>>> 3fa6a602
 - (2026-09-30) Standalone `gate.yml` wrapper deleted (Issue #1657). The subsequent consolidation (Issue #2195) folded the aggregator logic into the single `ci / python` job inside `pr-10-ci-python.yml`; no archived copy retained because the YAML was invalid.
 - (2026-10-05) `autoapprove.yml` and `enable-automerge.yml` permanently retired once `maint-45-merge-manager.yml` proved stable (guard test asserts documentation coverage).
 - (2026-10-05) `guard-no-reuse-pr-branches.yml` and `lint-verification.yml` removed after governance documentation and branch protection policies caught up with the consolidated CI stack.
