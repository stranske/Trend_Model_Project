--- conflicted
+++ resolved
@@ -46,14 +46,10 @@
 | `reusable-ci.yml` | workflow_call | General-purpose CI composite (lint, type-check, pytest) for downstream repositories and Gate.
 | `reusable-99-selftest.yml` | workflow_call | Matrix smoke-test for the reusable CI executor.
 | `reusable-92-autofix.yml` | workflow_call | Autofix composite consumed by `maint-32-autofix.yml` and the direct `autofix.yml` PR runner.
-<<<<<<< HEAD
 | `reusable-94-legacy-ci-python.yml` | workflow_call | Legacy CI contract retained for downstream consumers.
 | `reusable-96-ci-lite.yml` | workflow_call | Single-job Ruff/mypy/pytest runner retained for legacy PR 10 experiments and prototype gate research.
 | `reusable-97-docker-smoke.yml` | workflow_call | Wrapper that exposes the Docker smoke workflow to orchestration jobs.
 | `reusable-docker.yml` | workflow_call | Standalone Docker smoke composite (build + health check) for external consumers.
-=======
-| `reusable-docker.yml` | workflow_call | Standalone Docker smoke composite (build + health check) for external consumers and Gate.
->>>>>>> dbda9b90
 
 ## Removed in Issue #2190
 | Workflow | Status |
