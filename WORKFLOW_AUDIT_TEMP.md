# Temporary Workflow Audit (Draft)

Date: 2026-10-12

## Naming Compliance Snapshot
- ✅ All active workflows follow the `<area>-<NN>-<slug>.yml` convention with 10-point spacing per family.
- ✅ Each workflow's `name:` field mirrors its filename (title-cased with numeric block preserved).
- ✅ `.github/workflows/archive/` remains absent; legacy self-test wrappers were relocated to `Old/workflows/` for historical reference.

## Final Workflow Set (Issue #2190 + Issue #2379 refresh)
Only the workflows listed below remain visible in the Actions tab. Reusable composites without direct triggers are grouped separately.

### PR Checks
| Workflow | Triggers | Notes |
|----------|----------|-------|
<<<<<<< HEAD
| `pr-10-ci-python.yml` | pull_request, push, workflow_call, workflow_dispatch | Delegates to `reusable-96-ci-lite.yml` for style/type/test coverage plus manual dispatch support.
| `pr-12-docker-smoke.yml` | workflow_call, workflow_dispatch | Deterministic Docker build + smoke test harness.
=======
| `pr-10-ci-python.yml` | pull_request, push | Wrapper around `reusable-90-ci-python.yml` that preserves the full CI matrix + style/type gates.
| `pr-12-docker-smoke.yml` | pull_request, push, workflow_call | Deterministic Docker build + smoke test harness.
| `pr-gate.yml` | pull_request, workflow_dispatch | Orchestrates reusable CI (3.11/3.12) and Docker smoke jobs, aggregates coverage, and fails fast on downstream errors.
>>>>>>> a1bb3dff

### Maintenance & Governance
| Workflow | Triggers | Notes |
|----------|----------|-------|
| `maint-02-repo-health.yml` | schedule, workflow_dispatch | Weekly repository health sweep that records a single run-summary report.
| `maint-30-post-ci-summary.yml` | workflow_run | Posts consolidated CI/Docker run summaries to the workflow step summary.
| `maint-32-autofix.yml` | workflow_run | Follower that applies low-risk autofix commits after CI succeeds.
| `maint-33-check-failure-tracker.yml` | workflow_run | Opens and resolves CI failure tracker issues based on run outcomes.
| `maint-35-repo-health-self-check.yml` | schedule, workflow_dispatch | Governance audit that validates labels/PAT/branch protection and maintains a single failure issue.
| `maint-36-actionlint.yml` | pull_request, push, schedule, workflow_dispatch | Sole workflow lint gate (actionlint via reviewdog).
| `maint-40-ci-signature-guard.yml` | pull_request, push | Verifies signed CI manifests to guard against tampering.
| `maint-41-chatgpt-issue-sync.yml` | workflow_dispatch | Fans out curated topic lists (e.g. `Issues.txt`) into GitHub issues with automatic labeling. |

### Agents
| Workflow | Triggers | Notes |
|----------|----------|-------|
| `agents-consumer.yml` | schedule (hourly), workflow_dispatch | JSON-configurable wrapper that forwards options to `reuse-agents.yml`.
| `agents-43-codex-issue-bridge.yml` | issues, workflow_dispatch | Restored Codex bootstrap automation for label-driven issue handling. |
| `agents-70-orchestrator.yml` | schedule (*/20), workflow_dispatch | Unified agents toolkit entry point (readiness, diagnostics, Codex keepalive). |

### Reusable Composites
| Workflow | Triggers | Notes |
|----------|----------|-------|
| `reuse-agents.yml` | workflow_call | Bridges consumer JSON payloads to the reusable stack.
| `reusable-70-agents.yml` | workflow_call | Reusable agents stack used by `agents-70-orchestrator.yml` and `reuse-agents.yml`.
| `reusable-99-selftest.yml` | workflow_call | Matrix smoke-test for the reusable CI executor.
| `reusable-90-ci-python.yml` | workflow_call | Primary reusable CI implementation.
| `reusable-92-autofix.yml` | workflow_call | Autofix composite consumed by `maint-32-autofix.yml`.
| `reusable-94-legacy-ci-python.yml` | workflow_call | Legacy CI contract retained for downstream consumers.
<<<<<<< HEAD
| `reusable-96-ci-lite.yml` | workflow_call | Single-job Ruff/mypy/pytest runner used by `pr-10-ci-python.yml` and future gate orchestrators.
| `reusable-97-docker-smoke.yml` | workflow_call | Wrapper that exposes the Docker smoke workflow to orchestration jobs.
=======
| `reusable-ci.yml` | workflow_call | Single-job Ruff/mypy/pytest executor consumed by `pr-gate.yml`.
| `reusable-docker.yml` | workflow_call | Docker build + health-check composite consumed by `pr-gate.yml`.

### Manual self-tests
| Workflow | Triggers | Notes |
|----------|----------|-------|
| `reusable-99-selftest.yml` | workflow_dispatch, workflow_call | Restored opt-in matrix covering minimal, metrics/history, classification, coverage delta, and full soft-gate scenarios. Aggregates artifact expectations and fails on mismatches.
>>>>>>> a1bb3dff

## Removed in Issue #2190
| Workflow | Status |
|----------|--------|
| `agents-40-consumer.yml`, `agents-41-assign*.yml`, `agents-42-watchdog.yml`, `agents-44-copilot-readiness.yml`, `agents-45-verify-codex-bootstrap-matrix.yml` | Deleted; functionality consolidated into `agents-70-orchestrator.yml` + `reusable-70-agents.yml`.
| `maint-31-autofix-residual-cleanup.yml`, `maint-34-quarantine-ttl.yml`, `maint-37-ci-selftest.yml`, `maint-38-cleanup-codex-bootstrap.yml`, `maint-43-verify-service-bot-pat.yml`, `maint-44-verify-ci-stack.yml`, `maint-45-merge-manager.yml`, `maint-48-selftest-reusable-ci.yml`, `maint-49-stale-prs.yml`, `maint-52-perf-benchmark.yml`, `maint-60-release.yml` | Deleted; maintenance roster trimmed to the Issue #2190 final set.
| `pr-01-gate-orchestrator.yml`, `pr-02-label-agent-prs.yml`, `pr-18-workflow-lint.yml`, `pr-20-selftest-pr-comment.yml`, `pr-30-codeql.yml`, `pr-31-dependency-review.yml`, `pr-path-labeler.yml` | Deleted; PR checks narrowed to the two required pipelines.
| `reuse-agents.yml` (renamed), `agents-consumer.yml` (renamed), `repo-health-self-check.yml` (renamed) | Superseded by the new naming scheme. **2026-10 follow-up:** consumer + bridge reinstated with JSON interface to stay under dispatch limits.

## Archived in Issue #2378

- `maint-90-selftest.yml` relocated to `Old/workflows/` for historical reference when the cron wrapper was retired. `reusable-99-selftest.yml` returned to `.github/workflows/` in Issue #2379 once converted to job-level reuse; the archived copy remains for archaeology.


## Verification
- `pytest tests/test_workflow_*.py` validates naming compliance, inventory coverage, and agent orchestration wiring.
- Manual spot checks confirm `gh workflow list` shows only the Final Workflow Set.

This audit will be deleted once the new documentation in `docs/ci/WORKFLOWS.md` becomes the authoritative catalogue.<|MERGE_RESOLUTION|>--- conflicted
+++ resolved
@@ -13,14 +13,8 @@
 ### PR Checks
 | Workflow | Triggers | Notes |
 |----------|----------|-------|
-<<<<<<< HEAD
 | `pr-10-ci-python.yml` | pull_request, push, workflow_call, workflow_dispatch | Delegates to `reusable-96-ci-lite.yml` for style/type/test coverage plus manual dispatch support.
 | `pr-12-docker-smoke.yml` | workflow_call, workflow_dispatch | Deterministic Docker build + smoke test harness.
-=======
-| `pr-10-ci-python.yml` | pull_request, push | Wrapper around `reusable-90-ci-python.yml` that preserves the full CI matrix + style/type gates.
-| `pr-12-docker-smoke.yml` | pull_request, push, workflow_call | Deterministic Docker build + smoke test harness.
-| `pr-gate.yml` | pull_request, workflow_dispatch | Orchestrates reusable CI (3.11/3.12) and Docker smoke jobs, aggregates coverage, and fails fast on downstream errors.
->>>>>>> a1bb3dff
 
 ### Maintenance & Governance
 | Workflow | Triggers | Notes |
@@ -50,18 +44,8 @@
 | `reusable-90-ci-python.yml` | workflow_call | Primary reusable CI implementation.
 | `reusable-92-autofix.yml` | workflow_call | Autofix composite consumed by `maint-32-autofix.yml`.
 | `reusable-94-legacy-ci-python.yml` | workflow_call | Legacy CI contract retained for downstream consumers.
-<<<<<<< HEAD
 | `reusable-96-ci-lite.yml` | workflow_call | Single-job Ruff/mypy/pytest runner used by `pr-10-ci-python.yml` and future gate orchestrators.
 | `reusable-97-docker-smoke.yml` | workflow_call | Wrapper that exposes the Docker smoke workflow to orchestration jobs.
-=======
-| `reusable-ci.yml` | workflow_call | Single-job Ruff/mypy/pytest executor consumed by `pr-gate.yml`.
-| `reusable-docker.yml` | workflow_call | Docker build + health-check composite consumed by `pr-gate.yml`.
-
-### Manual self-tests
-| Workflow | Triggers | Notes |
-|----------|----------|-------|
-| `reusable-99-selftest.yml` | workflow_dispatch, workflow_call | Restored opt-in matrix covering minimal, metrics/history, classification, coverage delta, and full soft-gate scenarios. Aggregates artifact expectations and fails on mismatches.
->>>>>>> a1bb3dff
 
 ## Removed in Issue #2190
 | Workflow | Status |
