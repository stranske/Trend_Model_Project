# Temporary Workflow Audit (Updated for Issue #2466)

Date: 2026-10-12

## Naming Compliance Snapshot
- ✅ All active workflows follow the `<area>-<NN>-<slug>.yml` convention with 10-point spacing per family (exception: `autofix.yml`, reinstated per Issue #2380 as the PR autofix runner).
- ✅ Each workflow's `name:` field mirrors its filename (title-cased with numeric block preserved).
- ✅ `.github/workflows/archive/` remains absent; legacy self-test wrappers live under `Old/workflows/` for archaeology.

## Final Workflow Set
This list mirrors the canonical catalogue in `docs/ci/WORKFLOWS.md` after the Issue #2466 consolidation. Only the workflows below appear in the Actions tab; reusable composites are grouped separately.

### PR Checks
| Workflow | Triggers | Notes |
|----------|----------|-------|
<<<<<<< HEAD
| `pr-00-gate.yml` | pull_request, workflow_dispatch | Aggregates reusable CI/Docker composites into a single required gate for PRs.
| `pr-14-docs-only.yml` | pull_request (doc paths) | Detects documentation-only diffs and posts a skip notice via comment instead of launching heavier CI.
| `autofix.yml` | pull_request | Direct PR autofix runner that delegates to `reusable-92-autofix.yml` and pushes formatting/type hygiene commits when safe.
=======
| `pr-gate.yml` | `pull_request`, `workflow_dispatch` | Aggregates reusable CI/Docker jobs into the single required gate (`Gate / gate`). |
| `pr-14-docs-only.yml` | `pull_request` (doc paths) | Detects documentation-only diffs and posts a skip notice instead of launching heavier CI. |
| `autofix.yml` | `pull_request` | PR autofix runner delegating to `reusable-92-autofix.yml`; the `apply` job is required. |
>>>>>>> 3fa6a602

### Maintenance & Governance
| Workflow | Triggers | Notes |
|----------|----------|-------|
<<<<<<< HEAD
| `maint-02-repo-health.yml` | schedule, workflow_dispatch | Weekly repository health sweep that records a single run-summary report.
| `maint-30-post-ci.yml` | workflow_run | Consolidated post-CI follower that posts Gate summaries, applies low-risk autofix commits, and now owns CI failure-tracker updates.
| `maint-33-check-failure-tracker.yml` | workflow_run | Lightweight compatibility shell delegating all tracker duties to `maint-30-post-ci.yml`.
| `maint-35-repo-health-self-check.yml` | weekly cron, workflow_dispatch | Read-only repo health summary that reports label coverage and branch-protection visibility in the job summary.
| `enforce-gate-branch-protection.yml` | hourly cron, workflow_dispatch | Ensures branch-protection rules stay aligned with the Gate helper (`tools/enforce_gate_branch_protection.py`); exits early when the enforcement PAT is absent.
| `maint-36-actionlint.yml` | pull_request, push, schedule, workflow_dispatch | Sole workflow lint gate (actionlint via reviewdog).
| `maint-40-ci-signature-guard.yml` | pull_request, push | Verifies signed CI manifests to guard against tampering.
| `maint-41-chatgpt-issue-sync.yml` | workflow_dispatch | Fans out curated topic lists (e.g. `Issues.txt`) into GitHub issues with automatic labeling. |
| `maint-45-cosmetic-repair.yml` | workflow_dispatch | Manual pytest run that feeds `scripts/ci_cosmetic_repair.py` to patch guard-gated tolerances/snapshots and open labelled PRs. |

### Agents
| Workflow | Triggers | Notes |
|----------|----------|-------|
| `agents-62-consumer.yml` | workflow_dispatch | Manual-only JSON bridge that calls `reuse-agents.yml`; concurrency guard `agents-62-consumer-${{ github.ref }}` prevents back-to-back dispatch collisions. |
| `agents-43-codex-issue-bridge.yml` | issues, workflow_dispatch | Restored Codex bootstrap automation for label-driven issue handling. |
| `agents-44-verify-agent-assignment.yml` | workflow_call, workflow_dispatch | Validates that `agent:codex` issues remain assigned to an approved agent account before automation runs. |
| `agents-70-orchestrator.yml` | schedule (*/20), workflow_dispatch | Unified agents toolkit entry point (readiness, diagnostics, Codex keepalive). |
=======
| `maint-02-repo-health.yml` | Weekly cron, `workflow_dispatch` | Weekly repository health sweep that records a single run-summary report. |
| `maint-post-ci.yml` | `workflow_run` (Gate), `workflow_dispatch` | Consolidated follower that posts Gate summaries, mirrors the autofix sweep, and maintains the rolling `ci-failure` issue. |
| `maint-33-check-failure-tracker.yml` | `workflow_run` (Gate) | Compatibility shell documenting the delegation to `maint-post-ci.yml`. |
| `maint-35-repo-health-self-check.yml` | Weekly cron, `workflow_dispatch` | Governance probe that surfaces label coverage/branch-protection gaps in the step summary. |
| `maint-36-actionlint.yml` | `pull_request`, weekly cron, `workflow_dispatch` | Sole workflow-lint gate (actionlint via reviewdog). |
| `maint-40-ci-signature-guard.yml` | `pull_request`/`push` (`phase-2-dev`) | Verifies the signed Gate manifest. |
| `maint-41-chatgpt-issue-sync.yml` | `workflow_dispatch` | Manual sync turning curated topic lists into labelled issues. |
| `maint-45-cosmetic-repair.yml` | `workflow_dispatch` | Manual pytest + cosmetic fixer that opens a labelled PR when drift is detected. |

### Agents & Automation
| Workflow | Triggers | Notes |
|----------|----------|-------|
| `agents-43-codex-issue-bridge.yml` | `issues`, `workflow_dispatch` | Label-driven helper that prepares Codex bootstrap issues/PRs; does not replace the orchestrator. |
| `agents-44-verify-agent-assignment.yml` | `workflow_call`, `workflow_dispatch` | Issue verification helper reused by the orchestrator and available for ad-hoc checks. |
| `agents-70-orchestrator.yml` | Cron (`*/20 * * * *`), `workflow_dispatch` | Sole automation entry point orchestrating readiness, diagnostics, bootstrap, keepalive, and watchdog jobs. |
>>>>>>> 3fa6a602

### Reusable Composites
| Workflow | Triggers | Notes |
|----------|----------|-------|
<<<<<<< HEAD
| `reuse-agents.yml` | workflow_call | Bridges orchestrator and external callers to the reusable stack.
| `reusable-70-agents.yml` | workflow_call | Reusable agents stack used by `agents-70-orchestrator.yml` and `reuse-agents.yml`.
| `reusable-10-ci-python.yml` | workflow_call | General-purpose CI composite (lint, type-check, pytest) for downstream repositories and Gate.
| `reusable-99-selftest.yml` | workflow_call | Matrix smoke-test for the reusable CI executor.
| `reusable-92-autofix.yml` | workflow_call | Autofix composite consumed by `maint-30-post-ci.yml` and the direct `autofix.yml` PR runner.
| `reusable-94-legacy-ci-python.yml` | workflow_call | Legacy CI contract retained for downstream consumers.
| `reusable-96-ci-lite.yml` | workflow_call | Single-job Ruff/mypy/pytest runner retained for legacy PR 10 experiments and prototype gate research.
| `reusable-97-docker-smoke.yml` | workflow_call | Wrapper that exposes the Docker smoke workflow to orchestration jobs.
| `reusable-12-ci-docker.yml` | workflow_call | Standalone Docker smoke composite (build + health check) for external consumers.

## Removed in Issue #2190
| Workflow | Status |
|----------|--------|
| `agents-40-consumer.yml`, `agents-41-assign*.yml`, `agents-42-watchdog.yml`, `agents-44-copilot-readiness.yml`, `agents-45-verify-codex-bootstrap-matrix.yml` | Deleted; functionality consolidated into `agents-70-orchestrator.yml` + `reusable-70-agents.yml`.
| `maint-31-autofix-residual-cleanup.yml`, `maint-34-quarantine-ttl.yml`, `maint-37-ci-selftest.yml`, `maint-38-cleanup-codex-bootstrap.yml`, `maint-43-verify-service-bot-pat.yml`, `maint-44-verify-ci-stack.yml`, `maint-45-merge-manager.yml`, `selftest-88-reusable-ci.yml`, `maint-49-stale-prs.yml`, `maint-52-perf-benchmark.yml`, `maint-60-release.yml` | Deleted; maintenance roster trimmed to the Issue #2190 final set.
| `pr-01-gate-orchestrator.yml`, `pr-02-label-agent-prs.yml`, `pr-18-workflow-lint.yml`, `selftest-82-pr-comment.yml`, `pr-30-codeql.yml`, `pr-31-dependency-review.yml`, `pr-path-labeler.yml` | Deleted; PR checks narrowed to the two required pipelines.
| `reuse-agents.yml` (renamed), `repo-health-self-check.yml` (renamed) | Superseded by the new naming scheme. **2026-10 follow-up:** orchestrator remains the scheduled dispatch surface; consumer workflow constrained to manual-only usage.

## Archived in Issue #2378

- `maint-90-selftest.yml` relocated to `Old/workflows/` for historical reference when the cron wrapper was retired. `reusable-99-selftest.yml` returned to `.github/workflows/` in Issue #2379 once converted to job-level reuse; the archived copy remains for archaeology.

=======
| `reuse-agents.yml` | `workflow_call` | Bridges external callers to the reusable agents stack with consistent defaults. |
| `reusable-70-agents.yml` | `workflow_call` | Implements readiness, bootstrap, diagnostics, keepalive, and watchdog jobs. |
| `reusable-ci.yml` | `workflow_call` | General-purpose Python CI composite consumed by Gate and downstream repositories. |
| `reusable-docker.yml` | `workflow_call` | Docker smoke reusable consumed by Gate and external callers. |
| `reusable-92-autofix.yml` | `workflow_call` | Autofix composite shared by `autofix.yml` and `maint-post-ci.yml`. |
| `reusable-99-selftest.yml` | `workflow_call` | Scenario matrix validating the reusable CI executor. |

## Removed in Issue #2466
| Workflow | Status |
|----------|--------|
| `agents-consumer.yml`, legacy `agents-41*`, `agents-42-watchdog.yml` | Deleted; automation now routes exclusively through `agents-70-orchestrator.yml` + `reusable-70-agents.yml`. |
| `maint-31-autofix-residual-cleanup.yml`, `maint-34-quarantine-ttl.yml`, `maint-37-ci-selftest.yml`, `maint-38-cleanup-codex-bootstrap.yml`, `maint-45-merge-manager.yml`, `maint-48-selftest-reusable-ci.yml`, `maint-49-stale-prs.yml`, `maint-52-perf-benchmark.yml`, `maint-60-release.yml` | Archived during the earlier consolidation; list retained here for archaeology. |
| `pr-01-gate-orchestrator.yml`, `pr-02-label-agent-prs.yml`, `pr-18-workflow-lint.yml`, `pr-20-selftest-pr-comment.yml`, `pr-30-codeql.yml`, `pr-31-dependency-review.yml`, `pr-path-labeler.yml` | Deleted; Gate + Autofix now cover PR CI. |
>>>>>>> 3fa6a602

## Verification
- `pytest tests/test_workflow_*.py` validates naming compliance, inventory coverage, and orchestrator wiring.
- Manual spot checks (`gh workflow list`) confirm only the workflows above appear in the Actions UI.

This audit will be deleted once `docs/ci/WORKFLOWS.md` remains the authoritative catalogue for two release cycles.<|MERGE_RESOLUTION|>--- conflicted
+++ resolved
@@ -13,20 +13,13 @@
 ### PR Checks
 | Workflow | Triggers | Notes |
 |----------|----------|-------|
-<<<<<<< HEAD
 | `pr-00-gate.yml` | pull_request, workflow_dispatch | Aggregates reusable CI/Docker composites into a single required gate for PRs.
 | `pr-14-docs-only.yml` | pull_request (doc paths) | Detects documentation-only diffs and posts a skip notice via comment instead of launching heavier CI.
 | `autofix.yml` | pull_request | Direct PR autofix runner that delegates to `reusable-92-autofix.yml` and pushes formatting/type hygiene commits when safe.
-=======
-| `pr-gate.yml` | `pull_request`, `workflow_dispatch` | Aggregates reusable CI/Docker jobs into the single required gate (`Gate / gate`). |
-| `pr-14-docs-only.yml` | `pull_request` (doc paths) | Detects documentation-only diffs and posts a skip notice instead of launching heavier CI. |
-| `autofix.yml` | `pull_request` | PR autofix runner delegating to `reusable-92-autofix.yml`; the `apply` job is required. |
->>>>>>> 3fa6a602
 
 ### Maintenance & Governance
 | Workflow | Triggers | Notes |
 |----------|----------|-------|
-<<<<<<< HEAD
 | `maint-02-repo-health.yml` | schedule, workflow_dispatch | Weekly repository health sweep that records a single run-summary report.
 | `maint-30-post-ci.yml` | workflow_run | Consolidated post-CI follower that posts Gate summaries, applies low-risk autofix commits, and now owns CI failure-tracker updates.
 | `maint-33-check-failure-tracker.yml` | workflow_run | Lightweight compatibility shell delegating all tracker duties to `maint-30-post-ci.yml`.
@@ -44,28 +37,10 @@
 | `agents-43-codex-issue-bridge.yml` | issues, workflow_dispatch | Restored Codex bootstrap automation for label-driven issue handling. |
 | `agents-44-verify-agent-assignment.yml` | workflow_call, workflow_dispatch | Validates that `agent:codex` issues remain assigned to an approved agent account before automation runs. |
 | `agents-70-orchestrator.yml` | schedule (*/20), workflow_dispatch | Unified agents toolkit entry point (readiness, diagnostics, Codex keepalive). |
-=======
-| `maint-02-repo-health.yml` | Weekly cron, `workflow_dispatch` | Weekly repository health sweep that records a single run-summary report. |
-| `maint-post-ci.yml` | `workflow_run` (Gate), `workflow_dispatch` | Consolidated follower that posts Gate summaries, mirrors the autofix sweep, and maintains the rolling `ci-failure` issue. |
-| `maint-33-check-failure-tracker.yml` | `workflow_run` (Gate) | Compatibility shell documenting the delegation to `maint-post-ci.yml`. |
-| `maint-35-repo-health-self-check.yml` | Weekly cron, `workflow_dispatch` | Governance probe that surfaces label coverage/branch-protection gaps in the step summary. |
-| `maint-36-actionlint.yml` | `pull_request`, weekly cron, `workflow_dispatch` | Sole workflow-lint gate (actionlint via reviewdog). |
-| `maint-40-ci-signature-guard.yml` | `pull_request`/`push` (`phase-2-dev`) | Verifies the signed Gate manifest. |
-| `maint-41-chatgpt-issue-sync.yml` | `workflow_dispatch` | Manual sync turning curated topic lists into labelled issues. |
-| `maint-45-cosmetic-repair.yml` | `workflow_dispatch` | Manual pytest + cosmetic fixer that opens a labelled PR when drift is detected. |
-
-### Agents & Automation
-| Workflow | Triggers | Notes |
-|----------|----------|-------|
-| `agents-43-codex-issue-bridge.yml` | `issues`, `workflow_dispatch` | Label-driven helper that prepares Codex bootstrap issues/PRs; does not replace the orchestrator. |
-| `agents-44-verify-agent-assignment.yml` | `workflow_call`, `workflow_dispatch` | Issue verification helper reused by the orchestrator and available for ad-hoc checks. |
-| `agents-70-orchestrator.yml` | Cron (`*/20 * * * *`), `workflow_dispatch` | Sole automation entry point orchestrating readiness, diagnostics, bootstrap, keepalive, and watchdog jobs. |
->>>>>>> 3fa6a602
 
 ### Reusable Composites
 | Workflow | Triggers | Notes |
 |----------|----------|-------|
-<<<<<<< HEAD
 | `reuse-agents.yml` | workflow_call | Bridges orchestrator and external callers to the reusable stack.
 | `reusable-70-agents.yml` | workflow_call | Reusable agents stack used by `agents-70-orchestrator.yml` and `reuse-agents.yml`.
 | `reusable-10-ci-python.yml` | workflow_call | General-purpose CI composite (lint, type-check, pytest) for downstream repositories and Gate.
@@ -88,21 +63,6 @@
 
 - `maint-90-selftest.yml` relocated to `Old/workflows/` for historical reference when the cron wrapper was retired. `reusable-99-selftest.yml` returned to `.github/workflows/` in Issue #2379 once converted to job-level reuse; the archived copy remains for archaeology.
 
-=======
-| `reuse-agents.yml` | `workflow_call` | Bridges external callers to the reusable agents stack with consistent defaults. |
-| `reusable-70-agents.yml` | `workflow_call` | Implements readiness, bootstrap, diagnostics, keepalive, and watchdog jobs. |
-| `reusable-ci.yml` | `workflow_call` | General-purpose Python CI composite consumed by Gate and downstream repositories. |
-| `reusable-docker.yml` | `workflow_call` | Docker smoke reusable consumed by Gate and external callers. |
-| `reusable-92-autofix.yml` | `workflow_call` | Autofix composite shared by `autofix.yml` and `maint-post-ci.yml`. |
-| `reusable-99-selftest.yml` | `workflow_call` | Scenario matrix validating the reusable CI executor. |
-
-## Removed in Issue #2466
-| Workflow | Status |
-|----------|--------|
-| `agents-consumer.yml`, legacy `agents-41*`, `agents-42-watchdog.yml` | Deleted; automation now routes exclusively through `agents-70-orchestrator.yml` + `reusable-70-agents.yml`. |
-| `maint-31-autofix-residual-cleanup.yml`, `maint-34-quarantine-ttl.yml`, `maint-37-ci-selftest.yml`, `maint-38-cleanup-codex-bootstrap.yml`, `maint-45-merge-manager.yml`, `maint-48-selftest-reusable-ci.yml`, `maint-49-stale-prs.yml`, `maint-52-perf-benchmark.yml`, `maint-60-release.yml` | Archived during the earlier consolidation; list retained here for archaeology. |
-| `pr-01-gate-orchestrator.yml`, `pr-02-label-agent-prs.yml`, `pr-18-workflow-lint.yml`, `pr-20-selftest-pr-comment.yml`, `pr-30-codeql.yml`, `pr-31-dependency-review.yml`, `pr-path-labeler.yml` | Deleted; Gate + Autofix now cover PR CI. |
->>>>>>> 3fa6a602
 
 ## Verification
 - `pytest tests/test_workflow_*.py` validates naming compliance, inventory coverage, and orchestrator wiring.
