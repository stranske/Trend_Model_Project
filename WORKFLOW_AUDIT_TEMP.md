--- conflicted
+++ resolved
@@ -28,11 +28,7 @@
 - `codex-issue-bridge.yml` – Issue label → bootstrap PR logic (complex orchestrator).
 - `reuse-agents.yml` – Consolidated reusable agent pipeline (readiness, preflight, diagnostic, watchdog, bootstrap, verify issue).
 - `verify-codex-bootstrap-matrix.yml` – Scenario matrix harness for Codex bootstrap flows (validation / simulation). Potentially classed as debugging but retains agent-specific scope.
-<<<<<<< HEAD
 - Legacy standalone probes (`agent-readiness.yml`, `agent-watchdog.yml`, `codex-preflight.yml`, `codex-bootstrap-diagnostic.yml`, `verify-agent-task.yml`) were removed on 2025-09-21 after successful stabilization of `reuse-agents.yml` inputs.
-=======
-- Legacy standalone probes (`agent-readiness.yml`, `agent-watchdog.yml`, `codex-preflight.yml`, `codex-bootstrap-diagnostic.yml`, `verify-agent-task.yml`) were removed on 2025-09-21; use the corresponding `reuse-agents.yml` flags instead.
->>>>>>> 64138f91
 
 ### 3. Repository Maintenance & Hygiene
 - `stale-prs.yml` – Marks & closes stale PRs.
@@ -73,7 +69,6 @@
 ## Deprecated / Superseded (Post-Removal Status)
 | Workflow | Replacement | Status | Notes |
 |----------|-------------|--------|-------|
-<<<<<<< HEAD
 | agent-readiness.yml | reuse-agents.yml (enable_readiness) | REMOVED (2025-09-21) | Archived copy retained under `.github/workflows/archive/`. |
 | agent-watchdog.yml | reuse-agents.yml (enable_watchdog) | REMOVED (2025-09-21) | Watchdog functionality lives under `reuse-agents.yml`. |
 | codex-preflight.yml | reuse-agents.yml (enable_preflight) | REMOVED (2025-09-21) | Archived copy retained for reference. |
@@ -81,15 +76,6 @@
 | verify-agent-task.yml | reuse-agents.yml (enable_verify_issue) | REMOVED (2025-09-21) | Archived copy retained for reference. |
 | guard-no-reuse-pr-branches.yml | Policy (no automation) | ARCHIVED | In-place archived with no-op job. |
 | autofix.yml | reuse-autofix + consumer | REMOVED (2025-09-21) | Use `autofix-consumer.yml` to call reusable workflow. |
-=======
-| agent-readiness.yml | reuse-agents.yml (enable_readiness) | REMOVED | Delete completed 2025-09-21 (see git history for archival copy). |
-| agent-watchdog.yml | reuse-agents.yml (enable_watchdog) | REMOVED | Delete completed 2025-09-21 (see git history for archival copy). |
-| codex-preflight.yml | reuse-agents.yml (enable_preflight) | REMOVED | Delete completed 2025-09-21 (see git history for archival copy). |
-| codex-bootstrap-diagnostic.yml | reuse-agents.yml (enable_diagnostic) | REMOVED | Delete completed 2025-09-21 (see git history for archival copy). |
-| verify-agent-task.yml | reuse-agents.yml (enable_verify_issue) | REMOVED | Delete completed 2025-09-21 (see git history for archival copy). |
-| guard-no-reuse-pr-branches.yml | Policy (no automation) | ARCHIVED | In-place archived with no-op job. |
-| autofix.yml | reuse-autofix + consumer | REMOVED | Removal completed with reusable migration (2025-09-21). |
->>>>>>> 64138f91
 
 ## Potential Duplications / Overlaps
 
@@ -98,32 +84,19 @@
 - `verify-ci-stack.yml` does not run tests; observational. Keep distinct (diagnostic harness) but could merge into a generalized "ops diagnostics" workflow.
 
 ### Agent Workflows
-<<<<<<< HEAD
 - Multiple standalone agent probe/diagnostic workflows were removed after successful migration to `reuse-agents.yml`.
 - `codex-issue-bridge.yml` and parts of `reuse-agents.yml` (bootstrap-codex job) share bootstrap themes. Consider future consolidation by adapting `codex-issue-bridge` to invoke `reuse-agents.yml` with appropriate flags (or vice versa). For now keep due to richer branching / fallback logic in bridge.
 
 ### Autofix
 - Legacy `autofix.yml` has been removed; `autofix-consumer.yml` is the supported entry point calling `reuse-autofix.yml`.
-=======
-- Multiple standalone agent probe/diagnostic workflows were removed; rely on `reuse-agents.yml` inputs instead.
-- `codex-issue-bridge.yml` and parts of `reuse-agents.yml` (bootstrap-codex job) share bootstrap themes. Consider future consolidation by adapting `codex-issue-bridge` to invoke `reuse-agents.yml` with appropriate flags (or vice versa). For now keep due to richer branching / fallback logic in bridge.
-
-### Autofix
-- Legacy `autofix.yml` removed; `reuse-autofix.yml` + `autofix-consumer.yml` are the single sources of truth.
->>>>>>> 64138f91
 - `autofix-on-failure.yml` is complementary (reactive) and should remain; could optionally be refactored to call `reuse-autofix.yml` directly to unify logic.
 
 ### Status & Failure Reporting
 - `pr-status-summary.yml` and `check-failure-tracker.yml` both respond to workflow_run. Distinct outputs (comment vs issue). Keep both; minimal overlap.
 
 ## Consolidation Recommendations
-<<<<<<< HEAD
 1. (DONE) Archive deprecated agent workflows (6 listed) with historical copies retained under `.github/workflows/archive/`.
 2. (DONE) Remove `autofix.yml` now that the stabilization window following PR #1257 has closed.
-=======
-1. (DONE) Archive deprecated agent workflows (6 listed) after creating an `ARCHIVE/` subfolder or renaming with `.disabled` suffix for historical reference.
-2. (DONE) Remove legacy `autofix.yml` after stabilization window.
->>>>>>> 64138f91
 3. Evaluate merging `verify-ci-stack.yml` and adding a diagnostics job into `ci.yml` guarded by a manual `workflow_dispatch` input (optional enhancement).
 4. Long-term: unify agent bootstrap path by wrapping `codex-issue-bridge.yml` logic inside a new job in `reuse-agents.yml` to eliminate parallel branching logic.
 5. Refactor `autofix-on-failure.yml` to call `reuse-autofix.yml` for single source of truth (pass through head ref context). Not urgent.
@@ -140,10 +113,7 @@
 5. Draft issue: "Unify codex bootstrap flows" capturing consolidation strategy.
 
 ## Open Questions
-<<<<<<< HEAD
 - (Resolved) Stabilization window for `autofix.yml` concluded with its removal on 2025-09-21.
-=======
->>>>>>> 64138f91
 - Confirm whether `cleanup-codex-bootstrap.yml` has active consumers before classification (not yet inspected in this draft – follow-up read required).
 
 ---
