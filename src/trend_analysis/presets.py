"""Registry of named TrendSpec presets shared across CLI and Streamlit UI."""

from __future__ import annotations

<<<<<<< HEAD
=======
import logging
>>>>>>> 20a8a98e
import os
from dataclasses import dataclass
from functools import lru_cache
from pathlib import Path
from types import MappingProxyType
from typing import Any, Mapping, MutableMapping

import yaml

from .signals import TrendSpec

<<<<<<< HEAD
=======
LOGGER = logging.getLogger(__name__)

>>>>>>> 20a8a98e
_DEFAULT_PRESETS_DIR = Path(__file__).resolve().parents[2] / "config" / "presets"
PRESETS_DIR = _DEFAULT_PRESETS_DIR

# Metric aliases exposed for UI components and pipeline wiring.
UI_METRIC_ALIASES: Mapping[str, str] = MappingProxyType(
    {
        "sharpe_ratio": "sharpe",
        "sharpe": "sharpe",
        "return_ann": "return_ann",
        "annual_return": "return_ann",
        "max_drawdown": "drawdown",
        "drawdown": "drawdown",
        "volatility": "vol",
        "vol": "vol",
    }
)

PIPELINE_METRIC_ALIASES: Mapping[str, str] = MappingProxyType(
    {
        "sharpe": "Sharpe",
        "return_ann": "AnnualReturn",
        "drawdown": "MaxDrawdown",
        "max_drawdown": "MaxDrawdown",
        "vol": "Volatility",
        "volatility": "Volatility",
    }
)


def _freeze_mapping(data: Mapping[str, Any]) -> Mapping[str, Any]:
    """Return an immutable view over ``data`` suitable for storage on
    presets."""

    return MappingProxyType({k: data[k] for k in data})


def _normalise_metric_weights(raw: Mapping[str, Any]) -> dict[str, float]:
    weights: dict[str, float] = {}
    for key, value in raw.items():
        alias = normalise_metric_key(str(key))
        if alias is None:
            continue
        try:
            weight = float(value)
        except (TypeError, ValueError):
            continue
        weights[alias] = weight
    return weights


def _coerce_int(value: Any, default: int, minimum: int = 1) -> int:
    try:
        coerced = int(value)
    except (TypeError, ValueError):
        return default
    return max(coerced, minimum)


def _coerce_optional_int(value: Any | None, minimum: int = 1) -> int | None:
    if value is None:
        return None
    try:
        coerced = int(value)
    except (TypeError, ValueError):
        return None
    if coerced < minimum:
        return None
    return coerced


def _coerce_optional_float(value: Any | None, minimum: float = 0.0) -> float | None:
    if value is None:
        return None
    try:
        coerced = float(value)
    except (TypeError, ValueError):
        return None
    if coerced < minimum:
        return None
    return coerced


def _build_trend_spec(config: Mapping[str, Any]) -> TrendSpec:
    signals = config.get("signals")
    if not isinstance(signals, Mapping):
        signals = {}

    window = _coerce_int(signals.get("window"), default=63, minimum=1)
    min_periods = _coerce_optional_int(signals.get("min_periods"))
    if min_periods is not None and min_periods > window:
        min_periods = window
    lag = _coerce_int(signals.get("lag"), default=1, minimum=1)
    vol_adjust = bool(signals.get("vol_adjust", False))
    vol_target = _coerce_optional_float(signals.get("vol_target"))
    zscore = bool(signals.get("zscore", False))

    return TrendSpec(
        window=window,
        min_periods=min_periods,
        lag=lag,
        vol_adjust=vol_adjust,
        vol_target=vol_target,
        zscore=zscore,
    )


@dataclass(frozen=True)
class TrendPreset:
    """Container holding preset metadata and normalised configuration."""

    slug: str
    label: str
    description: str
    trend_spec: TrendSpec
    _config: Mapping[str, Any]

    def form_defaults(self) -> dict[str, Any]:
        """Return UI-ready defaults derived from the preset."""

        preset = self._config
        portfolio = preset.get("portfolio")
        if not isinstance(portfolio, Mapping):
            portfolio = {}

        defaults = {
            "lookback_months": _coerce_int(
                preset.get("lookback_months"), default=36, minimum=1
            ),
            "rebalance_frequency": str(preset.get("rebalance_frequency", "monthly")),
            "min_track_months": _coerce_int(
                preset.get("min_track_months"), default=24, minimum=1
            ),
            "selection_count": _coerce_int(
                preset.get("selection_count"), default=10, minimum=1
            ),
            "risk_target": _coerce_optional_float(
                preset.get("risk_target"), minimum=0.0
            )
            or 0.1,
            "weighting_scheme": str(portfolio.get("weighting_scheme", "equal")),
            "cooldown_months": _coerce_int(
                portfolio.get("cooldown_months"), default=3, minimum=0
            ),
            "metrics": _normalise_metric_weights(
                preset.get("metrics", {})
                if isinstance(preset.get("metrics"), Mapping)
                else {}
            ),
        }
        return defaults

    def signals_mapping(self) -> dict[str, Any]:
        """Return a mapping suitable for embedding into configuration."""

        spec = self.trend_spec
        mapping: dict[str, Any] = {
            "kind": spec.kind,
            "window": spec.window,
            "lag": spec.lag,
            "vol_adjust": spec.vol_adjust,
            "zscore": spec.zscore,
        }
        if spec.min_periods is not None:
            mapping["min_periods"] = spec.min_periods
        if spec.vol_target is not None:
            mapping["vol_target"] = spec.vol_target
        return mapping

    def vol_adjust_defaults(self) -> dict[str, Any]:
        """Return a shallow copy of vol adjustment overrides."""

        preset = self._config.get("vol_adjust")
        base: dict[str, Any] = {}
        if isinstance(preset, Mapping):
            base.update(preset)
        if "enabled" not in base:
            base["enabled"] = self.trend_spec.vol_adjust
        base.setdefault("target_vol", self.trend_spec.vol_target)
        window = base.get("window")
        if isinstance(window, MutableMapping):
            window = dict(window)
        elif isinstance(window, Mapping):
            window = dict(window.items())
        else:
            window = {}
        window.setdefault("length", self.trend_spec.window)
        base["window"] = window
        return base

    def metrics_pipeline(self) -> dict[str, float]:
        """Return metrics mapped to pipeline registry names."""

        weights = self.form_defaults()["metrics"]
        return {
            pipeline_metric_key(metric) or metric: float(weight)
            for metric, weight in weights.items()
        }


def _load_yaml(path: Path) -> Mapping[str, Any]:
    data = yaml.safe_load(path.read_text(encoding="utf-8"))
    if not isinstance(data, Mapping):
        return {}
    return data


def _candidate_preset_dirs() -> tuple[Path, ...]:
    """Return preset directories ordered by precedence.

    The search order prefers the repository copy, then ancestor directories
    discovered while walking up from this module, and finally an optional
<<<<<<< HEAD
    environment override. Later entries override earlier ones.
=======
    environment override. Later directories have higher precedence: when two
    presets share the same slug, the version discovered later replaces the
    earlier one and a warning is emitted.
>>>>>>> 20a8a98e
    """

    current = Path(__file__).resolve()
    seen: set[Path] = set()
    candidates: list[Path] = []

    def _register(path: Path) -> None:
        try:
            resolved = path.expanduser().resolve(strict=False)
        except RuntimeError:  # pragma: no cover - extremely defensive
            resolved = path
        if resolved in seen:
            return
        if resolved.is_dir():
            seen.add(resolved)
            candidates.append(resolved)

    # Base directory within the source tree or editable install
    _register(PRESETS_DIR)

    include_defaults = PRESETS_DIR == _DEFAULT_PRESETS_DIR
    if include_defaults:
        for parent in current.parents:
            alt = parent / "config" / "presets"
            _register(alt)

    env_dir = os.environ.get("TREND_PRESETS_DIR")
    if env_dir:
        _register(Path(env_dir))

    return tuple(candidates)


@lru_cache(maxsize=None)
def _preset_registry() -> Mapping[str, TrendPreset]:
    registry: dict[str, TrendPreset] = {}
<<<<<<< HEAD
=======
    origins: dict[str, Path] = {}
>>>>>>> 20a8a98e
    for directory in _candidate_preset_dirs():
        for path in sorted(directory.glob("*.yml")):
            slug = path.stem.lower()
            raw = _load_yaml(path)
            if not raw:
                continue
            label = str(raw.get("name") or slug.title())
            description = str(raw.get("description") or "")
            spec = _build_trend_spec(raw)
            preset = TrendPreset(
                slug=slug,
                label=label,
                description=description,
                trend_spec=spec,
                _config=_freeze_mapping(dict(raw)),
            )
<<<<<<< HEAD
            registry[slug] = preset
=======
            if slug in registry:
                previous = origins.get(slug) or "<unknown>"
                LOGGER.warning(
                    "Duplicate trend preset slug '%s' from %s overrides definition from %s",
                    slug,
                    path,
                    previous,
                )
            registry[slug] = preset
            origins[slug] = path
>>>>>>> 20a8a98e
    return MappingProxyType(registry)


def list_trend_presets() -> tuple[TrendPreset, ...]:
    """Return all presets sorted by display label."""

    registry = _preset_registry().values()
    return tuple(sorted(registry, key=lambda preset: preset.label.lower()))


def list_preset_slugs() -> tuple[str, ...]:
    """Return available preset slugs (lowercase identifiers)."""

    return tuple(sorted(_preset_registry().keys()))


def get_trend_preset(name: str) -> TrendPreset:
    """Look up a preset by slug or display label."""

    if not name:
        raise KeyError("Preset name must be provided")
    lowered = name.lower()
    registry = _preset_registry()
    if lowered in registry:
        return registry[lowered]
    for preset in registry.values():
        if preset.label.lower() == lowered:
            return preset
    raise KeyError(f"Unknown trend preset: {name}")


def normalise_metric_key(name: str) -> str | None:
    """Return the UI metric key corresponding to ``name`` or ``None``."""

    if not name:
        return None
    key = UI_METRIC_ALIASES.get(name.lower())
    return key if key is not None else None


def pipeline_metric_key(name: str) -> str | None:
    """Return the pipeline metric registry name for ``name`` when available."""

    if not name:
        return None
    key = PIPELINE_METRIC_ALIASES.get(name.lower())
    return key if key is not None else None


def apply_trend_preset(config: Any, preset: TrendPreset) -> None:
    """Mutate ``config`` so future pipeline runs use ``preset`` parameters."""

    signals_mapping = preset.signals_mapping()
    current_signals = getattr(config, "signals", None)
    if isinstance(current_signals, Mapping):
        merged = {**current_signals, **signals_mapping}
    else:
        merged = dict(signals_mapping)
    setattr(config, "signals", merged)

    vol_adjust_cfg = getattr(config, "vol_adjust", {})
    if isinstance(vol_adjust_cfg, MutableMapping):
        vol_adjust = vol_adjust_cfg
    elif isinstance(vol_adjust_cfg, Mapping):
        vol_adjust = dict(vol_adjust_cfg)
    else:
        vol_adjust = {}

    defaults = preset.vol_adjust_defaults()
    vol_adjust.update({k: v for k, v in defaults.items() if v is not None})
    setattr(config, "vol_adjust", vol_adjust)

    run_section = getattr(config, "run", {})
    if isinstance(run_section, MutableMapping):
        run_cfg = run_section
    elif isinstance(run_section, Mapping):
        run_cfg = dict(run_section)
    else:
        run_cfg = {}
    run_cfg["trend_preset"] = preset.slug
    setattr(config, "run", run_cfg)


__all__ = [
    "TrendPreset",
    "apply_trend_preset",
    "get_trend_preset",
    "list_trend_presets",
    "list_preset_slugs",
    "normalise_metric_key",
    "pipeline_metric_key",
    "UI_METRIC_ALIASES",
    "PIPELINE_METRIC_ALIASES",
]<|MERGE_RESOLUTION|>--- conflicted
+++ resolved
@@ -2,10 +2,7 @@
 
 from __future__ import annotations
 
-<<<<<<< HEAD
-=======
 import logging
->>>>>>> 20a8a98e
 import os
 from dataclasses import dataclass
 from functools import lru_cache
@@ -17,11 +14,8 @@
 
 from .signals import TrendSpec
 
-<<<<<<< HEAD
-=======
 LOGGER = logging.getLogger(__name__)
 
->>>>>>> 20a8a98e
 _DEFAULT_PRESETS_DIR = Path(__file__).resolve().parents[2] / "config" / "presets"
 PRESETS_DIR = _DEFAULT_PRESETS_DIR
 
@@ -233,13 +227,9 @@
 
     The search order prefers the repository copy, then ancestor directories
     discovered while walking up from this module, and finally an optional
-<<<<<<< HEAD
-    environment override. Later entries override earlier ones.
-=======
     environment override. Later directories have higher precedence: when two
     presets share the same slug, the version discovered later replaces the
     earlier one and a warning is emitted.
->>>>>>> 20a8a98e
     """
 
     current = Path(__file__).resolve()
@@ -276,10 +266,7 @@
 @lru_cache(maxsize=None)
 def _preset_registry() -> Mapping[str, TrendPreset]:
     registry: dict[str, TrendPreset] = {}
-<<<<<<< HEAD
-=======
     origins: dict[str, Path] = {}
->>>>>>> 20a8a98e
     for directory in _candidate_preset_dirs():
         for path in sorted(directory.glob("*.yml")):
             slug = path.stem.lower()
@@ -296,9 +283,6 @@
                 trend_spec=spec,
                 _config=_freeze_mapping(dict(raw)),
             )
-<<<<<<< HEAD
-            registry[slug] = preset
-=======
             if slug in registry:
                 previous = origins.get(slug) or "<unknown>"
                 LOGGER.warning(
@@ -309,7 +293,6 @@
                 )
             registry[slug] = preset
             origins[slug] = path
->>>>>>> 20a8a98e
     return MappingProxyType(registry)
 
 
