--- conflicted
+++ resolved
@@ -27,7 +27,6 @@
 
 def _git_hash() -> str:
     try:
-<<<<<<< HEAD
         return (
             subprocess.check_output(
                 ["git", "rev-parse", "HEAD"], encoding="utf-8", shell=False
@@ -36,12 +35,6 @@
         )
     except (subprocess.CalledProcessError, FileNotFoundError) as e:
         # Handle cases where git command fails or is not found
-=======
-        return subprocess.check_output(
-            ["git", "rev-parse", "HEAD"], encoding="utf-8"
-        ).strip()
-    except Exception:
->>>>>>> c6438025
         return ""
 
 
