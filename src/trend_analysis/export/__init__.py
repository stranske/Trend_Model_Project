"""Export helpers for trend analysis results."""

from __future__ import annotations

import inspect
import math
from collections import OrderedDict
from pathlib import Path
from typing import Any, Callable, Iterable, Mapping, cast

try:  # Optional openpyxl for richer typing; not required at runtime.
    from openpyxl.utils import get_column_letter
    from openpyxl.worksheet.worksheet import Worksheet
except Exception:  # pragma: no cover - openpyxl not installed
    Worksheet = Any  # fallback alias used when openpyxl is absent
    get_column_letter = None

import numpy as np
import pandas as pd

from .bundle import export_bundle

Formatter = Callable[[pd.DataFrame], pd.DataFrame]


FORMATTERS_EXCEL: dict[str, Callable[[Any, Any], None]] = {}

_OPENPYXL_COLOR_MAP = {
    "red": "FFFF0000",
}


def _normalise_color(value: Any) -> str | None:
    """Return an ARGB hex colour string understood by openpyxl."""

    if not isinstance(value, str):
        return None
    stripped = value.strip()
    if not stripped:
        return None
    mapped = _OPENPYXL_COLOR_MAP.get(stripped.lower())
    if mapped:
        return mapped
    if stripped.startswith("#"):
        stripped = stripped[1:]
    length = len(stripped)
    if length == 6:
        return f"FF{stripped.upper()}"
    if length == 8:
        return stripped.upper()
    return None


def _is_openpyxl_book(book: Any) -> bool:
    """Return ``True`` when ``book`` looks like an openpyxl workbook."""

    module = getattr(book.__class__, "__module__", "")
    return module.startswith("openpyxl")


def _maybe_remove_openpyxl_default_sheet(book: Any) -> str | None:
    """Drop the empty default sheet created by openpyxl workbooks.

    Returns the title of the removed sheet when a removal occurs so callers can
    keep auxiliary mappings (e.g. :attr:`pandas.ExcelWriter.sheets`) in sync.
    """

    try:
        worksheets = list(getattr(book, "worksheets", []))
    except Exception:  # pragma: no cover - defensive guard
        return None
    if len(worksheets) != 1:
        return None
    ws = worksheets[0]
    title = getattr(ws, "title", "")
    if title.lower() != "sheet":
        return None
    try:
        cell = ws.cell(row=1, column=1)
    except Exception:  # pragma: no cover - defensive guard
        return None
    if getattr(cell, "value", None) is None:
        try:
            book.remove(ws)
            return title
        except Exception:  # pragma: no cover - defensive guard
            return None
    return None


class _OpenpyxlWorksheetProxy:
    """Adapter exposing the subset of ``xlsxwriter`` APIs used by formatters."""

    def __init__(self, ws: Any):
        self._ws = ws

    @property
    def name(self) -> str:
        return getattr(self._ws, "title", "")

    def write(self, row: int, col: int, value: Any, fmt: Any | None = None) -> None:
        cell = self._ws.cell(row=row + 1, column=col + 1)
        cell.value = value
        if fmt and isinstance(fmt, dict):
            self._apply_format(cell, fmt)

    def write_row(
        self, row: int, col: int, data: Iterable[Any], fmt: Any | None = None
    ) -> None:
        for offset, value in enumerate(data):
            self.write(row, col + offset, value, fmt)

    def set_column(self, first_col: int, last_col: int, width: float) -> None:
        if get_column_letter is None:
            return
        for col in range(first_col, last_col + 1):
            letter = get_column_letter(col + 1)
            dim = self._ws.column_dimensions[letter]
            dim.width = width

    def freeze_panes(self, row: int, col: int) -> None:
        self._ws.freeze_panes = self._ws.cell(row=row + 1, column=col + 1)

    def autofilter(self, fr: int, fc: int, lr: int, lc: int) -> None:
        if get_column_letter is None:
            return
        start_col = get_column_letter(fc + 1)
        end_col = get_column_letter(lc + 1)
        self._ws.auto_filter.ref = f"{start_col}{fr + 1}:{end_col}{lr + 1}"

    def _apply_format(self, cell: Any, fmt: Mapping[str, Any]) -> None:
        if "num_format" in fmt:
            num_format = fmt["num_format"]
            if hasattr(cell, "number_format"):
                cell.number_format = num_format
        if "font_color" in fmt:
            colour_hex = _normalise_color(fmt["font_color"])
            if colour_hex:
                font = getattr(cell, "font", None)
                if font is not None and hasattr(font, "copy"):
                    cell.font = font.copy(color=colour_hex)


class _OpenpyxlWorkbookProxy:
    """Expose workbook helpers expected by the registered formatters."""

    def __init__(self, writer: Any):
        self._writer = writer

    @property
    def _book(self) -> Any:
        return self._writer.book

    def add_format(self, spec: Mapping[str, Any]) -> Mapping[str, Any]:
        # Formatting support is best-effort under openpyxl; return the spec so
        # callers can still pass it back to ``write``.
        return dict(spec)

    def add_worksheet(self, name: str) -> _OpenpyxlWorksheetProxy:
        book = self._book
        removed = _maybe_remove_openpyxl_default_sheet(book)
        if removed:
            self._writer.sheets.pop(removed, None)
        ws = book.create_sheet(title=name)
        return _OpenpyxlWorksheetProxy(ws)

    def __getattr__(self, name: str) -> Any:  # pragma: no cover - simple proxy
        return getattr(self._book, name)


class _OpenpyxlWorksheetAdapter:
    """Lightweight adapter exposing a subset of the xlsxwriter worksheet API."""

    __slots__ = ("_ws",)

    def __init__(self, worksheet: Any) -> None:
        self._ws = worksheet

    @property
    def native(self) -> Any:
        return self._ws

    def write(self, row: int, col: int, value: object, fmt: object | None = None) -> None:  # noqa: ARG002
        # The `fmt` parameter is ignored because openpyxl's formatting model is
        # different from xlsxwriter's, and this adapter does not support cell formatting.
        self._ws.cell(row=row + 1, column=col + 1, value=value)

    def write_row(
        self, row: int, col: int, data: Iterable[object], fmt: object | None = None  # noqa: ARG002
    ) -> None:
        for offset, value in enumerate(data):
            self.write(row, col + offset, value)

    def set_column(self, first_col: int, last_col: int, width: float) -> None:
        from openpyxl.utils import get_column_letter

        for idx in range(first_col, last_col + 1):
            letter = get_column_letter(idx + 1)
            self._ws.column_dimensions[letter].width = width

    def freeze_panes(self, row: int, col: int) -> None:
        self._ws.freeze_panes = self._ws.cell(row=row + 1, column=col + 1)

    def autofilter(self, fr: int, fc: int, lr: int, lc: int) -> None:
        from openpyxl.utils import get_column_letter

        start = f"{get_column_letter(fc + 1)}{fr + 1}"
        end = f"{get_column_letter(lc + 1)}{lr + 1}"
        self._ws.auto_filter.ref = f"{start}:{end}"


class _OpenpyxlWorkbookAdapter:
    """Adapter that exposes minimal workbook hooks expected by formatters."""

    __slots__ = ("_wb",)

    def __init__(self, workbook: Any) -> None:
        self._wb = workbook
        self._prune_default_sheet()

    def _prune_default_sheet(self) -> None:
        sheets = getattr(self._wb, "worksheets", [])
        if len(sheets) == 1:
            sheet = sheets[0]
            title = getattr(sheet, "title", "")
            value = sheet.cell(1, 1).value if hasattr(sheet, "cell") else None
            if title == "Sheet" and value in (None, "") and hasattr(self._wb, "remove"):
                self._wb.remove(sheet)

    def add_worksheet(self, name: str) -> _OpenpyxlWorksheetAdapter:
        ws = self._wb.create_sheet(title=name)
        if getattr(ws, "title", name) != name:
            ws.title = name
        return _OpenpyxlWorksheetAdapter(ws)

    def add_format(self, spec: Mapping[str, Any] | None) -> Mapping[str, Any]:
        return dict(spec or {})

    def rename_last_sheet(self, name: str) -> None:
        sheets = getattr(self._wb, "worksheets", [])
        if sheets:
            sheets[-1].title = name

    def __getattr__(self, attr: str) -> Any:
        return getattr(self._wb, attr)


def register_formatter_excel(
    category: str,
) -> Callable[[Callable[[Any, Any], None]], Callable[[Any, Any], None]]:
    """Register an Excel formatter under ``category``."""

    def decorator(fn: Callable[[Any, Any], None]) -> Callable[[Any, Any], None]:
        FORMATTERS_EXCEL[category] = fn
        return fn

    return decorator


def reset_formatters_excel() -> None:
    """Clear all registered Excel formatters."""
    FORMATTERS_EXCEL.clear()


def _build_summary_formatter(
    res: Mapping[str, Any],
    in_start: str,
    in_end: str,
    out_start: str,
    out_end: str,
) -> Callable[[Any, Any], None]:
    """Return a formatter function for a summary sheet."""

    def fmt_summary(ws: Any, wb: Any) -> None:
        bold = wb.add_format({"bold": True})
        num2 = wb.add_format({"num_format": "0.00"})
        pct2 = wb.add_format({"num_format": "0.00%"})
        pct2_red = wb.add_format({"num_format": "0.00%", "font_color": "red"})

        def safe(v: float | str | None) -> str | float:
            if v is None:
                return ""
            if isinstance(v, float):
                if math.isnan(v):
                    return ""
                return v
            if pd.isna(v):
                return ""
            return v if isinstance(v, (int, float, str)) else ""

        def to_tuple(obj: Any) -> tuple[float, float, float, float, float, float]:
            if isinstance(obj, tuple):
                return cast(tuple[float, float, float, float, float, float], obj)
            return (
                cast(float, obj.cagr),
                cast(float, obj.vol),
                cast(float, obj.sharpe),
                cast(float, obj.sortino),
                cast(float, obj.information_ratio),
                cast(float, obj.max_drawdown),
            )

        # Metrics list in raw units expected by cell formatters.
        # CAGR/Vol/MaxDD are fractions (0..1) to be rendered with % format.
        def metrics_list(t: Any) -> list[float]:
            tup = to_tuple(t)
            return [tup[0], tup[1], tup[2], tup[3], tup[4], tup[5]]

        ws.write_row(0, 0, ["Vol-Adj Trend Analysis"], bold)
        ws.write_row(1, 0, [f"In:  {in_start} → {in_end}"], bold)
        ws.write_row(2, 0, [f"Out: {out_start} → {out_end}"], bold)
        bench_labels = list(res.get("benchmark_ir", {}))
        headers = [
            "Name",
            "Weight",
            "IS CAGR",
            "IS Vol",
            "IS Sharpe",
            "IS Sortino",
            "IS IR",
            "IS MaxDD",
            "OS CAGR",
            "OS Vol",
            "OS Sharpe",
            "OS Sortino",
            "OS IR",
        ]
        headers.extend([f"OS IR {b}" for b in bench_labels])
        headers.append("OS MaxDD")
        ws.write_row(4, 0, headers, bold)
        for idx, h in enumerate(headers):
            ws.set_column(idx, idx, len(h) + 2)
        ws.freeze_panes(5, 0)
        numeric_fmts: list[Any] = []
        for h in headers[2:]:
            if "MaxDD" in h:
                numeric_fmts.append(pct2_red)
            elif "CAGR" in h or "Vol" in h:
                numeric_fmts.append(pct2)
            else:
                numeric_fmts.append(num2)

        row = 5
        for label, ins, outs in [
            ("Equal Weight", res["in_ew_stats"], res["out_ew_stats"]),
            ("User Weight", res["in_user_stats"], res["out_user_stats"]),
        ]:
            ws.write(row, 0, label, bold)
            ws.write(row, 1, safe(""))
            ins_vals = metrics_list(ins)
            outs_vals = metrics_list(outs)
            # Defer OS MaxDD to the final column after benchmark IRs
            os_maxdd = outs_vals[-1]
            vals = ins_vals + outs_vals[:-1]
            extra = [
                res.get("benchmark_ir", {})
                .get(b, {})
                .get("equal_weight" if label == "Equal Weight" else "user_weight", "")
                for b in bench_labels
            ]
            fmts = numeric_fmts
            vals.extend(extra)
            vals.append(os_maxdd)
            for col, (v, fmt) in enumerate(zip(vals, fmts), start=2):
                ws.write(row, col, safe(v), fmt)
            row += 1

        # Start fund rows immediately after the aggregate rows (no spacer),
        # so the first fund appears on row 8 (1-based indexing).
        for fund, stat_in in res["in_sample_stats"].items():
            stat_out = res["out_sample_stats"][fund]
            ws.write(row, 0, fund, bold)
            wt = res["fund_weights"][fund]
            # Write weights as fractions with percent formatting
            ws.write(row, 1, safe(wt), pct2)
            ins_vals = metrics_list(stat_in)
            outs_vals = metrics_list(stat_out)
            os_maxdd = outs_vals[-1]
            vals = ins_vals + outs_vals[:-1]
            extra = [
                res.get("benchmark_ir", {}).get(b, {}).get(fund, "")
                for b in bench_labels
            ]
            fmts = numeric_fmts
            vals.extend(extra)
            vals.append(os_maxdd)
            for col, (v, fmt) in enumerate(zip(vals, fmts), start=2):
                ws.write(row, col, safe(v), fmt)
            row += 1

        ws.autofilter(4, 0, row - 1, len(headers) - 1)

        # Optional: append a Manager Changes section after the main table.
        changes = cast(list[Mapping[str, Any]] | None, res.get("manager_changes"))
        if changes:
            row += 2
            ws.write_row(row, 0, ["Manager Changes"], bold)
            row += 1
            # Determine available columns from the first record and keep a stable order
            # Prefer a canonical subset if present.
            preferred = ["Period", "action", "manager", "firm", "reason", "detail"]
            keys = list({k for rec in changes for k in rec.keys()})
            ordered = [k for k in preferred if k in keys] + [
                k for k in keys if k not in preferred
            ]
            ws.write_row(
                row, 0, [k.capitalize() if k != "Period" else k for k in ordered], bold
            )
            # Set reasonable widths
            for idx, k in enumerate(ordered):
                width = 12 if k in {"Period", "action", "firm"} else 24
                ws.set_column(idx, idx, width)
            row += 1
            for rec in changes:
                vals = [rec.get(k, "") for k in ordered]
                for col, v in enumerate(vals):
                    ws.write(row, col, v)
                row += 1

        # Optional: append a Manager Participation & Contribution section
        contrib = res.get("manager_contrib")
        if contrib is not None:
            # Accept either a DataFrame-like (records) or a list of dicts
            # Normalize to a list of dict rows with expected keys
            rows: list[dict[str, Any]]
            if isinstance(contrib, pd.DataFrame):
                df2 = contrib.copy()
                df2.columns = [str(c) for c in df2.columns]
                rows = cast(list[dict[str, Any]], df2.to_dict(orient="records"))
            else:
                rows = [dict(r) for r in cast(list[Mapping[str, Any]], contrib)]
            if rows:
                row += 2
                ws.write_row(row, 0, ["Manager Participation & Contribution"], bold)
                row += 1
                headers = ["Manager", "Years", "OOS CAGR", "Contribution Share"]
                ws.write_row(row, 0, headers, bold)
                # Set column widths and number formats
                ws.set_column(0, 0, 30)  # Manager
                ws.set_column(1, 1, 10)  # Years
                ws.set_column(2, 3, 18)  # Rates
                row += 1
                for rec in rows:
                    ws.write(row, 0, rec.get("Manager", ""))
                    ws.write(row, 1, rec.get("Years", ""), num2)
                    ws.write(row, 2, rec.get("OOS CAGR", ""), pct2)
                    ws.write(row, 3, rec.get("Contribution Share", ""), pct2)
                    row += 1

    return fmt_summary


def make_summary_formatter(
    res: Mapping[str, Any],
    in_start: str,
    in_end: str,
    out_start: str,
    out_end: str,
) -> Callable[[Any, Any], None]:
    """Return and register a formatter for the ``summary`` sheet."""

    fmt = _build_summary_formatter(res, in_start, in_end, out_start, out_end)
    return register_formatter_excel("summary")(fmt)


def make_period_formatter(
    sheet: str,
    res: Mapping[str, Any],
    in_start: str,
    in_end: str,
    out_start: str,
    out_end: str,
) -> Callable[[Any, Any], None]:
    """Return and register a formatter for a per-period sheet."""

    fmt = _build_summary_formatter(res, in_start, in_end, out_start, out_end)
    return register_formatter_excel(sheet)(fmt)


def format_summary_text(
    res: Mapping[str, Any],
    in_start: str,
    in_end: str,
    out_start: str,
    out_end: str,
) -> str:
    """Return a plain-text summary table similar to the Excel output."""

    def safe(val: float | int | str | None) -> str:
        if val is None:
            return ""
        if isinstance(val, float):
            if math.isnan(val):
                return ""
            return f"{val:.2f}"
        if isinstance(val, int):
            return f"{float(val):.2f}"
        # strings or other objects
        return str(val)

    def to_tuple(obj: Any) -> tuple[float, float, float, float, float, float]:
        if isinstance(obj, tuple):
            return cast(tuple[float, float, float, float, float, float], obj)
        return (
            cast(float, obj.cagr),
            cast(float, obj.vol),
            cast(float, obj.sharpe),
            cast(float, obj.sortino),
            cast(float, obj.information_ratio),
            cast(float, obj.max_drawdown),
        )

    def pct(t: Any) -> list[float]:
        a = to_tuple(t)
        return [a[0] * 100, a[1] * 100, a[2], a[3], a[4], a[5] * 100]

    bench_map = cast(Mapping[str, Mapping[str, float]], res.get("benchmark_ir", {}))
    bench_labels = list(bench_map)
    columns = [
        "Name",
        "Weight",
        "IS CAGR",
        "IS Vol",
        "IS Sharpe",
        "IS Sortino",
        "IS IR",
        "IS MaxDD",
        "OS CAGR",
        "OS Vol",
        "OS Sharpe",
        "OS Sortino",
        "OS IR",
    ]
    columns.extend([f"OS IR {b}" for b in bench_labels])
    columns.append("OS MaxDD")

    rows: list[list[str | float | None]] = []

    for label, ins, outs in [
        ("Equal Weight", res["in_ew_stats"], res["out_ew_stats"]),
        ("User Weight", res["in_user_stats"], res["out_user_stats"]),
    ]:
        vals = pct(ins) + pct(outs)
        extra = [
            res.get("benchmark_ir", {})
            .get(b, {})
            .get(
                "equal_weight" if label == "Equal Weight" else "user_weight",
                float("nan"),
            )
            for b in bench_labels
        ]
        vals.extend(extra)
        rows.append([label, None, *vals])

    rows.append([None] * len(columns))

    for fund, stat_in in res["in_sample_stats"].items():
        stat_out = res["out_sample_stats"][fund]
        weight = res["fund_weights"][fund] * 100
        vals = pct(stat_in) + pct(stat_out)
        extra = [
            res.get("benchmark_ir", {}).get(b, {}).get(fund, float("nan"))
            for b in bench_labels
        ]
        vals.extend(extra)
        rows.append([fund, weight, *vals])

    df = pd.DataFrame(rows, columns=columns)
    df_formatted = df.map(safe)
    header = [
        "Vol-Adj Trend Analysis",
        f"In:  {in_start} → {in_end}",
        f"Out: {out_start} → {out_end}",
        "",
        df_formatted.to_string(index=False),
    ]
    return "\n".join(header)


def _ensure_dir(path: Path) -> None:
    """Create parent directories for the given path."""
    path.parent.mkdir(parents=True, exist_ok=True)


def _apply_format(df: pd.DataFrame, formatter: Formatter | None) -> pd.DataFrame:
    """Return ``df`` after applying the optional ``formatter``."""
    return formatter(df) if formatter else df


def export_to_excel(
    data: Mapping[str, pd.DataFrame],
    output_path: str,
    formatter: Formatter | None = None,
    default_sheet_formatter: Callable[[Any, Any], None] | None = None,
) -> None:
    """Export dataframes to an Excel workbook.

    Each key in ``data`` becomes a sheet.  After writing a sheet, a
    formatter function is looked up in :data:`FORMATTERS_EXCEL` by sheet name
    and applied.  If absent, ``default_sheet_formatter`` is used if provided.
    The ``formatter`` argument still allows per-frame transformations before
    writing.
    """
    path = Path(output_path)
    _ensure_dir(path)

    df_formatter = formatter
    if formatter and default_sheet_formatter is None:
        params = list(inspect.signature(formatter).parameters)
        if len(params) != 1:
            default_sheet_formatter = cast(Callable[[Any, Any], None], formatter)
            # backward compat
            df_formatter = None

    workbook_adapter: _OpenpyxlWorkbookAdapter | None = None
    try:
        writer = pd.ExcelWriter(path, engine="xlsxwriter")
        supports_custom = True
    except ModuleNotFoundError:
        # ``xlsxwriter`` is an optional dependency.  Fall back to the default
        # engine (typically ``openpyxl``) when it is unavailable so callers can
        # still export workbooks without installing the extra package.
        writer = pd.ExcelWriter(path)
        book_any: Any = writer.book
        supports_custom = all(
            hasattr(book_any, attr) for attr in ("add_worksheet", "add_format")
        )
        if not supports_custom:
            workbook_adapter = _OpenpyxlWorkbookAdapter(book_any)
            supports_custom = True

    with writer:
        book_any: Any = getattr(writer, "book", None)
        engine_name = getattr(writer, "engine", None)
        proxy: _OpenpyxlWorkbookProxy | None = None
        supports_sheet_formatters = bool(
            book_any and callable(getattr(book_any, "add_worksheet", None))
        )
        removed_title: str | None = None
        if not supports_sheet_formatters:
            if book_any is not None and _is_openpyxl_book(book_any):
                removed_title = _maybe_remove_openpyxl_default_sheet(book_any)
                if removed_title:
                    writer.sheets.pop(removed_title, None)
                proxy = _OpenpyxlWorkbookProxy(writer)
                supports_sheet_formatters = True
            elif engine_name == "openpyxl":
                proxy = _OpenpyxlWorkbookProxy(writer)
                supports_sheet_formatters = True
            else:
                proxy = None
        else:
            proxy = None
        if proxy is not None:
            pass
        # Iterate over frames and either let a registered sheet formatter
        # render the entire sheet (preferred), or fall back to writing the
        # DataFrame directly when no formatter is available.
        for sheet, df in data.items():
            fmt = FORMATTERS_EXCEL.get(sheet, default_sheet_formatter)
<<<<<<< HEAD
            if fmt is not None and supports_sheet_formatters:
                if proxy is not None:
                    ws_proxy = proxy.add_worksheet(sheet)
                    writer.sheets[sheet] = ws_proxy._ws  # type: ignore[attr-defined]
                    fmt(ws_proxy, proxy)
                else:
                    # Create an empty worksheet and delegate full rendering
                    # xlsxwriter workbook object provides add_worksheet; cast for typing
                    book_any = writer.book
                    add_ws = getattr(book_any, "add_worksheet")
                    ws = cast(Worksheet, add_ws(sheet))
                    writer.sheets[sheet] = ws
                    fmt(ws, writer.book)
=======
            if fmt is not None and supports_custom:
                # Create an empty worksheet and delegate full rendering
                # xlsxwriter workbook object provides add_worksheet; cast for typing
                book_any = workbook_adapter or writer.book
                add_ws = getattr(book_any, "add_worksheet")
                ws = cast(Worksheet, add_ws(sheet))
                native_ws = getattr(ws, "native", ws)
                writer.sheets[sheet] = native_ws
                fmt(ws, book_any)
>>>>>>> 331eb09f
            else:
                if proxy is not None:
                    removed = _maybe_remove_openpyxl_default_sheet(writer.book)
                    if removed:
                        writer.sheets.pop(removed, None)
                formatted = _apply_format(df, df_formatter)
                formatted.to_excel(writer, sheet_name=sheet, index=False)
<<<<<<< HEAD
                if proxy is not None:
                    try:
                        ws_obj = writer.book[sheet]
                    except KeyError:
                        ws_obj = writer.book.worksheets[-1]
                    current_title = getattr(ws_obj, "title", sheet)
                    if current_title != sheet:
                        try:
                            ws_obj.title = sheet
                        except Exception:  # pragma: no cover - best effort rename
                            pass
                        else:
                            writer.sheets.pop(current_title, None)
                    writer.sheets[sheet] = ws_obj
=======
                if workbook_adapter is not None:
                    workbook_adapter.rename_last_sheet(sheet)
>>>>>>> 331eb09f


def export_to_csv(
    data: Mapping[str, pd.DataFrame],
    output_path: str,
    formatter: Formatter | None = None,
) -> None:
    """Export each dataframe to an individual CSV file using ``output_path`` as
    prefix."""
    prefix = Path(output_path)
    _ensure_dir(prefix)
    # Looping over the ``data`` dictionary ensures each frame gets its own file.
    for name, df in data.items():
        formatted = _apply_format(df, formatter)
        formatted.to_csv(
            prefix.with_name(f"{prefix.stem}_{name}.csv"),
            index=False,
            header=True,
        )


def export_to_json(
    data: Mapping[str, pd.DataFrame],
    output_path: str,
    formatter: Formatter | None = None,
) -> None:
    """Export each DataFrame to an individual JSON file using ``output_path``
    as prefix."""
    prefix = Path(output_path)
    _ensure_dir(prefix)
    # Iterate over the mapping so each DataFrame is written to its own JSON file.
    for name, df in data.items():
        formatted = _apply_format(df, formatter)
        formatted.to_json(
            prefix.with_name(f"{prefix.stem}_{name}.json"), orient="records", indent=2
        )


def export_to_txt(
    data: Mapping[str, pd.DataFrame],
    output_path: str,
    formatter: Formatter | None = None,
) -> None:
    """Export each dataframe to a plain text file using ``output_path`` as
    prefix."""
    prefix = Path(output_path)
    _ensure_dir(prefix)
    for name, df in data.items():
        formatted = _apply_format(df, formatter)
        prefix.with_name(f"{prefix.stem}_{name}.txt").write_text(
            formatted.to_string(index=False)
        )


EXPORTERS: dict[
    str, Callable[[Mapping[str, pd.DataFrame], str, Formatter | None], None]
] = {
    "xlsx": export_to_excel,
    # ``excel`` is kept for backward compatibility with older configs/UI
    "excel": export_to_excel,
    "csv": export_to_csv,
    "json": export_to_json,
    "txt": export_to_txt,
}


def execution_metrics_frame(
    results: Iterable[Mapping[str, object]],
) -> pd.DataFrame:
    """Build a per-period execution metrics frame.

    Columns:
      - Period: period label (OOS end month or synthetic label)
      - Turnover: sum of absolute weight changes applied for the period
      - Transaction Cost: linear cost computed from turnover and cost bps (if available)

    Missing values are filled with NaN when a metric isn't present in the period result.
    """
    rows: list[dict[str, Any]] = []
    for idx, res in enumerate(results, start=1):
        period = res.get("period")
        if isinstance(period, (list, tuple)) and len(period) >= 4:
            label = str(period[3])
        else:
            label = f"period_{idx}"
        turnover = cast(float | None, res.get("turnover"))
        tx_cost = cast(float | None, res.get("transaction_cost"))
        rows.append(
            {
                "Period": label,
                "Turnover": float(turnover) if turnover is not None else float("nan"),
                "Transaction Cost": (
                    float(tx_cost) if tx_cost is not None else float("nan")
                ),
            }
        )
    return (
        pd.DataFrame(rows, columns=["Period", "Turnover", "Transaction Cost"])
        if rows
        else pd.DataFrame(columns=["Period", "Turnover", "Transaction Cost"])
    )


def export_execution_metrics(
    results: Iterable[Mapping[str, object]],
    output_path: str,
    *,
    formats: Iterable[str] = ("xlsx",),
) -> None:
    """Export execution metrics (turnover and transaction cost) separately.

    This does not alter the Phase‑1 summary tables or existing exports.

    Produces:
      - Excel: a workbook with a single sheet named ``execution_metrics``
      - CSV/JSON/TXT: files with suffix ``_execution_metrics``
    """
    df = execution_metrics_frame(list(results))
    data = {"execution_metrics": df}
    export_data(data, output_path, formats=formats)


def metrics_from_result(res: Mapping[str, object]) -> pd.DataFrame:
    """Return a metrics DataFrame identical to :func:`pipeline.run` output."""
    from ..pipeline import _Stats  # lazy import to avoid cycle

    stats = cast(Mapping[str, _Stats], res.get("out_sample_stats", {}))
    df = pd.DataFrame({k: vars(v) for k, v in stats.items()}).T
    for label, ir_map in cast(
        Mapping[str, Mapping[str, float]], res.get("benchmark_ir", {})
    ).items():
        col = f"ir_{label}"
        df[col] = pd.Series(
            {
                k: v
                for k, v in ir_map.items()
                if k not in {"equal_weight", "user_weight"}
            }
        )
    return df


def summary_frame_from_result(res: Mapping[str, object]) -> pd.DataFrame:
    """Return a DataFrame mirroring the Phase-1 summary table."""

    from ..pipeline import _Stats  # lazy import to avoid cycle

    def to_tuple(obj: Any) -> tuple[float, float, float, float, float, float]:
        if isinstance(obj, tuple):
            return cast(tuple[float, float, float, float, float, float], obj)
        s = cast(_Stats, obj)
        return (
            float(s.cagr),
            float(s.vol),
            float(s.sharpe),
            float(s.sortino),
            float(s.information_ratio),
            float(s.max_drawdown),
        )

    def pct(t: Any) -> list[float]:
        a = to_tuple(t)
        return [a[0] * 100, a[1] * 100, a[2], a[3], a[4], a[5] * 100]

    bench_map = cast(Mapping[str, Mapping[str, float]], res.get("benchmark_ir", {}))
    bench_labels = list(bench_map)
    columns = [
        "Name",
        "Weight",
        "IS CAGR",
        "IS Vol",
        "IS Sharpe",
        "IS Sortino",
        "IS IR",
        "IS MaxDD",
        "OS CAGR",
        "OS Vol",
        "OS Sharpe",
        "OS Sortino",
        "OS IR",
    ]
    columns.extend([f"OS IR {b}" for b in bench_labels])
    columns.append("OS MaxDD")

    rows: list[list[Any]] = []

    for label, ins, outs in [
        ("Equal Weight", res["in_ew_stats"], res["out_ew_stats"]),
        ("User Weight", res["in_user_stats"], res["out_user_stats"]),
    ]:
        vals = pct(ins) + pct(outs)
        extra = [
            bench_map.get(b, {}).get(
                "equal_weight" if label == "Equal Weight" else "user_weight",
                pd.NA,
            )
            for b in bench_labels
        ]
        rows.append([label, pd.NA, *vals, *extra])

    rows.append([pd.NA] * len(columns))

    for fund, stat_in in cast(Mapping[str, _Stats], res["in_sample_stats"]).items():
        stat_out = cast(Mapping[str, _Stats], res["out_sample_stats"])[fund]
        weight = cast(Mapping[str, float], res["fund_weights"])[fund] * 100
        vals = pct(stat_in) + pct(stat_out)
        extra = [bench_map.get(b, {}).get(fund, pd.NA) for b in bench_labels]
        rows.append([fund, weight, *vals, *extra])

    return pd.DataFrame(rows, columns=columns)


def combined_summary_result(
    results: Iterable[Mapping[str, object]],
) -> Mapping[str, object]:
    """Return an aggregated result dict across all periods."""

    from collections import defaultdict

    from ..pipeline import _compute_stats, calc_portfolio_returns

    fund_in: dict[str, list[pd.Series]] = defaultdict(list)
    fund_out: dict[str, list[pd.Series]] = defaultdict(list)
    ew_in_series: list[pd.Series] = []
    ew_out_series: list[pd.Series] = []
    user_in_series: list[pd.Series] = []
    user_out_series: list[pd.Series] = []
    weight_sum: dict[str, float] = defaultdict(float)
    periods = 0

    for res in results:
        in_df = cast(pd.DataFrame, res.get("in_sample_scaled"))
        out_df = cast(pd.DataFrame, res.get("out_sample_scaled"))
        ew_map = cast(Mapping[str, float], res.get("ew_weights", {}))
        fund_map = cast(Mapping[str, float], res.get("fund_weights", {}))
        ew_w = [ew_map.get(c, 0.0) for c in in_df.columns]
        user_w = [fund_map.get(c, 0.0) for c in in_df.columns]
        ew_in_series.append(calc_portfolio_returns(np.array(ew_w), in_df))
        ew_out_series.append(calc_portfolio_returns(np.array(ew_w), out_df))
        user_in_series.append(calc_portfolio_returns(np.array(user_w), in_df))
        user_out_series.append(calc_portfolio_returns(np.array(user_w), out_df))
        for c in in_df.columns:
            fund_in[c].append(in_df[c])
            weight_sum[c] += fund_map.get(c, 0.0)
        for c in out_df.columns:
            fund_out[c].append(out_df[c])
    periods += 1

    rf_in = pd.Series(0.0, index=pd.concat(ew_in_series).index)
    rf_out = pd.Series(0.0, index=pd.concat(ew_out_series).index)
    in_ew_stats = _compute_stats(pd.DataFrame({"ew": pd.concat(ew_in_series)}), rf_in)[
        "ew"
    ]
    out_ew_stats = _compute_stats(
        pd.DataFrame({"ew": pd.concat(ew_out_series)}), rf_out
    )["ew"]
    in_user_stats = _compute_stats(
        pd.DataFrame({"user": pd.concat(user_in_series)}), rf_in
    )["user"]
    out_user_stats = _compute_stats(
        pd.DataFrame({"user": pd.concat(user_out_series)}), rf_out
    )["user"]

    # Compute per-fund stats with risk-free series aligned to each fund's
    # concatenated return index to avoid shape mismatches when a fund is
    # not present in every period.
    # Use a broad type to avoid import cycles and undefined-name issues during linting.
    in_stats: dict[str, Any] = {}
    for f, series_list in fund_in.items():
        joined = pd.concat(series_list)
        rf = pd.Series(0.0, index=joined.index)
        in_stats[f] = _compute_stats(pd.DataFrame({f: joined}), rf)[f]

    out_stats: dict[str, Any] = {}
    for f, series_list in fund_out.items():
        joined = pd.concat(series_list)
        rf = pd.Series(0.0, index=joined.index)
        out_stats[f] = _compute_stats(pd.DataFrame({f: joined}), rf)[f]

    fund_weights = {f: weight_sum[f] / periods for f in weight_sum}

    out: dict[str, Any] = {
        "in_ew_stats": in_ew_stats,
        "out_ew_stats": out_ew_stats,
        "in_user_stats": in_user_stats,
        "out_user_stats": out_user_stats,
        "in_sample_stats": in_stats,
        "out_sample_stats": out_stats,
        "fund_weights": fund_weights,
        "benchmark_ir": {},
    }
    return out


def manager_contrib_table(
    results: Iterable[Mapping[str, object]],
) -> pd.DataFrame:
    """Compute per-manager participation and contribution across periods.

    Returns a DataFrame with columns:
      - Manager: fund/manager name
      - Years: total years in portfolio (months with positive weight / 12)
      - OOS CAGR: annualized return of the manager while held
      - Contribution Share: share of total portfolio return contributed
    """

    from collections import defaultdict

    months_held: dict[str, int] = defaultdict(int)
    series_map: dict[str, list[pd.Series]] = defaultdict(list)
    contrib_sum: dict[str, float] = defaultdict(float)
    total_contrib = 0.0

    for res in results:
        out_df = cast(pd.DataFrame | None, res.get("out_sample_scaled"))
        if out_df is None or out_df.empty:
            continue
        weights = cast(Mapping[str, float], res.get("fund_weights", {}))
        # Consider only managers present with positive weight in this period
        for fund in out_df.columns:
            w = float(weights.get(fund, 0.0))
            if w <= 0.0:
                continue
            s = out_df[fund].dropna()
            if s.empty:
                continue
            months_held[fund] += int(s.shape[0])
            series_map[fund].append(s)
            c = float((s * w).sum())
            contrib_sum[fund] += c
            total_contrib += c

    rows: list[dict[str, Any]] = []
    for fund, months in months_held.items():
        concat = (
            pd.concat(series_map[fund]) if series_map[fund] else pd.Series(dtype=float)
        )
        n = int(concat.shape[0])
        if n > 0:
            s_float = concat.astype(float)
            gross = float(np.prod(1.0 + s_float.to_numpy(dtype=float)))
            cagr = float(gross ** (12.0 / n) - 1.0)
        else:
            cagr = float("nan")
        share = (contrib_sum[fund] / total_contrib) if total_contrib != 0.0 else 0.0
        rows.append(
            {
                "Manager": fund,
                "Years": months / 12.0,
                "OOS CAGR": cagr,
                "Contribution Share": share,
            }
        )

    if not rows:
        return pd.DataFrame(
            columns=["Manager", "Years", "OOS CAGR", "Contribution Share"]
        )

    df = pd.DataFrame(rows)
    # Order by contribution share descending, then by manager name
    df.sort_values(
        ["Contribution Share", "Manager"], ascending=[False, True], inplace=True
    )
    df.reset_index(drop=True, inplace=True)
    return df


def combined_summary_frame(results: Iterable[Mapping[str, object]]) -> pd.DataFrame:
    """Return the summary frame across all ``results``."""

    summary = combined_summary_result(results)
    return summary_frame_from_result(summary)


def period_frames_from_results(
    results: Iterable[Mapping[str, object]],
) -> OrderedDict[str, pd.DataFrame]:
    """Return a mapping of sheet names to summary frames for each period."""

    frames: OrderedDict[str, pd.DataFrame] = OrderedDict()
    for idx, res in enumerate(results, start=1):
        period = res.get("period")
        if isinstance(period, (list, tuple)) and len(period) >= 4:
            sheet = str(period[3])
        else:
            sheet = f"period_{idx}"
        frames[sheet] = summary_frame_from_result(res)
    return frames


def workbook_frames_from_results(
    results: Iterable[Mapping[str, object]],
) -> OrderedDict[str, pd.DataFrame]:
    """Return per-period frames plus a combined summary frame."""

    results_list = list(results)
    frames = period_frames_from_results(results_list)
    if results_list:
        summary = combined_summary_result(results_list)
        frames["summary"] = summary_frame_from_result(summary)
    return frames


def phase1_workbook_data(
    results: Iterable[Mapping[str, object]],
    *,
    include_metrics: bool = False,
) -> OrderedDict[str, pd.DataFrame]:
    """Return sheet data for a Phase‑1 style multi‑period workbook.

    Parameters
    ----------
    results:
        Iterable of result dictionaries as produced by
        :func:`multi_period.engine.run`.
    include_metrics:
        If ``True`` also return the raw metrics for each period and the
        combined summary.

    Returns
    -------
    OrderedDict[str, pd.DataFrame]
        Mapping of sheet names to data frames suitable for
        :func:`export_to_excel`.
    """

    results_list = list(results)
    frames = workbook_frames_from_results(results_list)

    if include_metrics:
        metrics_frames: OrderedDict[str, pd.DataFrame] = OrderedDict()
        for idx, res in enumerate(results_list, start=1):
            period = res.get("period")
            sheet = (
                str(period[3])
                if isinstance(period, (list, tuple)) and len(period) >= 4
                else f"period_{idx}"
            )
            metrics_frames[f"metrics_{sheet}"] = metrics_from_result(res)

        if results_list and "summary" in frames:
            summary = combined_summary_result(results_list)
            metrics_frames["metrics_summary"] = metrics_from_result(summary)

        frames.update(metrics_frames)

    return frames


def flat_frames_from_results(
    results: Iterable[Mapping[str, object]],
) -> dict[str, pd.DataFrame]:
    """Return consolidated period and summary frames for CSV/JSON export."""

    results_list = list(results)
    frames = workbook_frames_from_results(results_list)
    period_frames = [(k, v) for k, v in frames.items() if k != "summary"]
    combined_frames = []
    for name, df in period_frames:
        df = df.copy()
        df.insert(0, "Period", name)
        combined_frames.append(df)
    combined = (
        pd.concat(combined_frames, ignore_index=True)
        if combined_frames
        else pd.DataFrame()
    )
    out: dict[str, pd.DataFrame] = {"periods": combined}
    if "summary" in frames:
        out["summary"] = frames["summary"]
        contrib_df = manager_contrib_table(results_list)
        if not contrib_df.empty:
            out["manager_contrib"] = contrib_df

    # Also emit a combined manager changes frame if available
    changes_rows: list[dict[str, Any]] = []
    for res in results_list:
        period = res.get("period")
        period_label = (
            str(period[3])
            if isinstance(period, (list, tuple)) and len(period) >= 4
            else ""
        )
        for ev in (
            cast(list[Mapping[str, Any]] | None, res.get("manager_changes")) or []
        ):
            row: dict[str, Any] = {"Period": period_label}
            for k in ["action", "manager", "firm", "reason", "detail"]:
                val = ev.get(k) if isinstance(ev, Mapping) else None
                row[k] = val if val is not None else ""
            changes_rows.append(row)
    if changes_rows:
        out["changes"] = pd.DataFrame(changes_rows)
    return out


def export_phase1_workbook(
    results: Iterable[Mapping[str, object]],
    output_path: str,
    *,
    include_metrics: bool = False,
) -> None:
    """Export a Phase-1 style workbook for ``results``.

    Each period becomes its own sheet and a final ``summary`` sheet aggregates
    portfolio returns across all periods using the same formatting.
    """

    results_list = list(results)
    reset_formatters_excel()
    frames = phase1_workbook_data(results_list, include_metrics=include_metrics)

    # Register the period sheet formatters
    for idx, res in enumerate(results_list, start=1):
        period = res.get("period")
        if isinstance(period, (list, tuple)) and len(period) >= 4:
            in_s, in_e, out_s, out_e = map(str, period[:4])
            sheet = str(period[3])
        else:
            in_s = in_e = out_s = out_e = ""
            sheet = f"period_{idx}"
        make_period_formatter(sheet, res, in_s, in_e, out_s, out_e)

    # Register the summary formatter if applicable
    if results_list and "summary" in frames:
        summary = combined_summary_result(results_list)
        contrib_df = manager_contrib_table(results_list)
        first = results_list[0].get("period")
        last = results_list[-1].get("period")
        if isinstance(first, (list, tuple)) and isinstance(last, (list, tuple)):
            # Aggregate manager changes across periods with Period labels
            changes_rows: list[dict[str, Any]] = []
            for res in results_list:
                period = res.get("period")
                period_label = (
                    str(period[3])
                    if isinstance(period, (list, tuple)) and len(period) >= 4
                    else ""
                )
                for ev in (
                    cast(list[Mapping[str, Any]] | None, res.get("manager_changes"))
                    or []
                ):
                    row: dict[str, Any] = {"Period": period_label}
                    for k in ["action", "manager", "firm", "reason", "detail"]:
                        val = ev.get(k) if isinstance(ev, Mapping) else None
                        row[k] = val if val is not None else ""
                    changes_rows.append(row)
            summary_ext = dict(summary)
            if changes_rows:
                summary_ext["manager_changes"] = changes_rows
            if not contrib_df.empty:
                summary_ext["manager_contrib"] = contrib_df
            make_summary_formatter(
                summary_ext,
                str(first[0]),
                str(first[1]),
                str(last[2]),
                str(last[3]),
            )
        else:
            summary_ext = dict(summary)
            if not contrib_df.empty:
                summary_ext["manager_contrib"] = contrib_df
            make_summary_formatter(summary_ext, "", "", "", "")
    # Reorder sheets to place summary first if present
    if "summary" in frames:
        ordered: OrderedDict[str, pd.DataFrame] = OrderedDict()
        ordered["summary"] = frames["summary"]
        for k, v in frames.items():
            if k != "summary":
                ordered[k] = v
        frames = ordered

    export_to_excel(frames, output_path)


def export_phase1_multi_metrics(
    results: Iterable[Mapping[str, object]],
    output_path: str,
    *,
    formats: Iterable[str] = ("xlsx",),
    include_metrics: bool = False,
) -> None:
    """Export Phase-1 style metrics for multiple periods.

    Excel workbooks contain one sheet per period plus a ``summary`` sheet.
    CSV and JSON outputs consolidate all period tables into a single
    ``*_periods.*`` file alongside a ``*_summary.*`` file.
    """

    results_list = list(results)
    excel_formats = [f for f in formats if f.lower() in {"excel", "xlsx"}]
    other_formats = [f for f in formats if f.lower() not in {"excel", "xlsx"}]

    if excel_formats:
        path = str(Path(output_path).with_suffix(".xlsx"))
        export_phase1_workbook(results_list, path, include_metrics=include_metrics)

    if other_formats:
        other_data = flat_frames_from_results(results_list)
        if "summary" in other_data and include_metrics:
            other_data["metrics_summary"] = metrics_from_result(
                combined_summary_result(results_list)
            )
        if include_metrics:
            metrics_frames: list[pd.DataFrame] = []
            for idx, res in enumerate(results_list, start=1):
                period = res.get("period")
                sheet = (
                    str(period[3])
                    if isinstance(period, (list, tuple)) and len(period) >= 4
                    else f"period_{idx}"
                )
                metrics = metrics_from_result(res)
                metrics.insert(0, "Period", sheet)
                metrics_frames.append(metrics)
            if metrics_frames:
                other_data["metrics"] = pd.concat(metrics_frames, ignore_index=True)

        export_data(other_data, output_path, formats=other_formats)


def export_multi_period_metrics(
    results: Iterable[Mapping[str, object]],
    output_path: str,
    *,
    formats: Iterable[str] = ("xlsx",),
    include_metrics: bool = False,
) -> None:
    """Export per-period metrics using the canonical exporters.

    Parameters
    ----------
    results:
        Sequence of result dictionaries as produced by
        :func:`multi_period.engine.run`.
    output_path:
        File path prefix for the exported artefacts.
    formats:
        Output formats understood by :func:`export_data`.
    include_metrics:
        If ``True`` also emit the raw metrics frame for each period,
        mirroring the single-period "metrics" sheet.
    """

    excel_formats = [f for f in formats if f.lower() in {"excel", "xlsx"}]
    other_formats = [f for f in formats if f.lower() not in {"excel", "xlsx"}]
    excel_data: dict[str, pd.DataFrame] = {}
    other_data: dict[str, pd.DataFrame] = {}
    reset_formatters_excel()

    results_list = list(results)
    frames = workbook_frames_from_results(results_list) if results_list else {}

    if other_formats:
        other_data.update(flat_frames_from_results(results_list))
        if include_metrics:
            metrics_frames: list[pd.DataFrame] = []
            for idx, res in enumerate(results_list, start=1):
                period = res.get("period")
                sheet = (
                    str(period[3])
                    if isinstance(period, (list, tuple)) and len(period) >= 4
                    else f"period_{idx}"
                )
                metrics = metrics_from_result(res)
                metrics.insert(0, "Period", sheet)
                metrics_frames.append(metrics)
            if metrics_frames:
                other_data["metrics"] = pd.concat(metrics_frames, ignore_index=True)
            if results_list:
                other_data["metrics_summary"] = metrics_from_result(
                    combined_summary_result(results_list)
                )

    if excel_formats:
        excel_data.update({k: v for k, v in frames.items()})

        for idx, res in enumerate(results_list, start=1):
            period = res.get("period")
            if isinstance(period, (list, tuple)) and len(period) >= 4:
                in_s, in_e, out_s, out_e = map(str, period[:4])
                sheet = str(period[3])
            else:
                in_s = in_e = out_s = out_e = ""
                sheet = f"period_{idx}"
            make_period_formatter(sheet, res, in_s, in_e, out_s, out_e)
            if include_metrics:
                excel_data[f"metrics_{sheet}"] = metrics_from_result(res)

        if results_list and "summary" in frames:
            summary = combined_summary_result(results_list)
            contrib_df = manager_contrib_table(results_list)
            first = results_list[0].get("period")
            last = results_list[-1].get("period")
            if isinstance(first, (list, tuple)) and isinstance(last, (list, tuple)):
                summary_ext = dict(summary)
                if not contrib_df.empty:
                    summary_ext["manager_contrib"] = contrib_df
                make_summary_formatter(
                    summary_ext,
                    str(first[0]),
                    str(first[1]),
                    str(last[2]),
                    str(last[3]),
                )
            else:
                summary_ext = dict(summary)
                if not contrib_df.empty:
                    summary_ext["manager_contrib"] = contrib_df
                make_summary_formatter(summary_ext, "", "", "", "")
            if include_metrics:
                excel_data["metrics_summary"] = metrics_from_result(summary)
        # Reorder sheets to place summary first if present
        if "summary" in excel_data:
            ordered: OrderedDict[str, pd.DataFrame] = OrderedDict()
            ordered["summary"] = excel_data["summary"]
            for k, v in excel_data.items():
                if k != "summary":
                    ordered[k] = v
            excel_data = ordered

        export_data(excel_data, output_path, formats=excel_formats)
    if other_formats:
        export_data(other_data, output_path, formats=other_formats)


def export_data(
    data: Mapping[str, pd.DataFrame],
    output_path: str,
    formats: Iterable[str],
    formatter: Formatter | None = None,
) -> None:
    """Export ``data`` to the specified ``formats``."""
    for fmt in formats:
        fmt_norm = fmt.lower()
        fmt_norm = "xlsx" if fmt_norm == "excel" else fmt_norm
        exporter = EXPORTERS.get(fmt_norm)
        if exporter is None:
            raise ValueError(f"Unsupported format: {fmt}")
        path = str(Path(output_path).with_suffix(f".{fmt_norm}"))
        exporter(data, path, formatter)


__all__ = [
    "FORMATTERS_EXCEL",
    "register_formatter_excel",
    "reset_formatters_excel",
    "make_summary_formatter",
    "make_period_formatter",
    "format_summary_text",
    "export_to_excel",
    "export_to_csv",
    "export_to_json",
    "export_to_txt",
    "export_data",
    "metrics_from_result",
    "combined_summary_result",
    "combined_summary_frame",
    "summary_frame_from_result",
    "period_frames_from_results",
    "workbook_frames_from_results",
    "phase1_workbook_data",
    "flat_frames_from_results",
    "export_phase1_workbook",
    "export_phase1_multi_metrics",
    "export_multi_period_metrics",
    "export_bundle",
]<|MERGE_RESOLUTION|>--- conflicted
+++ resolved
@@ -659,7 +659,6 @@
         # DataFrame directly when no formatter is available.
         for sheet, df in data.items():
             fmt = FORMATTERS_EXCEL.get(sheet, default_sheet_formatter)
-<<<<<<< HEAD
             if fmt is not None and supports_sheet_formatters:
                 if proxy is not None:
                     ws_proxy = proxy.add_worksheet(sheet)
@@ -673,17 +672,6 @@
                     ws = cast(Worksheet, add_ws(sheet))
                     writer.sheets[sheet] = ws
                     fmt(ws, writer.book)
-=======
-            if fmt is not None and supports_custom:
-                # Create an empty worksheet and delegate full rendering
-                # xlsxwriter workbook object provides add_worksheet; cast for typing
-                book_any = workbook_adapter or writer.book
-                add_ws = getattr(book_any, "add_worksheet")
-                ws = cast(Worksheet, add_ws(sheet))
-                native_ws = getattr(ws, "native", ws)
-                writer.sheets[sheet] = native_ws
-                fmt(ws, book_any)
->>>>>>> 331eb09f
             else:
                 if proxy is not None:
                     removed = _maybe_remove_openpyxl_default_sheet(writer.book)
@@ -691,7 +679,6 @@
                         writer.sheets.pop(removed, None)
                 formatted = _apply_format(df, df_formatter)
                 formatted.to_excel(writer, sheet_name=sheet, index=False)
-<<<<<<< HEAD
                 if proxy is not None:
                     try:
                         ws_obj = writer.book[sheet]
@@ -706,10 +693,6 @@
                         else:
                             writer.sheets.pop(current_title, None)
                     writer.sheets[sheet] = ws_obj
-=======
-                if workbook_adapter is not None:
-                    workbook_adapter.rename_last_sheet(sheet)
->>>>>>> 331eb09f
 
 
 def export_to_csv(
