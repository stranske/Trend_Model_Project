--- conflicted
+++ resolved
@@ -18,19 +18,10 @@
     "weighting",
     "run_multi_analysis",
 ]
-<<<<<<< HEAD
 
 for _name in _SUBMODULES:
     try:
         importlib.import_module(f"trend_analysis.{_name}")
-=======
-# Attempt to import and expose all submodules. Optional dependencies may cause
-# some imports to fail; these are skipped unless the submodule itself is
-# missing.
-for _name in _SUBMODULES:
-    try:
-        globals()[_name] = importlib.import_module(f"trend_analysis.{_name}")
->>>>>>> 9b8fed3f
     except ModuleNotFoundError as e:
         # Only suppress if the missing module is NOT the submodule itself
         if e.name == f"{__name__}.{_name}":
