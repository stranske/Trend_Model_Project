"""Trend analysis package."""

from . import metrics, config, data, pipeline, export, selector, weighting
from .data import load_csv, identify_risk_free_fund
from .export import (
    register_formatter_excel,
    reset_formatters_excel,
    make_summary_formatter,
    export_to_excel,
    export_to_csv,
    export_to_json,
    export_data,
    metrics_from_result,
    combined_summary_result,
<<<<<<< HEAD
=======
    phase1_workbook_data,
    flat_frames_from_results,
    export_phase1_workbook,
>>>>>>> e810a3db
    export_phase1_multi_metrics,
    export_multi_period_metrics,
)

# Expose multi-period CLI
from . import run_multi_analysis

__all__ = [
    "metrics",
    "config",
    "data",
    "pipeline",
    "export",
    "selector",
    "weighting",
    "load_csv",
    "identify_risk_free_fund",
    "register_formatter_excel",
    "reset_formatters_excel",
    "make_summary_formatter",
    "export_to_excel",
    "export_to_csv",
    "export_to_json",
    "export_data",
<<<<<<< HEAD
    "run_multi_analysis",
    "metrics_from_result",
    "combined_summary_result",
=======
    "metrics_from_result",
    "combined_summary_result",
    "phase1_workbook_data",
    "flat_frames_from_results",
    "export_phase1_workbook",
>>>>>>> e810a3db
    "export_phase1_multi_metrics",
    "export_multi_period_metrics",
]<|MERGE_RESOLUTION|>--- conflicted
+++ resolved
@@ -12,12 +12,9 @@
     export_data,
     metrics_from_result,
     combined_summary_result,
-<<<<<<< HEAD
-=======
     phase1_workbook_data,
     flat_frames_from_results,
     export_phase1_workbook,
->>>>>>> e810a3db
     export_phase1_multi_metrics,
     export_multi_period_metrics,
 )
@@ -42,17 +39,12 @@
     "export_to_csv",
     "export_to_json",
     "export_data",
-<<<<<<< HEAD
-    "run_multi_analysis",
-    "metrics_from_result",
-    "combined_summary_result",
-=======
     "metrics_from_result",
     "combined_summary_result",
     "phase1_workbook_data",
     "flat_frames_from_results",
     "export_phase1_workbook",
->>>>>>> e810a3db
     "export_phase1_multi_metrics",
     "export_multi_period_metrics",
+    "run_multi_analysis",
 ]