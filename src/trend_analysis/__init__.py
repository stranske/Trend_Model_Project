--- conflicted
+++ resolved
@@ -20,11 +20,7 @@
 ]
 for _name in _SUBMODULES:
     try:
-<<<<<<< HEAD
         globals()[_name] = importlib.import_module(f"trend_analysis.{_name}")
-=======
-        globals()[_name] = importlib.import_module(f"{__name__}.{_name}")
->>>>>>> 70291215
     except ModuleNotFoundError as e:
         # Only suppress if the missing module is NOT the submodule itself
         if e.name == f"{__name__}.{_name}":
