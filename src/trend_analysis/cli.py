import argparse
import platform
import subprocess
from importlib import metadata
from pathlib import Path

import pandas as pd

from . import export, pipeline
from .config import load_config
from .api import run_simulation
from .data import load_csv
from .config import load_config
from .constants import DEFAULT_OUTPUT_DIRECTORY, DEFAULT_OUTPUT_FORMATS


APP_PATH = Path(__file__).resolve().parents[2] / "streamlit_app" / "app.py"
LOCK_PATH = Path(__file__).resolve().parents[2] / "requirements.lock"


def check_environment(lock_path: Path | None = None) -> int:
    """Print Python and package versions, reporting mismatches."""

    lock_file = lock_path or LOCK_PATH
    print(f"Python {platform.python_version()}")
    if not lock_file.exists():
        print(f"Lock file not found: {lock_file}")
        return 1

    mismatches: list[tuple[str, str | None, str]] = []
    for line in lock_file.read_text().splitlines():
        line = line.strip()
        if not line or line.startswith("#"):
            continue
        if "==" not in line:
            continue
        name, expected = line.split("==", 1)
        name = name.strip()
        expected = expected.split()[0]
        try:
            installed = metadata.version(name)
        except metadata.PackageNotFoundError:
            installed = None
        line_out = f"{name} {installed or 'not installed'} (expected {expected})"
        print(line_out)
        if installed != expected:
            mismatches.append((name, installed, expected))

    if mismatches:
        print("Mismatches detected:")
        for name, installed, expected in mismatches:
            print(f"- {name}: installed {installed or 'none'}, expected {expected}")
        return 1

    print("All packages match lockfile.")
    return 0


def main(argv: list[str] | None = None) -> int:
    """Entry point for the ``trend-model`` command."""

    parser = argparse.ArgumentParser(prog="trend-model")
    parser.add_argument(
        "--check", action="store_true", help="Print environment info and exit"
    )
<<<<<<< HEAD
    sub = parser.add_subparsers(dest="command", required=True)
=======
    sub = parser.add_subparsers(dest="command")
>>>>>>> 3088df31

    sub.add_parser("gui", help="Launch Streamlit interface")

    run_p = sub.add_parser("run", help="Run analysis pipeline")
    run_p.add_argument("-c", "--config", required=True, help="Path to YAML config")
    run_p.add_argument("-i", "--input", required=True, help="Path to returns CSV")

    args = parser.parse_args(argv)

    if args.check:
        return check_environment()

    if args.command == "gui":
        result = subprocess.run(["streamlit", "run", str(APP_PATH)])
        return result.returncode

    if args.command == "run":
        cfg = load_config(args.config)
        df = load_csv(args.input)
        split = cfg.sample_split
        required_keys = {"in_start", "in_end", "out_start", "out_end"}
        if required_keys.issubset(split):
            result = run_simulation(cfg, df)
            metrics_df = result.metrics
            res = result.details
        else:  # pragma: no cover - legacy fallback
            metrics_df = pipeline.run(cfg)
            res = pipeline.run_full(cfg)
        if not res:
            print("No results")
            return 0

        split = cfg.sample_split
        text = export.format_summary_text(
            res,
            str(split.get("in_start")),
            str(split.get("in_end")),
            str(split.get("out_start")),
            str(split.get("out_end")),
        )
        print(text)

        export_cfg = cfg.export
        out_dir = export_cfg.get("directory")
        out_formats = export_cfg.get("formats")
        filename = export_cfg.get("filename", "analysis")
        if not out_dir and not out_formats:
            out_dir = DEFAULT_OUTPUT_DIRECTORY
            out_formats = DEFAULT_OUTPUT_FORMATS
        if out_dir and out_formats:
            data = {"metrics": metrics_df}
            if any(f.lower() in {"excel", "xlsx"} for f in out_formats):
                sheet_formatter = export.make_summary_formatter(
                    res,
                    str(split.get("in_start")),
                    str(split.get("in_end")),
                    str(split.get("out_start")),
                    str(split.get("out_end")),
                )
                data["summary"] = pd.DataFrame()
                export.export_to_excel(
                    data,
                    str(Path(out_dir) / f"{filename}.xlsx"),
                    default_sheet_formatter=sheet_formatter,
                )
                other = [f for f in out_formats if f.lower() not in {"excel", "xlsx"}]
                if other:
                    export.export_data(
                        data, str(Path(out_dir) / filename), formats=other
                    )
            else:
                export.export_data(
                    data, str(Path(out_dir) / filename), formats=out_formats
                )
        return 0

    parser.print_help()
    return 1


if __name__ == "__main__":  # pragma: no cover - manual invocation
    raise SystemExit(main())<|MERGE_RESOLUTION|>--- conflicted
+++ resolved
@@ -63,11 +63,7 @@
     parser.add_argument(
         "--check", action="store_true", help="Print environment info and exit"
     )
-<<<<<<< HEAD
     sub = parser.add_subparsers(dest="command", required=True)
-=======
-    sub = parser.add_subparsers(dest="command")
->>>>>>> 3088df31
 
     sub.add_parser("gui", help="Launch Streamlit interface")
 
