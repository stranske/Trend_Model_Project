--- conflicted
+++ resolved
@@ -1,8 +1,5 @@
 import argparse
-<<<<<<< HEAD
-=======
 import numbers
->>>>>>> 51eb5536
 import os
 import platform
 import subprocess
@@ -253,8 +250,6 @@
         print(text)
         if do_structured:
             log_step(run_id, "summary_render", "Printed summary text")
-<<<<<<< HEAD
-=======
 
         cache_stats = _extract_cache_stats(res)
         if cache_stats:
@@ -273,7 +268,6 @@
                     event="cache_stats",
                     **cache_stats,
                 )
->>>>>>> 51eb5536
 
         export_cfg = cfg.export
         out_dir = export_cfg.get("directory")
