import argparse
import os
import platform
import subprocess
import sys
from importlib import metadata
from pathlib import Path
import numpy as np

import numpy as np
import pandas as pd

from . import export, pipeline
from .api import run_simulation
from .config import load_config
from .constants import DEFAULT_OUTPUT_DIRECTORY, DEFAULT_OUTPUT_FORMATS
from .data import load_csv

APP_PATH = Path(__file__).resolve().parents[2] / "streamlit_app" / "app.py"
LOCK_PATH = Path(__file__).resolve().parents[2] / "requirements.lock"


def check_environment(lock_path: Path | None = None) -> int:
    """Print Python and package versions, reporting mismatches."""

    lock_file = lock_path or LOCK_PATH
    print(f"Python {platform.python_version()}")
    if not lock_file.exists():
        print(f"Lock file not found: {lock_file}")
        return 1

    mismatches: list[tuple[str, str | None, str]] = []
    for line in lock_file.read_text().splitlines():
        line = line.strip()
        if not line or line.startswith("#"):
            continue
        if "==" not in line:
            continue
        name, expected = line.split("==", 1)
        name = name.strip()
        expected = expected.split()[0]
        try:
            installed = metadata.version(name)
        except metadata.PackageNotFoundError:
            installed = None
        line_out = f"{name} {installed or 'not installed'} (expected {expected})"
        print(line_out)
        if installed != expected:
            mismatches.append((name, installed, expected))

    if mismatches:
        print("Mismatches detected:")
        for name, installed, expected in mismatches:
            print(f"- {name}: installed {installed or 'none'}, expected {expected}")
        return 1

    print("All packages match lockfile.")
    return 0


def main(argv: list[str] | None = None) -> int:
    """Entry point for the ``trend-model`` command."""

    parser = argparse.ArgumentParser(prog="trend-model")
    parser.add_argument(
        "--check", action="store_true", help="Print environment info and exit"
    )
    sub = parser.add_subparsers(dest="command", required=True)

    sub.add_parser("gui", help="Launch Streamlit interface")

    run_p = sub.add_parser("run", help="Run analysis pipeline")
    run_p.add_argument("-c", "--config", required=True, help="Path to YAML config")
    run_p.add_argument("-i", "--input", required=True, help="Path to returns CSV")
    run_p.add_argument(
        "--seed", type=int, help="Override random seed (takes precedence)"
    )
    run_p.add_argument(
        "--bundle",
        nargs="?",
        const="analysis_bundle.zip",
        help="Write reproducibility bundle (optional path or default analysis_bundle.zip)",
    )
<<<<<<< HEAD
    run_p.add_argument(
        "--log-file",
        help="Path to JSONL structured log (defaults to outputs/logs/run_<id>.jsonl)",
    )
    run_p.add_argument(
        "--no-structured-log",
        action="store_true",
        help="Disable structured JSONL logging for this run",
    )
=======
>>>>>>> 71fa0588

    # Handle --check flag before parsing subcommands
    # This allows --check to work without requiring a subcommand
    if argv is None:
        argv = sys.argv[1:]

    if "--check" in argv:
        # Parse just to get the check flag, ignore subcommand requirement
        temp_parser = argparse.ArgumentParser(prog="trend-model", add_help=False)
        temp_parser.add_argument("--check", action="store_true")
        check_args, _ = temp_parser.parse_known_args(argv)
        if check_args.check:
            return check_environment()

    args = parser.parse_args(argv)

    if args.check:
        return check_environment()

    if args.command == "gui":
        proc = subprocess.run(["streamlit", "run", str(APP_PATH)])
        return proc.returncode

    if args.command == "run":
        cfg = load_config(args.config)
        cli_seed = args.seed
        env_seed = os.getenv("TREND_SEED")
        # Precedence: CLI flag > TREND_SEED > config.seed > default 42
        if cli_seed is not None:
            cfg.seed = int(cli_seed)  # type: ignore[attr-defined]
        elif env_seed is not None and env_seed.isdigit():
            cfg.seed = int(env_seed)  # type: ignore[attr-defined]
        df = load_csv(args.input)
        assert df is not None  # narrow type for type-checkers
        split = cfg.sample_split
        required_keys = {"in_start", "in_end", "out_start", "out_end"}
        from .logging import (
            get_default_log_path,
            init_run_logger,
            log_step,
        )
        import uuid

        run_id = getattr(cfg, "run_id", None) or uuid.uuid4().hex[:12]
        try:
            setattr(cfg, "run_id", run_id)  # type: ignore[attr-defined]
        except Exception:
            # Some config implementations may forbid new attrs; proceed without persisting
            pass
        log_path = (
            Path(args.log_file) if args.log_file else get_default_log_path(run_id)
        )
        do_structured = not args.no_structured_log
        if do_structured:
            init_run_logger(run_id, log_path)
            log_step(run_id, "start", "CLI run initialised", config_path=args.config)
        if required_keys.issubset(split):
            if do_structured:
                log_step(run_id, "load_data", "Loaded returns dataframe", rows=len(df))
            run_result = run_simulation(cfg, df)
            if do_structured:
                log_step(
                    run_id,
                    "pipeline_complete",
                    "Pipeline execution finished",
                    metrics_rows=len(run_result.metrics),
                )
            metrics_df = run_result.metrics
            res = run_result.details
            run_seed = run_result.seed
            # Attach time series required by export_bundle if present
            if isinstance(res, dict):
                # portfolio returns preference: user_weight then equal_weight fallback
<<<<<<< HEAD
                port_ser = None
                try:
                    port_ser = (
                        res.get("portfolio_user_weight")
                        or res.get("portfolio_equal_weight")
                        or res.get("portfolio_equal_weight_combined")
                    )
                except Exception:
                    port_ser = None
=======
                port_ser = (
                    res.get("portfolio_user_weight")
                    or res.get("portfolio_equal_weight")
                    or res.get("portfolio_equal_weight_combined")
                )
>>>>>>> 71fa0588
                if port_ser is not None:
                    run_result.portfolio = port_ser  # type: ignore[attr-defined]
                bench_map = res.get("benchmarks") if isinstance(res, dict) else None
                if isinstance(bench_map, dict) and bench_map:
                    # Pick first benchmark for manifest (simple case)
                    first_bench = next(iter(bench_map.values()))
                    run_result.benchmark = first_bench  # type: ignore[attr-defined]
                weights_user = (
                    res.get("weights_user_weight") if isinstance(res, dict) else None
                )
                if weights_user is not None:
                    run_result.weights = weights_user  # type: ignore[attr-defined]
        else:  # pragma: no cover - legacy fallback
            metrics_df = pipeline.run(cfg)
            res = pipeline.run_full(cfg)
            run_seed = getattr(cfg, "seed", 42)
        if not res:
            print("No results")
            return 0

        split = cfg.sample_split
        text = export.format_summary_text(
            res,
            str(split.get("in_start")),
            str(split.get("in_end")),
            str(split.get("out_start")),
            str(split.get("out_end")),
        )
        print(text)
        if do_structured:
            log_step(run_id, "summary_render", "Printed summary text")

        export_cfg = cfg.export
        out_dir = export_cfg.get("directory")
        out_formats = export_cfg.get("formats")
        filename = export_cfg.get("filename", "analysis")
        if not out_dir and not out_formats:
            out_dir = DEFAULT_OUTPUT_DIRECTORY
            out_formats = DEFAULT_OUTPUT_FORMATS
        if out_dir and out_formats:
            data = {"metrics": metrics_df}
            if any(f.lower() in {"excel", "xlsx"} for f in out_formats):
                sheet_formatter = export.make_summary_formatter(
                    res,
                    str(split.get("in_start")),
                    str(split.get("in_end")),
                    str(split.get("out_start")),
                    str(split.get("out_end")),
                )
                data["summary"] = pd.DataFrame()
                if do_structured:
                    log_step(
                        run_id, "export_start", "Beginning export", formats=out_formats
                    )
                export.export_to_excel(
                    data,
                    str(Path(out_dir) / f"{filename}.xlsx"),
                    default_sheet_formatter=sheet_formatter,
                )
                other = [f for f in out_formats if f.lower() not in {"excel", "xlsx"}]
                if other:
                    export.export_data(
                        data, str(Path(out_dir) / filename), formats=other
                    )
                else:
                    export.export_data(
                        data, str(Path(out_dir) / filename), formats=out_formats
                    )
<<<<<<< HEAD
            if do_structured:
                log_step(run_id, "export_complete", "Export finished")

        # Optional bundle export (reproducibility manifest + hashes)
        if args.bundle:
            from .export.bundle import export_bundle
            from .api import RunResult as _RR
=======

        # Optional bundle export (reproducibility manifest + hashes)
        if args.bundle:
            from .api import RunResult as _RR
            from .export.bundle import export_bundle
>>>>>>> 71fa0588

            bundle_path = Path(args.bundle)
            if bundle_path.is_dir():
                bundle_path = bundle_path / "analysis_bundle.zip"
            # Build a minimal RunResult-like shim if we executed legacy path
            if "run_result" in locals():  # modern path
                rr = run_result
            else:
                env = {
                    "python": sys.version.split()[0],
                    "numpy": np.__version__,
                    "pandas": pd.__version__,
                }
                rr = _RR(metrics_df, res, run_seed, env)
            # Attach config + seed for export_bundle
            rr.config = getattr(cfg, "__dict__", {})  # type: ignore[attr-defined]
            rr.input_path = Path(args.input)  # type: ignore[attr-defined]
            export_bundle(rr, bundle_path)
            print(f"Bundle written: {bundle_path}")
<<<<<<< HEAD
            if do_structured:
                log_step(
                    run_id,
                    "bundle_complete",
                    "Reproducibility bundle written",
                    bundle=str(bundle_path),
                )
        if do_structured:
            log_step(run_id, "end", "CLI run complete", log_file=str(log_path))
=======
>>>>>>> 71fa0588
        return 0

    # This shouldn't be reached with required=True.
    return 0


if __name__ == "__main__":  # pragma: no cover - manual invocation
    raise SystemExit(main())<|MERGE_RESOLUTION|>--- conflicted
+++ resolved
@@ -81,7 +81,6 @@
         const="analysis_bundle.zip",
         help="Write reproducibility bundle (optional path or default analysis_bundle.zip)",
     )
-<<<<<<< HEAD
     run_p.add_argument(
         "--log-file",
         help="Path to JSONL structured log (defaults to outputs/logs/run_<id>.jsonl)",
@@ -91,8 +90,6 @@
         action="store_true",
         help="Disable structured JSONL logging for this run",
     )
-=======
->>>>>>> 71fa0588
 
     # Handle --check flag before parsing subcommands
     # This allows --check to work without requiring a subcommand
@@ -166,7 +163,6 @@
             # Attach time series required by export_bundle if present
             if isinstance(res, dict):
                 # portfolio returns preference: user_weight then equal_weight fallback
-<<<<<<< HEAD
                 port_ser = None
                 try:
                     port_ser = (
@@ -176,13 +172,6 @@
                     )
                 except Exception:
                     port_ser = None
-=======
-                port_ser = (
-                    res.get("portfolio_user_weight")
-                    or res.get("portfolio_equal_weight")
-                    or res.get("portfolio_equal_weight_combined")
-                )
->>>>>>> 71fa0588
                 if port_ser is not None:
                     run_result.portfolio = port_ser  # type: ignore[attr-defined]
                 bench_map = res.get("benchmarks") if isinstance(res, dict) else None
@@ -251,7 +240,6 @@
                     export.export_data(
                         data, str(Path(out_dir) / filename), formats=out_formats
                     )
-<<<<<<< HEAD
             if do_structured:
                 log_step(run_id, "export_complete", "Export finished")
 
@@ -259,13 +247,6 @@
         if args.bundle:
             from .export.bundle import export_bundle
             from .api import RunResult as _RR
-=======
-
-        # Optional bundle export (reproducibility manifest + hashes)
-        if args.bundle:
-            from .api import RunResult as _RR
-            from .export.bundle import export_bundle
->>>>>>> 71fa0588
 
             bundle_path = Path(args.bundle)
             if bundle_path.is_dir():
@@ -285,7 +266,6 @@
             rr.input_path = Path(args.input)  # type: ignore[attr-defined]
             export_bundle(rr, bundle_path)
             print(f"Bundle written: {bundle_path}")
-<<<<<<< HEAD
             if do_structured:
                 log_step(
                     run_id,
@@ -295,8 +275,6 @@
                 )
         if do_structured:
             log_step(run_id, "end", "CLI run complete", log_file=str(log_path))
-=======
->>>>>>> 71fa0588
         return 0
 
     # This shouldn't be reached with required=True.
