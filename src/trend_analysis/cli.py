--- conflicted
+++ resolved
@@ -11,10 +11,7 @@
 from .api import run_simulation
 from .data import load_csv
 from .config import load_config
-<<<<<<< HEAD
 from .constants import DEFAULT_OUTPUT_DIRECTORY, DEFAULT_OUTPUT_FORMATS
-=======
->>>>>>> 3cefe58c
 
 
 APP_PATH = Path(__file__).resolve().parents[2] / "streamlit_app" / "app.py"
