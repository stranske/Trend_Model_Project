--- conflicted
+++ resolved
@@ -154,10 +154,7 @@
                 )
         return 0
 
-<<<<<<< HEAD
     # This shouldn't be reached with required=True, but keep as fallback
-=======
->>>>>>> 60921590
     parser.print_help()
     return 1
 
