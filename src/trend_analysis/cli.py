import argparse
import numbers
import os
import platform
import subprocess
import sys
from collections.abc import Mapping, Sequence
from importlib import metadata
from pathlib import Path
from typing import Any

import numpy as np
import pandas as pd

from . import export
from . import logging as run_logging
from . import pipeline
from .api import run_simulation
from .config import load_config
from .signal_presets import (
    TrendSpecPreset,
    get_trend_spec_preset,
    list_trend_spec_presets,
)
from .constants import DEFAULT_OUTPUT_DIRECTORY, DEFAULT_OUTPUT_FORMATS
from .data import load_csv
from .io.market_data import MarketDataValidationError
from .perf.rolling_cache import set_cache_enabled
from .presets import apply_trend_preset, get_trend_preset, list_preset_slugs

APP_PATH = Path(__file__).resolve().parents[2] / "streamlit_app" / "app.py"
LOCK_PATH = Path(__file__).resolve().parents[2] / "requirements.lock"


def load_market_data_csv(
    path: str,
    *,
    errors: str | None = None,
    include_date_column: bool | None = None,
    **kwargs: Any,
) -> pd.DataFrame | None:
    """Backward-compatible shim retaining the legacy symbol for tests and CLI."""

    effective_kwargs = dict(kwargs)
    effective_kwargs.setdefault("errors", errors if errors is not None else "raise")
    effective_kwargs.setdefault(
        "include_date_column",
        include_date_column if include_date_column is not None else True,
    )
    return load_csv(path, **effective_kwargs)


def _apply_trend_spec_preset(cfg: Any, preset: TrendSpecPreset) -> None:
    """Merge TrendSpec preset parameters into ``cfg`` in-place."""

    payload = preset.as_signal_config()
    if isinstance(cfg, dict):
        existing = cfg.get("signals")
        merged = dict(existing) if isinstance(existing, Mapping) else {}
        merged.update(payload)
        cfg["signals"] = merged
        cfg["trend_spec_preset"] = preset.name
        return

    existing = getattr(cfg, "signals", None)
    if isinstance(existing, Mapping):
        merged = dict(existing)
        merged.update(payload)
    else:
        merged = dict(payload)

    try:
        setattr(cfg, "signals", merged)
    except ValueError:
        object.__setattr__(cfg, "signals", merged)
    try:
        setattr(cfg, "trend_spec_preset", preset.name)
    except ValueError:
        object.__setattr__(cfg, "trend_spec_preset", preset.name)


def _log_step(
    run_id: str, event: str, message: str, level: str = "INFO", **fields: Any
) -> None:
    """Internal indirection for structured logging.

    Tests monkeypatch this symbol directly (`_log_step`) rather than the public
    logging module function. Keeping this thin wrapper preserves the existing
    runtime behaviour while allowing tests to intercept calls without touching
    the logging subsystem.
    """
    run_logging.log_step(run_id, event, message, level=level, **fields)


def _extract_cache_stats(payload: object) -> dict[str, int] | None:
    """Return the most recent cache statistics embedded in ``payload``.

    Walks nested mappings and sequences looking for dictionaries that carry
    four integer fields: ``entries``, ``hits``, ``misses``, and ``incremental_updates``.
    These fields represent cache usage and performance counters during multi-period
    trend analysis, such as the number of cache entries, cache hits, cache misses,
    and incremental updates performed. The multi-period engine records a snapshot
    after every period, so the **last** occurrence reflects the final counters
    relevant to the analysis. Traversal intentionally skips pandas and NumPy
    containers to avoid expensive recursion through frames.
    """

    required = ("entries", "hits", "misses", "incremental_updates")
    found: list[dict[str, int]] = []

    def _visit(obj: object) -> None:
        if isinstance(obj, (pd.Series, pd.DataFrame, np.ndarray)):
            return
        if isinstance(obj, Mapping):
            if all(k in obj for k in required):
                candidate: dict[str, int] = {}
                for key in required:
                    value = obj.get(key)
                    if isinstance(value, numbers.Integral):
                        candidate[key] = int(value)
                    elif isinstance(value, numbers.Real) and float(value).is_integer():
                        candidate[key] = int(float(value))
                    else:
                        break
                else:
                    found.append(candidate)
            for value in obj.values():
                _visit(value)
            return
        if isinstance(obj, Sequence) and not isinstance(obj, (str, bytes, bytearray)):
            for item in obj:
                _visit(item)

    _visit(payload)
    return found[-1] if found else None


def check_environment(lock_path: Path | None = None) -> int:
    """Print Python and package versions, reporting mismatches."""

    lock_file = lock_path or LOCK_PATH
    print(f"Python {platform.python_version()}")
    if not lock_file.exists():
        print(f"Lock file not found: {lock_file}")
        return 1

    mismatches: list[tuple[str, str | None, str]] = []
    for line in lock_file.read_text().splitlines():
        line = line.strip()
        if not line or line.startswith("#"):
            continue
        if "==" not in line:
            continue
        name, expected = line.split("==", 1)
        name = name.strip()
        expected = expected.split()[0]
        try:
            installed = metadata.version(name)
        except metadata.PackageNotFoundError:
            installed = None
        line_out = f"{name} {installed or 'not installed'} (expected {expected})"
        print(line_out)
        if installed != expected:
            mismatches.append((name, installed, expected))

    if mismatches:
        print("Mismatches detected:")
        for name, installed, expected in mismatches:
            print(f"- {name}: installed {installed or 'none'}, expected {expected}")
        return 1

    print("All packages match lockfile.")
    return 0


def maybe_log_step(
    enabled: bool, run_id: str, event: str, message: str, **fields: Any
) -> None:
    """Log a structured step when ``enabled`` is True."""
    if enabled:
        _log_step(run_id, event, message, **fields)


def main(argv: list[str] | None = None) -> int:
    """Entry point for the ``trend-model`` command."""

    parser = argparse.ArgumentParser(prog="trend-model")
    parser.add_argument(
        "--check", action="store_true", help="Print environment info and exit"
    )
    sub = parser.add_subparsers(dest="command", required=True)

    sub.add_parser("gui", help="Launch Streamlit interface")

    run_p = sub.add_parser("run", help="Run analysis pipeline")
    run_p.add_argument("-c", "--config", required=True, help="Path to YAML config")
    run_p.add_argument("-i", "--input", required=True, help="Path to returns CSV")
    run_p.add_argument(
        "--seed", type=int, help="Override random seed (takes precedence)"
    )
    run_p.add_argument(
        "--bundle",
        nargs="?",
        const="analysis_bundle.zip",
        help="Write reproducibility bundle (optional path or default analysis_bundle.zip)",
    )
    run_p.add_argument(
        "--log-file",
        help="Path to JSONL structured log (defaults to outputs/logs/run_<id>.jsonl)",
    )
    run_p.add_argument(
        "--no-structured-log",
        action="store_true",
        help="Disable structured JSONL logging for this run",
    )
    run_p.add_argument(
        "--no-cache",
        action="store_true",
        help="Disable persistent caching for rolling computations",
    )
    run_p.add_argument(
        "--preset",
<<<<<<< HEAD
        help="Apply a named trend preset to signal generation",
=======
        help="TrendSpec preset to apply (e.g. Conservative, Aggressive)",
>>>>>>> f28bf3ce
    )

    # Handle --check flag before parsing subcommands
    # This allows --check to work without requiring a subcommand
    if argv is None:
        argv = sys.argv[1:]

    if "--check" in argv:
        # Parse just to get the check flag, ignore subcommand requirement
        temp_parser = argparse.ArgumentParser(prog="trend-model", add_help=False)
        temp_parser.add_argument("--check", action="store_true")
        check_args, _ = temp_parser.parse_known_args(argv)
        if check_args.check:
            return check_environment()

    args = parser.parse_args(argv)

    if args.check:
        return check_environment()

    if args.command == "gui":
        proc = subprocess.run(["streamlit", "run", str(APP_PATH)])
        return proc.returncode

    if args.command == "run":
        cfg = load_config(args.config)
        if args.preset:
            try:
                preset = get_trend_spec_preset(args.preset)
            except KeyError:
                available = ", ".join(list_trend_spec_presets())
                print(
                    f"Unknown preset '{args.preset}'. Available presets: {available}",
                    file=sys.stderr,
                )
                return 2
            _apply_trend_spec_preset(cfg, preset)
        set_cache_enabled(not args.no_cache)
        if getattr(args, "preset", None):
            try:
                preset = get_trend_preset(args.preset)
            except KeyError:
                available = ", ".join(list_preset_slugs())
                print(
                    f"Unknown preset '{args.preset}'. Available: {available}",
                    file=sys.stderr,
                )
                return 2
            apply_trend_preset(cfg, preset)
        cli_seed = args.seed
        env_seed = os.getenv("TREND_SEED")
        # Precedence: CLI flag > TREND_SEED > config.seed > default 42
        if cli_seed is not None:
            setattr(cfg, "seed", int(cli_seed))
        elif env_seed is not None and env_seed.isdigit():
            setattr(cfg, "seed", int(env_seed))
        try:
            loaded = load_market_data_csv(args.input)
        except MarketDataValidationError as exc:
            print(exc.user_message, file=sys.stderr)
            return 1
        if loaded is None:  # pragma: no cover - defensive fallback
            print("Failed to load data", file=sys.stderr)
            return 1
        df = loaded.frame if hasattr(loaded, "frame") else loaded
        split = cfg.sample_split
        required_keys = {"in_start", "in_end", "out_start", "out_end"}
        import uuid

        run_id = getattr(cfg, "run_id", None) or uuid.uuid4().hex[:12]
        try:
            setattr(cfg, "run_id", run_id)
        except Exception:
            # Some config implementations may forbid new attrs; proceed without persisting
            pass
        log_path = (
            Path(args.log_file)
            if args.log_file
            else run_logging.get_default_log_path(run_id)
        )
        do_structured = not args.no_structured_log
        if do_structured:
            run_logging.init_run_logger(run_id, log_path)
        maybe_log_step(
            do_structured,
            run_id,
            "start",
            "CLI run initialised",
            config_path=args.config,
        )
        if required_keys.issubset(split):
            maybe_log_step(
                do_structured,
                run_id,
                "load_data",
                "Loaded returns dataframe",
                rows=len(df),
            )
            run_result = run_simulation(cfg, df)
            maybe_log_step(
                do_structured,
                run_id,
                "pipeline_complete",
                "Pipeline execution finished",
                metrics_rows=len(run_result.metrics),
            )
            metrics_df = run_result.metrics
            res = run_result.details
            run_seed = run_result.seed
            # Attach time series required by export_bundle if present
            if isinstance(res, dict):
                # portfolio returns preference: user_weight then equal_weight fallback
                port_ser = None
                try:
                    port_ser = (
                        res.get("portfolio_user_weight")
                        or res.get("portfolio_equal_weight")
                        or res.get("portfolio_equal_weight_combined")
                    )
                except Exception:
                    port_ser = None
                if port_ser is not None:
                    setattr(run_result, "portfolio", port_ser)
                bench_map = res.get("benchmarks") if isinstance(res, dict) else None
                if isinstance(bench_map, dict) and bench_map:
                    # Pick first benchmark for manifest (simple case)
                    first_bench = next(iter(bench_map.values()))
                    setattr(run_result, "benchmark", first_bench)
                weights_user = (
                    res.get("weights_user_weight") if isinstance(res, dict) else None
                )
                if weights_user is not None:
                    setattr(run_result, "weights", weights_user)
        else:  # pragma: no cover - legacy fallback
            metrics_df = pipeline.run(cfg)
            res = pipeline.run_full(cfg)
            run_seed = getattr(cfg, "seed", 42)
        if not res:
            print("No results")
            return 0

        split = cfg.sample_split
        text = export.format_summary_text(
            res,
            str(split.get("in_start")),
            str(split.get("in_end")),
            str(split.get("out_start")),
            str(split.get("out_end")),
        )
        print(text)
        maybe_log_step(do_structured, run_id, "summary_render", "Printed summary text")

        cache_stats = _extract_cache_stats(res)
        if cache_stats:
            print("\nCache statistics:")
            print(f"  Entries: {cache_stats['entries']}")
            print(f"  Hits: {cache_stats['hits']}")
            print(f"  Misses: {cache_stats['misses']}")
            print(f"  Incremental updates: {cache_stats['incremental_updates']}")
            maybe_log_step(
                do_structured,
                run_id,
                "cache_stats",
                "Cache statistics summary",
                **cache_stats,
            )

        export_cfg = cfg.export
        out_dir = export_cfg.get("directory")
        out_formats = export_cfg.get("formats")
        filename = export_cfg.get("filename", "analysis")
        if not out_dir and not out_formats:
            out_dir = DEFAULT_OUTPUT_DIRECTORY
            out_formats = DEFAULT_OUTPUT_FORMATS
        if out_dir and out_formats:
            data = {"metrics": metrics_df}
            if any(f.lower() in {"excel", "xlsx"} for f in out_formats):
                sheet_formatter = export.make_summary_formatter(
                    res,
                    str(split.get("in_start")),
                    str(split.get("in_end")),
                    str(split.get("out_start")),
                    str(split.get("out_end")),
                )
                data["summary"] = pd.DataFrame()
                maybe_log_step(
                    do_structured,
                    run_id,
                    "export_start",
                    "Beginning export",
                    formats=out_formats,
                )
                export.export_to_excel(
                    data,
                    str(Path(out_dir) / f"{filename}.xlsx"),
                    default_sheet_formatter=sheet_formatter,
                )
                other = [f for f in out_formats if f.lower() not in {"excel", "xlsx"}]
                if other:
                    export.export_data(
                        data, str(Path(out_dir) / filename), formats=other
                    )
                else:
                    export.export_data(
                        data, str(Path(out_dir) / filename), formats=out_formats
                    )
            maybe_log_step(
                do_structured,
                run_id,
                "export_complete",
                "Export finished",
            )

        # Optional bundle export (reproducibility manifest + hashes)
        if args.bundle:
            from .api import RunResult as _RR
            from .export.bundle import export_bundle

            bundle_path = Path(args.bundle)
            if bundle_path.is_dir():
                bundle_path = bundle_path / "analysis_bundle.zip"
            # Build a minimal RunResult-like shim if we executed legacy path
            rr = locals().get("run_result")
            if rr is None:  # legacy path
                env = {
                    "python": sys.version.split()[0],
                    "numpy": np.__version__,
                    "pandas": pd.__version__,
                }
                rr = _RR(metrics_df, res, run_seed, env)
            # Attach config + seed for export_bundle
            setattr(rr, "config", getattr(cfg, "__dict__", {}))
            setattr(rr, "input_path", Path(args.input))
            export_bundle(rr, bundle_path)
            print(f"Bundle written: {bundle_path}")
            maybe_log_step(
                do_structured,
                run_id,
                "bundle_complete",
                "Reproducibility bundle written",
                bundle=str(bundle_path),
            )
        maybe_log_step(
            do_structured,
            run_id,
            "end",
            "CLI run complete",
            log_file=str(log_path),
        )
        return 0

    # This shouldn't be reached with required=True.
    return 0


if __name__ == "__main__":  # pragma: no cover - manual invocation
    raise SystemExit(main())


# ---------------------------------------------------------------------------
# Unified CLI compatibility layer
# ---------------------------------------------------------------------------


def _load_configuration(path: str) -> tuple[Path, Any]:
    """Delegate to the unified CLI loader for backwards-compatibility."""

    from trend.cli import _load_configuration as unified_load_configuration

    return unified_load_configuration(path)


def _resolve_returns_path(
    config_path: Path, cfg: Any, override: str | None
) -> Path:
    """Reuse the unified CLI's returns resolution helper."""

    from trend.cli import _resolve_returns_path as unified_resolve_returns_path

    return unified_resolve_returns_path(config_path, cfg, override)


def _ensure_dataframe(path: Path) -> pd.DataFrame:
    """Proxy to the unified CLI dataframe loader."""

    from trend.cli import _ensure_dataframe as unified_ensure_dataframe

    return unified_ensure_dataframe(path)


def _run_pipeline(
    cfg: Any,
    returns_df: pd.DataFrame,
    *,
    source_path: Path | None,
    log_file: Path | None,
    structured_log: bool,
    bundle: Path | None,
) -> tuple[Any, str, Path | None]:
    """Call the unified CLI pipeline execution helper."""

    from trend.cli import _run_pipeline as unified_run_pipeline

    return unified_run_pipeline(
        cfg,
        returns_df,
        source_path=source_path,
        log_file=log_file,
        structured_log=structured_log,
        bundle=bundle,
    )


def _print_summary(cfg: Any, result: Any) -> None:
    """Defer to the shared summary printer used by ``trend.cli``."""

    from trend.cli import _print_summary as unified_print_summary

    return unified_print_summary(cfg, result)


def _write_report_files(
    out_dir: Path, cfg: Any, result: Any, *, run_id: str
) -> None:
    """Forward report artefact writes to the unified CLI implementation."""

    from trend.cli import _write_report_files as unified_write_report_files

    return unified_write_report_files(out_dir, cfg, result, run_id=run_id)<|MERGE_RESOLUTION|>--- conflicted
+++ resolved
@@ -220,11 +220,7 @@
     )
     run_p.add_argument(
         "--preset",
-<<<<<<< HEAD
         help="Apply a named trend preset to signal generation",
-=======
-        help="TrendSpec preset to apply (e.g. Conservative, Aggressive)",
->>>>>>> f28bf3ce
     )
 
     # Handle --check flag before parsing subcommands
