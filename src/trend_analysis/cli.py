--- conflicted
+++ resolved
@@ -10,12 +10,7 @@
 from .config import load_config
 from .api import run_simulation
 from .data import load_csv
-<<<<<<< HEAD
 from .config import load
-=======
-from .config import load_config
-from .constants import DEFAULT_OUTPUT_DIRECTORY, DEFAULT_OUTPUT_FORMATS
->>>>>>> 451fe8d9
 
 
 APP_PATH = Path(__file__).resolve().parents[2] / "streamlit_app" / "app.py"
