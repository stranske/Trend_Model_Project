import argparse
import os
import platform
import subprocess
import sys
from importlib import metadata
from pathlib import Path
import numpy as np

import numpy as np
import pandas as pd

from . import export, pipeline
from .api import run_simulation
from .config import load_config
from .constants import DEFAULT_OUTPUT_DIRECTORY, DEFAULT_OUTPUT_FORMATS
from .data import load_csv

APP_PATH = Path(__file__).resolve().parents[2] / "streamlit_app" / "app.py"
LOCK_PATH = Path(__file__).resolve().parents[2] / "requirements.lock"


def check_environment(lock_path: Path | None = None) -> int:
    """Print Python and package versions, reporting mismatches."""

    lock_file = lock_path or LOCK_PATH
    print(f"Python {platform.python_version()}")
    if not lock_file.exists():
        print(f"Lock file not found: {lock_file}")
        return 1

    mismatches: list[tuple[str, str | None, str]] = []
    for line in lock_file.read_text().splitlines():
        line = line.strip()
        if not line or line.startswith("#"):
            continue
        if "==" not in line:
            continue
        name, expected = line.split("==", 1)
        name = name.strip()
        expected = expected.split()[0]
        try:
            installed = metadata.version(name)
        except metadata.PackageNotFoundError:
            installed = None
        line_out = f"{name} {installed or 'not installed'} (expected {expected})"
        print(line_out)
        if installed != expected:
            mismatches.append((name, installed, expected))

    if mismatches:
        print("Mismatches detected:")
        for name, installed, expected in mismatches:
            print(f"- {name}: installed {installed or 'none'}, expected {expected}")
        return 1

    print("All packages match lockfile.")
    return 0


def main(argv: list[str] | None = None) -> int:
    """Entry point for the ``trend-model`` command."""

    parser = argparse.ArgumentParser(prog="trend-model")
    parser.add_argument(
        "--check", action="store_true", help="Print environment info and exit"
    )
    sub = parser.add_subparsers(dest="command", required=True)

    sub.add_parser("gui", help="Launch Streamlit interface")

    run_p = sub.add_parser("run", help="Run analysis pipeline")
    run_p.add_argument("-c", "--config", required=True, help="Path to YAML config")
    run_p.add_argument("-i", "--input", required=True, help="Path to returns CSV")
    run_p.add_argument(
        "--seed", type=int, help="Override random seed (takes precedence)"
    )
    run_p.add_argument(
        "--bundle",
        nargs="?",
        const="analysis_bundle.zip",
        help="Write reproducibility bundle (optional path or default analysis_bundle.zip)",
    )
    run_p.add_argument(
        "--log-file",
        help="Path to JSONL structured log (defaults to outputs/logs/run_<id>.jsonl)",
    )
    run_p.add_argument(
        "--no-structured-log",
        action="store_true",
        help="Disable structured JSONL logging for this run",
    )

    # Handle --check flag before parsing subcommands
    # This allows --check to work without requiring a subcommand
    if argv is None:
        argv = sys.argv[1:]

    if "--check" in argv:
        # Parse just to get the check flag, ignore subcommand requirement
        temp_parser = argparse.ArgumentParser(prog="trend-model", add_help=False)
        temp_parser.add_argument("--check", action="store_true")
        check_args, _ = temp_parser.parse_known_args(argv)
        if check_args.check:
            return check_environment()

    args = parser.parse_args(argv)

    if args.check:
        return check_environment()

    if args.command == "gui":
        proc = subprocess.run(["streamlit", "run", str(APP_PATH)])
        return proc.returncode

    if args.command == "run":
        cfg = load_config(args.config)
        cli_seed = args.seed
        env_seed = os.getenv("TREND_SEED")
        # Precedence: CLI flag > TREND_SEED > config.seed > default 42
        if cli_seed is not None:
            cfg.seed = int(cli_seed)  # type: ignore[attr-defined]
        elif env_seed is not None and env_seed.isdigit():
            cfg.seed = int(env_seed)  # type: ignore[attr-defined]
        df = load_csv(args.input)
        assert df is not None  # narrow type for type-checkers
        split = cfg.sample_split
        required_keys = {"in_start", "in_end", "out_start", "out_end"}
<<<<<<< HEAD
        from .logging import (
            get_default_log_path,
            init_run_logger,
            log_step,
        )
        import uuid

        run_id = getattr(cfg, "run_id", None) or uuid.uuid4().hex[:12]
=======
        import uuid

        from .logging import get_default_log_path, init_run_logger, log_step

        run_id = getattr(cfg, "run_id", None) or uuid.uuid4().hex
>>>>>>> 80c15a8e
        try:
            setattr(cfg, "run_id", run_id)  # type: ignore[attr-defined]
        except Exception:
            # Some config implementations may forbid new attrs; proceed without persisting
            pass
        log_path = (
            Path(args.log_file) if args.log_file else get_default_log_path(run_id)
        )
        do_structured = not args.no_structured_log
        if do_structured:
            init_run_logger(run_id, log_path)
            log_step(run_id, "start", "CLI run initialised", config_path=args.config)
        if required_keys.issubset(split):
            if do_structured:
                log_step(run_id, "load_data", "Loaded returns dataframe", rows=len(df))
            run_result = run_simulation(cfg, df)
            if do_structured:
                log_step(
                    run_id,
                    "pipeline_complete",
                    "Pipeline execution finished",
                    metrics_rows=len(run_result.metrics),
                )
            metrics_df = run_result.metrics
            res = run_result.details
            run_seed = run_result.seed
            # Attach time series required by export_bundle if present
            if isinstance(res, dict):
                # portfolio returns preference: user_weight then equal_weight fallback
                port_ser = None
                try:
                    port_ser = (
                        res.get("portfolio_user_weight")
                        or res.get("portfolio_equal_weight")
                        or res.get("portfolio_equal_weight_combined")
                    )
                except Exception:
                    port_ser = None
                if port_ser is not None:
                    run_result.portfolio = port_ser  # type: ignore[attr-defined]
                bench_map = res.get("benchmarks") if isinstance(res, dict) else None
                if isinstance(bench_map, dict) and bench_map:
                    # Pick first benchmark for manifest (simple case)
                    first_bench = next(iter(bench_map.values()))
                    run_result.benchmark = first_bench  # type: ignore[attr-defined]
                weights_user = (
                    res.get("weights_user_weight") if isinstance(res, dict) else None
                )
                if weights_user is not None:
                    run_result.weights = weights_user  # type: ignore[attr-defined]
        else:  # pragma: no cover - legacy fallback
            metrics_df = pipeline.run(cfg)
            res = pipeline.run_full(cfg)
            run_seed = getattr(cfg, "seed", 42)
        if not res:
            print("No results")
            return 0

        split = cfg.sample_split
        text = export.format_summary_text(
            res,
            str(split.get("in_start")),
            str(split.get("in_end")),
            str(split.get("out_start")),
            str(split.get("out_end")),
        )
        print(text)
        if do_structured:
            log_step(run_id, "summary_render", "Printed summary text")

        export_cfg = cfg.export
        out_dir = export_cfg.get("directory")
        out_formats = export_cfg.get("formats")
        filename = export_cfg.get("filename", "analysis")
        if not out_dir and not out_formats:
            out_dir = DEFAULT_OUTPUT_DIRECTORY
            out_formats = DEFAULT_OUTPUT_FORMATS
        if out_dir and out_formats:
            data = {"metrics": metrics_df}
            if any(f.lower() in {"excel", "xlsx"} for f in out_formats):
                sheet_formatter = export.make_summary_formatter(
                    res,
                    str(split.get("in_start")),
                    str(split.get("in_end")),
                    str(split.get("out_start")),
                    str(split.get("out_end")),
                )
                data["summary"] = pd.DataFrame()
                if do_structured:
                    log_step(
                        run_id, "export_start", "Beginning export", formats=out_formats
                    )
                export.export_to_excel(
                    data,
                    str(Path(out_dir) / f"{filename}.xlsx"),
                    default_sheet_formatter=sheet_formatter,
                )
                other = [f for f in out_formats if f.lower() not in {"excel", "xlsx"}]
                if other:
                    export.export_data(
                        data, str(Path(out_dir) / filename), formats=other
                    )
                else:
                    export.export_data(
                        data, str(Path(out_dir) / filename), formats=out_formats
                    )
            if do_structured:
                log_step(run_id, "export_complete", "Export finished")

        # Optional bundle export (reproducibility manifest + hashes)
        if args.bundle:
<<<<<<< HEAD
            from .export.bundle import export_bundle
            from .api import RunResult as _RR
=======
            from .api import RunResult as _RR
            from .export.bundle import export_bundle
>>>>>>> 80c15a8e

            bundle_path = Path(args.bundle)
            if bundle_path.is_dir():
                bundle_path = bundle_path / "analysis_bundle.zip"
            # Build a minimal RunResult-like shim if we executed legacy path
            if "run_result" in locals():  # modern path
                rr = run_result
            else:
                env = {
                    "python": sys.version.split()[0],
                    "numpy": np.__version__,
                    "pandas": pd.__version__,
                }
                rr = _RR(metrics_df, res, run_seed, env)
            # Attach config + seed for export_bundle
            rr.config = getattr(cfg, "__dict__", {})  # type: ignore[attr-defined]
            rr.input_path = Path(args.input)  # type: ignore[attr-defined]
            export_bundle(rr, bundle_path)
            print(f"Bundle written: {bundle_path}")
            if do_structured:
                log_step(
                    run_id,
                    "bundle_complete",
                    "Reproducibility bundle written",
                    bundle=str(bundle_path),
                )
        if do_structured:
            log_step(run_id, "end", "CLI run complete", log_file=str(log_path))
        return 0

    # This shouldn't be reached with required=True.
    return 0


if __name__ == "__main__":  # pragma: no cover - manual invocation
    raise SystemExit(main())<|MERGE_RESOLUTION|>--- conflicted
+++ resolved
@@ -126,7 +126,6 @@
         assert df is not None  # narrow type for type-checkers
         split = cfg.sample_split
         required_keys = {"in_start", "in_end", "out_start", "out_end"}
-<<<<<<< HEAD
         from .logging import (
             get_default_log_path,
             init_run_logger,
@@ -135,13 +134,6 @@
         import uuid
 
         run_id = getattr(cfg, "run_id", None) or uuid.uuid4().hex[:12]
-=======
-        import uuid
-
-        from .logging import get_default_log_path, init_run_logger, log_step
-
-        run_id = getattr(cfg, "run_id", None) or uuid.uuid4().hex
->>>>>>> 80c15a8e
         try:
             setattr(cfg, "run_id", run_id)  # type: ignore[attr-defined]
         except Exception:
@@ -253,13 +245,8 @@
 
         # Optional bundle export (reproducibility manifest + hashes)
         if args.bundle:
-<<<<<<< HEAD
             from .export.bundle import export_bundle
             from .api import RunResult as _RR
-=======
-            from .api import RunResult as _RR
-            from .export.bundle import export_bundle
->>>>>>> 80c15a8e
 
             bundle_path = Path(args.bundle)
             if bundle_path.is_dir():
