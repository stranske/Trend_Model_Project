"""Rank-based fund selection utilities.

This module implements the `rank` selection mode described in Agents.md.
Funds can be kept using `top_n`, `top_pct` or `threshold` rules and scored
by metrics registered in `METRIC_REGISTRY`. Metrics listed in
`ASCENDING_METRICS` are treated as smaller-is-better.
"""

# =============================================================================
#  Runtime imports and dataclasses
# =============================================================================
from __future__ import annotations
from dataclasses import dataclass, field
from typing import Any, Callable, Dict, List, Iterable, cast
from ..export import Formatter
import io
import numpy as np
import pandas as pd
import ipywidgets as widgets
from .. import metrics as _metrics
from ..data import load_csv, ensure_datetime

DEFAULT_METRIC = "annual_return"


# ──────────────────────────────────────────────────────────────────
# Metric transformer: raw | rank | percentile | zscore
# ──────────────────────────────────────────────────────────────────
def _apply_transform(
    series: pd.Series,
    *,
    mode: str = "raw",
    window: int | None = None,
    rank_pct: float | None = None,
    ddof: int = 0,
) -> pd.Series:
    """
    Return a transformed copy of *series* without mutating the original.

    Parameters
    ----------
    mode      : 'raw' | 'rank' | 'percentile' | 'zscore'
    window    : trailing periods for z‑score (ignored otherwise)
    rank_pct  : top‑X% mask when mode == 'percentile'
    ddof      : degrees of freedom for std in z‑score
    """
    if mode == "raw":
        return series

    if mode == "rank":
        return series.rank(ascending=False, pct=False)

    if mode == "percentile":
        if rank_pct is None:
            raise ValueError("rank_pct must be set for percentile transform")
        k = max(int(round(len(series) * rank_pct)), 1)
        mask = series.rank(ascending=False, pct=False) <= k
        return series.where(mask, np.nan)

    if mode == "zscore":
        if window is None or window > len(series):
            window = len(series)
        recent = series.iloc[-window:]
        mu = recent.mean()
        sigma = recent.std(ddof=ddof)
        return (series - mu) / sigma

    raise ValueError(f"unknown transform mode '{mode}'")


def rank_select_funds(
    df: pd.DataFrame,
    cfg: RiskStatsConfig,
    *,
    inclusion_approach: str = "top_n",
<<<<<<< HEAD
    transform: str = "raw",  # NEW
    transform_mode: str | None = None,  # Alternative parameter name for compatibility
    zscore_window: int | None = None,
    rank_pct: float | None = None,
=======
>>>>>>> e810a3db
    n: int | None = None,
    pct: float | None = None,
    threshold: float | None = None,
    score_by: str = DEFAULT_METRIC,
    blended_weights: dict[str, float] | None = None,
    transform: str = "raw",
    transform_mode: str | None = None,
    zscore_window: int | None = None,
    zscore_ddof: int = 1,
    rank_pct: float = 0.5,
) -> list[str]:
<<<<<<< HEAD
    """
    Central routine – returns the **ordered** list of selected funds.
    """
    # Handle transform_mode parameter for compatibility
    if transform_mode is not None:
        transform = transform_mode

    if score_by == "blended":
        scores = blended_score(in_sample_df, blended_weights or {}, stats_cfg)
=======
    """Select funds based on ranking by a specified metric."""

    # Handle transform_mode alias
    if transform_mode is not None:
        transform = transform_mode

    metric_name = _METRIC_ALIASES.get(score_by, score_by)

    # Compute metric scores
    if metric_name == "blended":
        if blended_weights is None:
            raise ValueError("blended score requires blended_weights parameter")
        scores = blended_score(df, blended_weights, cfg)
>>>>>>> e810a3db
    else:
        scores = _compute_metric_series(df, metric_name, cfg)

    # Apply transform
    scores = _apply_transform(
        scores,
        mode=transform,
        window=zscore_window,
        ddof=zscore_ddof,
        rank_pct=rank_pct,
    )
    # Determine sort order:
    # - transform == 'rank' produces 1=best so ascending True
    # - for metrics where smaller is better, sort ascending
    # - otherwise sort descending (larger is better)
    if transform == "rank":
        ascending = True
    else:
        ascending = score_by in ASCENDING_METRICS

<<<<<<< HEAD
    # Drop NaNs (e.g., from percentile masking) before sorting
    scores = scores.dropna()
    scores = scores.sort_values(ascending=ascending)

    # Selection logic based on inclusion_approach
=======
    # FIX: Sort scores before selection (this was missing!)
    ascending = metric_name in ASCENDING_METRICS  # metrics where lower is better
    if transform == "rank":
        scores = scores.sort_values()  # rank 1 = best
    else:
        scores = scores.sort_values(ascending=ascending)

    # Apply inclusion approach
>>>>>>> e810a3db
    if inclusion_approach == "top_n":
        if n is None:
            raise ValueError("top_n requires parameter n")
        return cast(list[str], scores.head(n).index.tolist())
    elif inclusion_approach == "top_pct":
        if pct is None or not 0 < pct <= 1:
            raise ValueError("top_pct requires 0 < pct <= 1")
        k = max(1, int(round(len(scores) * pct)))
        return cast(list[str], scores.head(k).index.tolist())
    elif inclusion_approach == "threshold":
        if threshold is None:
            raise ValueError("threshold approach requires parameter threshold")
        # For ascending=True (smaller is better), keep scores <= threshold
        # else keep scores >= threshold
        mask = scores <= threshold if ascending else scores >= threshold
        return cast(list[str], scores[mask].index.tolist())
    else:
        raise ValueError("Unknown inclusion_approach")


def some_function_missing_annotation(
    scores: pd.Series,
    inclusion_approach: str,
    n: int | None = None,
    pct: float | None = None,
    threshold: float | None = None,
    ascending: bool = True,
) -> list[str]:
    scores = scores.sort_values(ascending=ascending)
    if inclusion_approach == "top_n":
        if n is None:
            raise ValueError("top_n requires parameter n")
        return cast(list[str], scores.head(n).index.tolist())
    if inclusion_approach == "top_pct":
        if pct is None or not 0 < pct <= 1:
            raise ValueError("top_pct requires 0 < pct ≤ 1")
        k = max(1, int(round(len(scores) * pct)))
        return cast(list[str], scores.head(k).index.tolist())
    if inclusion_approach == "threshold":
        if threshold is None:
            raise ValueError("threshold approach requires a threshold value")
        mask = scores <= threshold if ascending else scores >= threshold
        return cast(list[str], scores[mask].index.tolist())
    return []  # Ensure function always returns a list


@dataclass
class FundSelectionConfig:
    """Simple quality-gate configuration."""

    max_missing_months: int = 3
    max_consecutive_month_gap: int = 6
    implausible_value_limit: float = 1.0
    outlier_threshold: float = 0.5
    zero_return_threshold: float = 0.2
    enforce_monotonic_index: bool = True
    allow_duplicate_dates: bool = False
    max_missing_ratio: float = 0.05
    max_drawdown: float = 0.3
    min_volatility: float = 0.05
    max_volatility: float = 1.0
    min_avg_return: float = 0.0
    max_skewness: float = 3.0
    max_kurtosis: float = 10.0
    expected_freq: str = "B"
    max_gap_days: int = 3
    min_aum_usd: float = 1e7


@dataclass
class RiskStatsConfig:
    """Metrics and risk free configuration."""

    metrics_to_run: List[str] = field(
        default_factory=lambda: [
            "AnnualReturn",
            "Volatility",
            "Sharpe",
            "Sortino",
            "MaxDrawdown",
            "InformationRatio",
        ]
    )
    risk_free: float = 0.0
    periods_per_year: int = 12


METRIC_REGISTRY: Dict[str, Callable[..., float | pd.Series | np.floating]] = {}

# Map snake_case config names to the canonical registry keys.
_METRIC_ALIASES: dict[str, str] = {
    "annual_return": "AnnualReturn",
    "volatility": "Volatility",
    "sharpe_ratio": "Sharpe",
    "sortino_ratio": "Sortino",
    "max_drawdown": "MaxDrawdown",
    "information_ratio": "InformationRatio",
}


def canonical_metric_list(names: Iterable[str] | None = None) -> list[str]:
    """
    Return registry keys normalised from ``names``,
    or all registered metrics if names is None.
    """
    if names is None:
        return list(METRIC_REGISTRY.keys())
    result = []
    for n in names:
        result.append(_METRIC_ALIASES.get(n, n))
    return result


def register_metric(
    name: str,
) -> Callable[
    [Callable[..., float | pd.Series | np.floating]],
    Callable[..., float | pd.Series | np.floating],
]:
    """Register ``fn`` under ``name`` in :data:`METRIC_REGISTRY`."""

    def decorator(
        fn: Callable[..., float | pd.Series | np.floating],
    ) -> Callable[..., float | pd.Series | np.floating]:
        METRIC_REGISTRY[name] = fn
        return fn

    return decorator


def quality_filter(df: pd.DataFrame, cfg: FundSelectionConfig) -> List[str]:
    """Public interface for quality filtering funds based on data quality gates.

    Parameters
    ----------
    df : pd.DataFrame
        DataFrame with fund data
    cfg : FundSelectionConfig
        Configuration for quality filtering

    Returns
    -------
    List[str]
        List of fund columns that pass quality filters
    """
    # Get all non-Date columns as fund columns
    fund_columns = [col for col in df.columns if col != "Date"]

    eligible: List[str] = []
    for col in fund_columns:
        series = df[col]
        missing = series.isna().sum()
        if missing > cfg.max_missing_months:
            continue
        if len(series) > 0 and missing / len(series) > cfg.max_missing_ratio:
            continue
        if series.abs().max() > cfg.implausible_value_limit:
            continue
        eligible.append(col)
    return eligible


def _quality_filter(
    df: pd.DataFrame,
    fund_columns: List[str],
    in_sdate: str,
    out_edate: str,
    cfg: FundSelectionConfig,
) -> List[str]:
    """Return funds passing very basic data-quality gates."""

    mask = df["Date"].between(
        pd.Period(in_sdate, "M").to_timestamp("M"),
        pd.Period(out_edate, "M").to_timestamp("M"),
    )
    sub = df.loc[mask, fund_columns]
    eligible: List[str] = []
    for col in fund_columns:
        series = sub[col]
        missing = series.isna().sum()
        if missing > cfg.max_missing_months:
            continue
        if len(series) > 0 and missing / len(series) > cfg.max_missing_ratio:
            continue
        if series.abs().max() > cfg.implausible_value_limit:
            continue
        eligible.append(col)
    return eligible


# Register basic metrics from the public ``metrics`` module
register_metric("AnnualReturn")(
    lambda s, *, periods_per_year=12, **k: _metrics.annual_return(
        s, periods_per_year=periods_per_year
    )
)

register_metric("Volatility")(
    lambda s, *, periods_per_year=12, **k: _metrics.volatility(
        s, periods_per_year=periods_per_year
    )
)

register_metric("Sharpe")(
    lambda s, *, periods_per_year=12, risk_free=0.0: _metrics.sharpe_ratio(
        s,
        periods_per_year=periods_per_year,
        risk_free=risk_free,
    )
)

register_metric("Sortino")(
    lambda s, *, periods_per_year=12, target=0.0, **k: _metrics.sortino_ratio(
        s,
        periods_per_year=periods_per_year,
        target=target,
    )
)

register_metric("MaxDrawdown")(lambda s, **k: _metrics.max_drawdown(s))

register_metric("InformationRatio")(
    lambda s, *, periods_per_year=12, benchmark=None, **k: _metrics.information_ratio(
        s,
        benchmark=benchmark if benchmark is not None else pd.Series(0, index=s.index),
        periods_per_year=periods_per_year,
    )
)

# ===============================================================
#  NEW: RANK‑BASED FUND SELECTION
# ===============================================================

ASCENDING_METRICS = {"MaxDrawdown"}  # smaller is better
DEFAULT_METRIC = "AnnualReturn"


def _compute_metric_series(
    in_sample_df: pd.DataFrame, metric_name: str, stats_cfg: RiskStatsConfig
) -> pd.Series:
    """
    Return a pd.Series (index = fund code, value = metric score).
    Vectorised: uses the registered metric on each column.
    """
    fn = METRIC_REGISTRY.get(metric_name)
    if fn is None:
        raise ValueError(f"Metric '{metric_name}' not registered")
    # map across columns without Python loops
    return in_sample_df.apply(
        fn,
        periods_per_year=stats_cfg.periods_per_year,
        risk_free=stats_cfg.risk_free,
        axis=0,
    )


def _zscore(series: pd.Series) -> pd.Series:
    """Return z‑scores (mean 0, stdev 1).  Gracefully handles zero σ."""
    μ, σ = series.mean(), series.std(ddof=0)
    if σ == 0:
        return pd.Series(0.0, index=series.index)
    return (series - μ) / σ


def blended_score(
    in_sample_df: pd.DataFrame, weights: dict[str, float], stats_cfg: RiskStatsConfig
) -> pd.Series:
    """
    Z‑score each contributing metric, then weighted linear combo.
    """
    if not weights:
        raise ValueError("blended_score requires non‑empty weights dict")
    # Normalize metric names using _METRIC_ALIASES
    canonical_weights: dict[str, float] = {}
    for k, v in weights.items():
        canonical = _METRIC_ALIASES.get(k, k)
        if canonical in canonical_weights:
            canonical_weights[canonical] += v
        else:
            canonical_weights[canonical] = v
    total = sum(canonical_weights.values())
    if total == 0:
        raise ValueError("Sum of weights must not be zero")
    w_norm = {k: v / total for k, v in canonical_weights.items()}

    combo = pd.Series(0.0, index=in_sample_df.columns)
    for metric, w in w_norm.items():
        raw = _compute_metric_series(in_sample_df, metric, stats_cfg)
        z = _zscore(raw)
        # If metric is "smaller‑is‑better", *invert* before z‑score
        if metric in ASCENDING_METRICS:
            z *= -1
        combo += w * z
    return combo


# ===============================================================
#  WIRES INTO EXISTING PIPELINE
# ===============================================================


def select_funds(
    df: pd.DataFrame,
    rf_col: str,
    *args: Any,
    mode: str | None = None,
    selection_mode: str | None = None,
    n: int | None = None,
    quality_cfg: FundSelectionConfig | None = None,
    random_n: int | None = None,
    rank_kwargs: dict[str, Any] | None = None,
    **kwargs: Any,
) -> list[str]:
    """
    Flexible interface for fund selection that handles both test patterns.

    Two calling patterns:
    1. Simple: select_funds(df, rf_col, mode="random", n=2, ...)
    2. Extended: select_funds(
        df, rf_col, fund_columns, in_sdate, in_edate,
        out_sdate, out_edate, cfg, selection_mode, ...
    )
    """
    # Determine which calling pattern is being used
    if len(args) >= 5:  # Extended calling pattern
        fund_columns, in_sdate, in_edate, out_sdate, out_edate, cfg = args[:6]
        # break long line for flake8 compliance
        if len(args) > 6:
            selection_mode = args[6]
        if len(args) > 7:
            random_n = args[7]

        # Call the extended function
        return select_funds_extended(
            df,
            rf_col,
            fund_columns,
            in_sdate,
            in_edate,
            out_sdate,
            out_edate,
            cfg,
            selection_mode or "all",
            random_n,
            rank_kwargs,
        )

    # Simple calling pattern
    mode = mode or selection_mode or "all"
    if quality_cfg is None:
        quality_cfg = FundSelectionConfig()

    # Get fund columns (exclude Date and rf_col)
    fund_columns = [col for col in df.columns if col not in ["Date", rf_col]]

    if mode == "all":
        return fund_columns
    elif mode == "random":
        eligible = quality_filter(df, quality_cfg)
        if n is None and random_n is None:
            return eligible
        n = n or random_n
        if n is None:
            raise ValueError("random_n must be provided for random mode")
        import numpy as np

        return list(np.random.choice(eligible, min(n, len(eligible)), replace=False))
    elif mode == "rank":
        eligible = quality_filter(df, quality_cfg)
        if n is None:
            n = len(eligible)
        return eligible[:n]
    else:
        raise ValueError(f"Unsupported mode '{mode}'")


def select_funds_extended(
    df: pd.DataFrame,
    rf_col: str,
    fund_columns: list[str],
    in_sdate: str,
    in_edate: str,
    out_sdate: str,
    out_edate: str,
    cfg: FundSelectionConfig,
    selection_mode: str = "all",
    random_n: int | None = None,
    rank_kwargs: dict[str, Any] | None = None,
) -> list[str]:
    """
    Extended to honour 'rank' mode.  Existing modes unchanged.
    """
    # -- existing quality gate logic (unchanged) ------------------
    eligible = _quality_filter(  # pseudo‑factorised
        df, fund_columns, in_sdate, out_edate, cfg
    )

    # Fast‑exit for legacy modes
    if selection_mode == "all":
        return eligible

    if selection_mode == "random":
        if random_n is None:
            raise ValueError("random_n must be provided for random mode")
        return list(np.random.choice(eligible, random_n, replace=False))

    # >>> NEW  rank‑based mode
    if selection_mode == "rank":
        if rank_kwargs is None:
            raise ValueError("rank mode requires rank_kwargs")
        # carve out the in‑sample sub‑frame
        mask = df["Date"].between(
            pd.Period(in_sdate, "M").to_timestamp("M"),
            pd.Period(in_edate, "M").to_timestamp("M"),
        )
        return rank_select_funds(
            pd.DataFrame(df.loc[mask, eligible]),
            RiskStatsConfig(risk_free=0.0),
            **rank_kwargs,
        )

    raise ValueError(f"Unsupported selection_mode '{selection_mode}'")


# ===============================================================
#  UI SCAFFOLD (very condensed – Codex expands)
# ===============================================================


def build_ui() -> widgets.VBox:
    # -------------------- Step 1: data source & periods --------------------
    source_tb = widgets.ToggleButtons(
        options=["Path/URL", "Browse"],
        description="Source:",
    )
    csv_path = widgets.Text(description="CSV or URL:")
    file_up = widgets.FileUpload(accept=".csv", multiple=False)
    file_up.layout.display = "none"
    load_btn = widgets.Button(description="Load CSV", button_style="success")
    load_out = widgets.Output()

    in_start = widgets.Text(description="In Start:")
    in_end = widgets.Text(description="In End:")
    out_start = widgets.Text(description="Out Start:")
    out_end = widgets.Text(description="Out End:")

    session: dict[str, Any] = {"df": None, "rf": None}
    idx_select = widgets.SelectMultiple(options=[], description="Indices:")
    idx_select.layout.display = "none"
    bench_select = widgets.SelectMultiple(options=[], description="Benchmarks:")
    bench_select.layout.display = "none"
    step1_box = widgets.VBox(
        [
            source_tb,
            csv_path,
            file_up,
            load_btn,
            load_out,
            idx_select,
            bench_select,
            in_start,
            in_end,
            out_start,
            out_end,
        ]
    )

    def _load_action(_btn: widgets.Button) -> None:
        with load_out:
            load_out.clear_output()
            try:
                df: pd.DataFrame | None = None
                if source_tb.value == "Browse":
                    if not file_up.value:
                        print("Upload a CSV")
                        return
                    # ipywidgets 7.x returns a dict; 8.x returns a tuple
                    if isinstance(file_up.value, dict):
                        item = next(iter(file_up.value.values()))
                    else:
                        item = file_up.value[0]
                    df = pd.read_csv(io.BytesIO(item["content"]))
                else:
                    path = csv_path.value.strip()
                    if not path:
                        print("Enter CSV path or URL")
                        return
                    if path.startswith("http://") or path.startswith("https://"):
                        df = pd.read_csv(path)
                    else:
                        df = load_csv(path)
                if df is None:
                    print("Failed to load")
                    return
                df = ensure_datetime(df)
                session["df"] = df
                # session["rf"] = rf  # rf is not defined here, skip or set to None
                dates = df["Date"].dt.to_period("M")
                in_start.value = str(dates.min())
                in_end.value = str(dates.min() + 2)
                out_start.value = str(dates.min() + 3)
                out_end.value = str(dates.min() + 5)
                idx_select.options = [c for c in df.columns if c not in {"Date"}]
                idx_select.layout.display = "flex"
                bench_select.options = [c for c in df.columns if c not in {"Date"}]
                bench_select.layout.display = "flex"
                print(f"Loaded {len(df):,} rows")
            except Exception as exc:
                session["df"] = None
                print("Error:", exc)

    load_btn.on_click(_load_action)

    def _source_toggle(*_: Any) -> None:
        if source_tb.value == "Browse":
            file_up.layout.display = "flex"
            csv_path.layout.display = "none"
        else:
            file_up.layout.display = "none"
            csv_path.layout.display = "flex"

    source_tb.observe(_source_toggle, "value")
    _source_toggle()

    # -------------------- Step 2: selection & ranking ----------------------
    mode_dd = widgets.Dropdown(
        options=["all", "random", "manual", "rank"], description="Mode:"
    )
    random_n_int = widgets.BoundedIntText(value=8, min=1, description="Random N:")
    random_n_int.layout.display = "none"
    vol_ck = widgets.Checkbox(value=True, description="Vol‑adjust?")
    target_vol = widgets.BoundedFloatText(
        value=0.10, min=0.0, max=10.0, step=0.01, description="Target Vol:"
    )
    target_vol.layout.display = "none"
    use_rank_ck = widgets.Checkbox(value=False, description="Apply ranking?")
    next_btn_1 = widgets.Button(description="Next")

    # step‑2 widgets
    incl_dd = widgets.Dropdown(
        options=["top_n", "top_pct", "threshold"], description="Approach:"
    )
    metric_dd = widgets.Dropdown(
        options=list(METRIC_REGISTRY) + ["blended"], description="Score by:"
    )
    topn_int = widgets.BoundedIntText(value=10, min=1, description="N:")
    pct_flt = widgets.BoundedFloatText(
        value=0.10, min=0.01, max=1.0, step=0.01, description="Pct:"
    )
    thresh_f = widgets.FloatText(value=1.0, description="Threshold:")

    # blended area
    m1_dd = widgets.Dropdown(options=list(METRIC_REGISTRY), description="M1")
    w1_sl = widgets.FloatSlider(value=0.33, min=0, max=1.0, step=0.01)
    m2_dd = widgets.Dropdown(options=list(METRIC_REGISTRY), description="M2")
    w2_sl = widgets.FloatSlider(value=0.33, min=0, max=1.0, step=0.01)
    m3_dd = widgets.Dropdown(options=list(METRIC_REGISTRY), description="M3")
    w3_sl = widgets.FloatSlider(value=0.34, min=0, max=1.0, step=0.01)

    out_fmt = widgets.Dropdown(options=["excel", "csv", "json"], description="Output:")

    # --------------------------------------------------------------
    #  Callbacks and execution wiring
    # --------------------------------------------------------------

    blended_box = widgets.VBox([m1_dd, w1_sl, m2_dd, w2_sl, m3_dd, w3_sl])
    blended_box.layout.display = "none"

    rank_box = widgets.VBox(
        [incl_dd, metric_dd, topn_int, pct_flt, thresh_f, blended_box]
    )
    rank_box.layout.display = "none"

    def _update_random_vis(*_: Any) -> None:
        show = rank_unlocked and mode_dd.value == "random"
        random_n_int.layout.display = "flex" if show else "none"

    def _update_target_vol(*_: Any) -> None:
        target_vol.layout.display = "flex" if vol_ck.value else "none"

    manual_box = widgets.VBox()
    manual_box.layout.display = "none"
    manual_scores_html = widgets.HTML()
    manual_checks: list[widgets.Checkbox] = []
    manual_weights: list[widgets.FloatText] = []
    manual_total_lbl = widgets.Label("Total weight: 0 %")

    # track whether the user progressed past the first step
    rank_unlocked = False

    run_btn = widgets.Button(description="Run")
    output = widgets.Output()

    def _next_action(_: Any) -> None:
        nonlocal rank_unlocked
        if session["df"] is None:
            with load_out:
                load_out.clear_output()
                print("Load data first")
            return
        rank_unlocked = not rank_unlocked
        next_btn_1.layout.display = "none"
        _update_rank_vis()
        _update_random_vis()
        _update_manual()

    def _update_rank_vis(*_: Any) -> None:
        show = (
            rank_unlocked
            and session["df"] is not None
            and (mode_dd.value == "rank" or use_rank_ck.value)
        )
        rank_box.layout.display = "flex" if show else "none"
        _update_blended_vis()
        _update_manual()

    def _update_blended_vis(*_: Any) -> None:
        show = (
            rank_unlocked
            and metric_dd.value == "blended"
            and (mode_dd.value == "rank" or use_rank_ck.value)
        )
        blended_box.layout.display = "flex" if show else "none"

    def _update_manual(*_: Any) -> None:
        if mode_dd.value != "manual" or not rank_unlocked:
            manual_box.layout.display = "none"
            return
        df = session.get("df")
        if df is None:
            manual_box.children = [widgets.Label("Load data first")]
            manual_box.layout.display = "flex"
            return

        rf = session.get("rf", "RF")
        date_col = "Date"
        funds_all = [c for c in df.columns if c not in {date_col, rf}]
        try:

            def _to_dt(s: str) -> pd.Timestamp:
                return pd.to_datetime(f"{s}-01") + pd.offsets.MonthEnd(0)

            in_start_dt = _to_dt(in_start.value)
            in_end_dt = _to_dt(in_end.value)
            out_start_dt = _to_dt(out_start.value)
            out_end_dt = _to_dt(out_end.value)

            in_df = df[(df[date_col] >= in_start_dt) & (df[date_col] <= in_end_dt)]
            out_df = df[(df[date_col] >= out_start_dt) & (df[date_col] <= out_end_dt)]
            in_ok = ~in_df[funds_all].isna().any()
            out_ok = ~out_df[funds_all].isna().any()
            funds = [c for c in funds_all if in_ok[c] and out_ok[c]]
        except Exception:
            funds = funds_all

        # compute score frame for display
        try:
            from .. import pipeline

            sf = pipeline.single_period_run(
                df[[date_col] + funds],
                in_start.value,
                in_end.value,
            )
            manual_scores_html.value = sf.to_html(float_format="%.4f")
        except Exception:
            manual_scores_html.value = ""

        manual_checks.clear()
        manual_weights.clear()

        def _update_total(*_: Any) -> None:
            tot = sum(
                wt.value for chk, wt in zip(manual_checks, manual_weights) if chk.value
            )
            manual_total_lbl.value = f"Total weight: {tot:.0f} %"

        rows = []
        for f in funds:
            chk = widgets.Checkbox(value=False, description=f)
            wt = widgets.FloatText(value=0.0, layout=widgets.Layout(width="80px"))
            chk.observe(_update_total, "value")
            wt.observe(_update_total, "value")
            manual_checks.append(chk)
            manual_weights.append(wt)
            rows.append(widgets.HBox([chk, wt]))
        manual_box.children = [manual_scores_html] + rows + [manual_total_lbl]
        manual_box.layout.display = "flex"
        _update_total()

    def _update_inclusion_fields(*_: Any) -> None:
        topn_int.layout.display = "flex" if incl_dd.value == "top_n" else "none"
        pct_flt.layout.display = "flex" if incl_dd.value == "top_pct" else "none"
        thresh_f.layout.display = "flex" if incl_dd.value == "threshold" else "none"

    next_btn_1.on_click(_next_action)
    mode_dd.observe(_update_rank_vis, "value")
    mode_dd.observe(_update_random_vis, "value")
    use_rank_ck.observe(_update_rank_vis, "value")
    metric_dd.observe(_update_blended_vis, "value")
    incl_dd.observe(_update_inclusion_fields, "value")
    mode_dd.observe(_update_manual, "value")
    vol_ck.observe(_update_target_vol, "value")

    def _run_action(_btn: widgets.Button) -> None:
        rank_kwargs: dict[str, Any] | None = None
        if mode_dd.value == "rank" or use_rank_ck.value:
            rank_kwargs = {
                "inclusion_approach": incl_dd.value,
                "score_by": metric_dd.value,
            }
            if incl_dd.value == "top_n":
                rank_kwargs["n"] = int(topn_int.value)
            elif incl_dd.value == "top_pct":
                rank_kwargs["pct"] = float(pct_flt.value)
            elif incl_dd.value == "threshold":
                rank_kwargs["threshold"] = float(thresh_f.value)
            if metric_dd.value == "blended":
                rank_kwargs["blended_weights"] = {
                    m1_dd.value: w1_sl.value,
                    m2_dd.value: w2_sl.value,
                    m3_dd.value: w3_sl.value,
                }

        manual_funds: list[str] | None = None
        custom_weights: dict[str, float] | None = None
        if mode_dd.value == "manual":
            manual_funds = []
            custom_weights = {}
            for chk, wt in zip(manual_checks, manual_weights):
                if chk.value:
                    manual_funds.append(chk.description)
                    custom_weights[chk.description] = float(wt.value)

        with output:
            output.clear_output()
            try:
                from .. import pipeline, export

                df = session.get("df")
                if df is None:
                    print("Load data first")
                    return

                mode = mode_dd.value
                if mode_dd.value == "manual" and not custom_weights:
                    print("No funds selected")
                    return

                res = pipeline.run_analysis(
                    df,
                    in_start.value,
                    in_end.value,
                    out_start.value,
                    out_end.value,
                    target_vol.value if vol_ck.value else 1.0,
                    0.0,
                    selection_mode=mode,
                    random_n=int(random_n_int.value),
                    custom_weights=custom_weights,
                    rank_kwargs=rank_kwargs,
                    manual_funds=manual_funds,
                    indices_list=list(idx_select.value),
                    benchmarks={b: b for b in bench_select.value},
                )
                if res is None:
                    print("No results")
                else:
                    sheet_formatter = export.make_summary_formatter(
                        res,
                        in_start.value,
                        in_end.value,
                        out_start.value,
                        out_end.value,
                    )
                    text = export.format_summary_text(
                        res,
                        in_start.value,
                        in_end.value,
                        out_start.value,
                        out_end.value,
                    )
                    print(text)
                    data = {"summary": pd.DataFrame()}
                    prefix = f"IS_{in_start.value}_OS_{out_start.value}"
                    export.export_data(
                        data,
                        prefix,
                        formats=[out_fmt.value],
                        formatter=cast(Formatter, sheet_formatter),
                    )
            except Exception as exc:
                print("Error:", exc)

    run_btn.on_click(_run_action)

    ui = widgets.VBox(
        [
            step1_box,
            mode_dd,
            random_n_int,
            vol_ck,
            target_vol,
            use_rank_ck,
            next_btn_1,
            rank_box,
            manual_box,
            out_fmt,
            run_btn,
            output,
        ]
    )
    _update_rank_vis()
    _update_inclusion_fields()

    _update_random_vis()

    _update_manual()
    _update_target_vol()

    return ui


#  Once build_ui() is defined, the notebook can do:
#       ui_inputs = build_ui()
#       display(ui_inputs)


__all__ = [
    "FundSelectionConfig",
    "RiskStatsConfig",
    "register_metric",
    "METRIC_REGISTRY",
    "blended_score",
    "rank_select_funds",
    "select_funds",
    "build_ui",
    "canonical_metric_list",
]<|MERGE_RESOLUTION|>--- conflicted
+++ resolved
@@ -73,13 +73,6 @@
     cfg: RiskStatsConfig,
     *,
     inclusion_approach: str = "top_n",
-<<<<<<< HEAD
-    transform: str = "raw",  # NEW
-    transform_mode: str | None = None,  # Alternative parameter name for compatibility
-    zscore_window: int | None = None,
-    rank_pct: float | None = None,
-=======
->>>>>>> e810a3db
     n: int | None = None,
     pct: float | None = None,
     threshold: float | None = None,
@@ -91,17 +84,6 @@
     zscore_ddof: int = 1,
     rank_pct: float = 0.5,
 ) -> list[str]:
-<<<<<<< HEAD
-    """
-    Central routine – returns the **ordered** list of selected funds.
-    """
-    # Handle transform_mode parameter for compatibility
-    if transform_mode is not None:
-        transform = transform_mode
-
-    if score_by == "blended":
-        scores = blended_score(in_sample_df, blended_weights or {}, stats_cfg)
-=======
     """Select funds based on ranking by a specified metric."""
 
     # Handle transform_mode alias
@@ -115,7 +97,6 @@
         if blended_weights is None:
             raise ValueError("blended score requires blended_weights parameter")
         scores = blended_score(df, blended_weights, cfg)
->>>>>>> e810a3db
     else:
         scores = _compute_metric_series(df, metric_name, cfg)
 
@@ -134,24 +115,13 @@
     if transform == "rank":
         ascending = True
     else:
-        ascending = score_by in ASCENDING_METRICS
-
-<<<<<<< HEAD
+        ascending = metric_name in ASCENDING_METRICS
+
     # Drop NaNs (e.g., from percentile masking) before sorting
     scores = scores.dropna()
     scores = scores.sort_values(ascending=ascending)
 
-    # Selection logic based on inclusion_approach
-=======
-    # FIX: Sort scores before selection (this was missing!)
-    ascending = metric_name in ASCENDING_METRICS  # metrics where lower is better
-    if transform == "rank":
-        scores = scores.sort_values()  # rank 1 = best
-    else:
-        scores = scores.sort_values(ascending=ascending)
-
     # Apply inclusion approach
->>>>>>> e810a3db
     if inclusion_approach == "top_n":
         if n is None:
             raise ValueError("top_n requires parameter n")
