"""Rank-based fund selection utilities.

This module implements the `rank` selection mode described in Agents.md.
Funds can be kept using `top_n`, `top_pct` or `threshold` rules and scored
by metrics registered in `METRIC_REGISTRY`. Metrics listed in
`ASCENDING_METRICS` are treated as smaller-is-better.
"""

# =============================================================================
#  Runtime imports and dataclasses
# =============================================================================
from __future__ import annotations

import hashlib
import io
import json
import re
from contextvars import ContextVar
from dataclasses import asdict, dataclass, field
<<<<<<< HEAD
from typing import Any, Callable, Dict, Iterable, List, cast, TYPE_CHECKING
=======
from typing import TYPE_CHECKING, Any, Callable, Dict, Iterable, List, cast
>>>>>>> 88a28d80

import hashlib
import json

import ipywidgets as widgets
import numpy as np
import pandas as pd

from .. import metrics as _metrics
from ..data import ensure_datetime, load_csv
from ..export import Formatter

if TYPE_CHECKING:  # pragma: no cover - type checking only
    from ..perf.cache import CovCache

# Compiled regex pattern for better performance when processing large files
_FIRM_NAME_TOKENIZER = re.compile(r"[^A-Za-z]+")

DEFAULT_METRIC = "annual_return"

WindowKey = tuple[str, str, str, str]


def _json_default(value: Any) -> Any:
    """Helper for JSON serialisation of stats configuration objects."""

    if isinstance(value, (set, tuple)):
        return list(value)
    if isinstance(value, np.ndarray):
        return value.tolist()
    if isinstance(value, (np.floating, np.integer)):
        return float(value)
    raise TypeError(f"Object of type {type(value)!r} is not JSON serialisable")


def _canonicalise_labels(labels: Iterable[str]) -> list[str]:
    """Return column labels normalised for caching consistency."""

    clean: list[str] = []
    seen: set[str] = set()
    for idx, label in enumerate(labels):
        name = str(label).strip()
        if not name:
            name = f"Unnamed_{idx + 1}"
        base = name
        counter = 1
        while name in seen:
            counter += 1
            name = f"{base}_{counter}"
        seen.add(name)
        clean.append(name)
    return clean


def _ensure_canonical_columns(frame: pd.DataFrame) -> pd.DataFrame:
    """Return *frame* with canonicalised column labels."""

    if frame.columns.empty:
        return frame
    clean = _canonicalise_labels(frame.columns)
    if list(frame.columns) == clean:
        return frame
    out = frame.copy()
    out.columns = clean
    return out


def _hash_universe(universe: Iterable[str]) -> str:
    joined = "\x1f".join(sorted(map(str, universe)))
    return hashlib.sha256(joined.encode("utf-8")).hexdigest()[:16]


def _stats_cfg_hash(cfg: "RiskStatsConfig") -> str:
    base = asdict(cfg)
    extras = {k: v for k, v in vars(cfg).items() if k not in base}
    if extras:
        base["__extras__"] = extras
    payload = json.dumps(base, sort_keys=True, default=_json_default)
    return hashlib.sha256(payload.encode("utf-8")).hexdigest()[:16]


@dataclass
class WindowMetricBundle:
    """Cached metric bundle for a selector window."""

    key: WindowKey | None
    start: str
    end: str
    freq: str
    stats_cfg_hash: str
    universe: tuple[str, ...]
    in_sample_df: pd.DataFrame
    _metrics: pd.DataFrame
    cov_payload: "CovPayload | None" = None

    def metrics_frame(self) -> pd.DataFrame:
        """Return a copy of the cached metrics frame."""

        if self._metrics.empty:
            return pd.DataFrame(index=self.in_sample_df.columns)
        return self._metrics.copy()

    def ensure_metric(
        self,
        metric_name: str,
        stats_cfg: "RiskStatsConfig",
        *,
        cov_cache: "CovCache | None" = None,
        enable_cov_cache: bool = True,
        incremental_cov: bool = False,
    ) -> pd.Series:
        """Ensure *metric_name* exists in the cached frame and return it."""

        canonical = _METRIC_ALIASES.get(metric_name, metric_name)
        if canonical in self._metrics.columns:
            return self._metrics[canonical]
        if canonical in {"AvgCorr", "__COV_VAR__"}:
            payload = self.cov_payload
            if payload is None:
                payload = _compute_covariance_payload(
                    self,
                    cov_cache,
                    enable_cov_cache=enable_cov_cache,
                    incremental_cov=incremental_cov,
                )
                self.cov_payload = payload
            series = _cov_metric_from_payload(
                canonical, payload, self.in_sample_df.columns
            )
        else:
            series = _compute_metric_series(self.in_sample_df, canonical, stats_cfg)
        series = series.astype(float)
        self._metrics[canonical] = series
        return self._metrics[canonical]


def _cov_metric_from_payload(
    metric_name: str, payload: "CovPayload", columns: Iterable[str]
) -> pd.Series:
    if metric_name == "__COV_VAR__":
        return pd.Series(payload.cov.diagonal(), index=columns, name="CovVar")
    diag = np.sqrt(np.clip(np.diag(payload.cov), 0, None))
    if diag.size <= 1:
        return pd.Series(0.0, index=columns, name="AvgCorr")
    with np.errstate(divide="ignore", invalid="ignore"):
        denom = np.outer(diag, diag)
        corr = np.divide(
            payload.cov, denom, out=np.zeros_like(payload.cov), where=denom != 0
        )
    sums = corr.sum(axis=1) - 1.0
    avg = sums / (corr.shape[0] - 1)
    return pd.Series(avg, index=columns, name="AvgCorr")


def _compute_covariance_payload(
    bundle: WindowMetricBundle,
    cov_cache: "CovCache | None",
    *,
    enable_cov_cache: bool,
    incremental_cov: bool,
) -> "CovPayload":
    from ..perf.cache import compute_cov_payload

    if not enable_cov_cache or cov_cache is None:
        return compute_cov_payload(
            bundle.in_sample_df, materialise_aggregates=incremental_cov
        )
    key = cov_cache.make_key(
        bundle.start or "0000-00",
        bundle.end or "0000-00",
        bundle.in_sample_df.columns,
        bundle.freq,
    )
    return cov_cache.get_or_compute(
        key,
        lambda: compute_cov_payload(
            bundle.in_sample_df, materialise_aggregates=incremental_cov
        ),
    )


_WINDOW_METRIC_BUNDLES: dict[WindowKey, WindowMetricBundle] = {}
_SELECTOR_CACHE_HITS = 0
_SELECTOR_CACHE_MISSES = 0


def make_window_key(
    start: str, end: str, universe: Iterable[str], stats_cfg: "RiskStatsConfig"
) -> WindowKey:
    """Return a stable cache key for a selector window."""

    canonical = _canonicalise_labels(universe)
    return (
        str(start),
        str(end),
        _hash_universe(canonical),
        _stats_cfg_hash(stats_cfg),
    )


def get_window_metric_bundle(window_key: WindowKey) -> WindowMetricBundle | None:
    """Return the cached bundle for *window_key* if present."""

    global _SELECTOR_CACHE_HITS, _SELECTOR_CACHE_MISSES

    bundle = _WINDOW_METRIC_BUNDLES.get(window_key)
    if bundle is None:
        _SELECTOR_CACHE_MISSES += 1
        return None
    _SELECTOR_CACHE_HITS += 1
    return bundle


def store_window_metric_bundle(
    window_key: WindowKey | None, bundle: WindowMetricBundle
) -> None:
    """Store *bundle* under *window_key* when provided."""

    if window_key is None:
        return
    _WINDOW_METRIC_BUNDLES[window_key] = bundle


def clear_window_metric_cache() -> None:
    """Reset the selector window cache and counters."""

    global _SELECTOR_CACHE_HITS, _SELECTOR_CACHE_MISSES

    _WINDOW_METRIC_BUNDLES.clear()
    _SELECTOR_CACHE_HITS = 0
    _SELECTOR_CACHE_MISSES = 0


def selector_cache_stats() -> dict[str, int]:
    """Return selector cache instrumentation counters."""

    return {
        "entries": len(_WINDOW_METRIC_BUNDLES),
        "selector_cache_hits": _SELECTOR_CACHE_HITS,
        "selector_cache_misses": _SELECTOR_CACHE_MISSES,
    }


# ──────────────────────────────────────────────────────────────────
# Metric transformer: raw | rank | percentile | zscore
# ──────────────────────────────────────────────────────────────────
def _apply_transform(
    series: pd.Series,
    *,
    mode: str = "raw",
    window: int | None = None,
    rank_pct: float | None = None,
    ddof: int = 0,
) -> pd.Series:
    """Return a transformed copy of *series* without mutating the original.

    Parameters
    ----------
    mode      : 'raw' | 'rank' | 'percentile' | 'zscore'
    window    : trailing periods for z‑score (ignored otherwise)
    rank_pct  : top‑X% mask when mode == 'percentile'
    ddof      : degrees of freedom for std in z‑score
    """
    if mode == "raw":
        return series

    if mode == "rank":
        return series.rank(ascending=False, pct=False)

    if mode == "percentile":
        if rank_pct is None:
            raise ValueError("rank_pct must be set for percentile transform")
        k = max(int(round(len(series) * rank_pct)), 1)
        mask = series.rank(ascending=False, pct=False) <= k
        return series.where(mask, np.nan)

    if mode == "zscore":
        if window is None or window > len(series):
            window = len(series)
        recent = series.iloc[-window:]
        mu = recent.mean()
        sigma = recent.std(ddof=ddof)
        # If variance is zero or std is non-finite, z-scores are undefined.
        # Return zeros to keep candidates available for ranking rather than
        # producing NaNs that get dropped upstream.
        if not np.isfinite(sigma) or sigma == 0:
            return pd.Series(0.0, index=series.index, dtype=float)
        return (series - mu) / sigma

    raise ValueError(f"unknown transform mode '{mode}'")


def rank_select_funds(
    df: pd.DataFrame,
    cfg: RiskStatsConfig,
    *,
    inclusion_approach: str = "top_n",
    n: int | None = None,
    pct: float | None = None,
    threshold: float | None = None,
    score_by: str = DEFAULT_METRIC,
    blended_weights: dict[str, float] | None = None,
    transform: str = "raw",
    transform_mode: str | None = None,
    zscore_window: int | None = None,
    zscore_ddof: int = 1,
    rank_pct: float = 0.5,
    limit_one_per_firm: bool = True,
<<<<<<< HEAD
    bundle: WindowMetricBundle | None = None,
    window_key: WindowKey | None = None,
    cov_cache: "CovCache | None" = None,
    freq: str = "M",
    enable_cov_cache: bool = True,
    incremental_cov: bool = False,
    store_bundle: bool = True,
=======
    window_key: WindowKey | None = None,
    bundle: WindowMetricBundle | None = None,
    enable_cache: bool = True,
>>>>>>> 88a28d80
) -> list[str]:
    """Select funds based on ranking by a specified metric."""

    # Handle transform_mode alias
    if transform_mode is not None:
        transform = transform_mode

    metric_name = _METRIC_ALIASES.get(score_by, score_by)

<<<<<<< HEAD
    df = _ensure_canonical_columns(df)
    universe = tuple(df.columns)
    cfg_hash = _stats_cfg_hash(cfg)

    if bundle is not None and bundle.universe != universe:
        raise ValueError("Provided bundle does not match DataFrame columns")
    if bundle is not None and bundle.stats_cfg_hash != cfg_hash:
        raise ValueError("Provided bundle does not match stats configuration")

    if bundle is None and window_key is not None:
        cached_bundle = get_window_metric_bundle(window_key)
        if cached_bundle is not None and cached_bundle.universe == universe:
            bundle = cached_bundle
        elif cached_bundle is not None and cached_bundle.universe != universe:
            bundle = None

    if bundle is None:
        metrics_frame = pd.DataFrame(index=universe, dtype=float)
        bundle = WindowMetricBundle(
            key=window_key,
            start=window_key[0] if window_key else "",
            end=window_key[1] if window_key else "",
            freq=freq,
            stats_cfg_hash=cfg_hash,
            universe=universe,
            in_sample_df=df.copy(),
            _metrics=metrics_frame,
        )
        if store_bundle:
            store_window_metric_bundle(window_key, bundle)
    elif bundle is not None:
        bundle.freq = freq
=======
    active_bundle = _resolve_bundle(window_key, bundle, enable_cache)

    # Normalise column labels early so downstream logic never sees blank names.
    # ``rank_select_funds`` historically received DataFrames with accidental
    # whitespace-only column names (e.g., CSVs with an empty header).  Those
    # would flow through the metric computations unchanged, leading to
    # selections that contained empty strings.  Sanitising here avoids
    # surprising downstream behaviour while preserving existing labels when
    # possible.
    if len(df.columns) > 0:
        clean_names: list[str] = []
        seen: set[str] = set()
        for idx, col in enumerate(df.columns):
            name = str(col).strip()
            if not name:
                name = f"Unnamed_{idx + 1}"
            base = name
            # Ensure uniqueness after stripping by appending suffixes when required.
            counter = 1
            while name in seen:
                counter += 1
                name = f"{base}_{counter}"
            seen.add(name)
            clean_names.append(name)
        if list(df.columns) != clean_names:
            df = df.copy()
            df.columns = clean_names
>>>>>>> 88a28d80

    # Compute metric scores
    if metric_name == "blended":
        if blended_weights is None:
            raise ValueError("blended score requires blended_weights parameter")
<<<<<<< HEAD
        target_df = bundle.in_sample_df if bundle is not None else df
        scores = blended_score(
            target_df,
            blended_weights,
            cfg,
            bundle=bundle,
            cov_cache=cov_cache,
            enable_cov_cache=enable_cov_cache,
            incremental_cov=incremental_cov,
        )
    else:
        if bundle is not None:
            scores = bundle.ensure_metric(
                metric_name,
                cfg,
                cov_cache=cov_cache,
                enable_cov_cache=enable_cov_cache,
                incremental_cov=incremental_cov,
            ).copy()
        else:
            scores = _compute_metric_series(df, metric_name, cfg)
=======
        scores = blended_score(
            df, blended_weights, cfg, bundle=active_bundle
        )
    else:
        scores = _get_metric_series_cached(
            metric_name, df, cfg, active_bundle
        )
>>>>>>> 88a28d80

    # Apply transform
    scores = _apply_transform(
        scores,
        mode=transform,
        window=zscore_window,
        ddof=zscore_ddof,
        rank_pct=rank_pct,
    )
    # Determine sort order:
    # - transform == 'rank' produces 1=best so ascending True
    # - for metrics where smaller is better, sort ascending
    # - otherwise sort descending (larger is better)
    if transform == "rank":
        ascending = True
    else:
        ascending = metric_name in ASCENDING_METRICS

    # Drop NaNs (e.g., from percentile masking) before sorting
    scores = scores.dropna()
    scores = scores.sort_values(ascending=ascending)

    def _firm_key(name: str) -> str:
        # Normalize and derive a grouping key intended to capture the firm.
        # Heuristic:
        #  - tokenize on non-letters
        #  - if the first token seems like a brand/acronym (ALL CAPS or short), use it
        #  - otherwise use the first two tokens
        tokens = [t for t in _FIRM_NAME_TOKENIZER.split(str(name)) if t]
        if not tokens:
            return str(name).strip().lower()
        t0 = tokens[0]
        if t0.isupper() or len(t0) <= 3:
            return t0.lower()
        # Include second token when available to distinguish generic first words
        return (t0 + (" " + tokens[1] if len(tokens) > 1 else "")).lower()

    def _dedupe_by_firm(cands: list[str], k: int | None = None) -> list[str]:
        """Best-effort one-per-firm selection preserving order.

        If ``k`` is provided and unique firms are insufficient to reach ``k``,
        backfill with remaining candidates (even if from the same firm) to
        satisfy the requested count. When ``k`` is ``None`` (e.g., threshold),
        only uniqueness is enforced.
        """
        if not limit_one_per_firm:
            return cands if k is None else cands[:k]

        chosen: list[str] = []
        seen: set[str] = set()

        # First pass: enforce uniqueness by firm
        for name in cands:
            fk = _firm_key(name)
            if fk in seen:
                continue
            seen.add(fk)
            chosen.append(name)
            if k is not None and len(chosen) >= k:
                break

        # If we have a target count and didn't reach it, backfill
        if k is not None and len(chosen) < k:
            for name in cands:
                if name in chosen:
                    continue
                chosen.append(name)
                if len(chosen) >= k:
                    break
        return chosen

    # Apply inclusion approach
    if inclusion_approach == "top_n":
        if n is None:
            raise ValueError("top_n requires parameter n")
        ordered_top_n: list[str] = [str(x) for x in scores.index.tolist()]
        return _dedupe_by_firm(ordered_top_n, k=n)
    elif inclusion_approach == "top_pct":
        if pct is None or not 0 < pct <= 1:
            raise ValueError("top_pct requires 0 < pct <= 1")
        k = max(1, int(round(len(scores) * pct)))
        ordered_top_pct: list[str] = [str(x) for x in scores.index.tolist()]
        return _dedupe_by_firm(ordered_top_pct, k=k)
    elif inclusion_approach == "threshold":
        if threshold is None:
            raise ValueError("threshold approach requires parameter threshold")
        # For ascending=True (smaller is better), keep scores <= threshold
        # else keep scores >= threshold
        mask = scores <= threshold if ascending else scores >= threshold
        ordered_threshold: list[str] = [str(x) for x in scores[mask].index.tolist()]
        return _dedupe_by_firm(ordered_threshold)
    else:
        raise ValueError("Unknown inclusion_approach")


def some_function_missing_annotation(
    scores: pd.Series,
    inclusion_approach: str,
    n: int | None = None,
    pct: float | None = None,
    threshold: float | None = None,
    ascending: bool = True,
) -> list[str]:
    scores = scores.sort_values(ascending=ascending)
    if inclusion_approach == "top_n":
        if n is None:
            raise ValueError("top_n requires parameter n")
        return cast(list[str], scores.head(n).index.tolist())
    if inclusion_approach == "top_pct":
        if pct is None or not 0 < pct <= 1:
            raise ValueError("top_pct requires 0 < pct ≤ 1")
        k = max(1, int(round(len(scores) * pct)))
        return cast(list[str], scores.head(k).index.tolist())
    if inclusion_approach == "threshold":
        if threshold is None:
            raise ValueError("threshold approach requires a threshold value")
        mask = scores <= threshold if ascending else scores >= threshold
        return cast(list[str], scores[mask].index.tolist())
    return []  # Ensure function always returns a list


@dataclass
class FundSelectionConfig:
    """Simple quality-gate configuration."""

    max_missing_months: int = 3
    max_consecutive_month_gap: int = 6
    implausible_value_limit: float = 1.0
    outlier_threshold: float = 0.5
    zero_return_threshold: float = 0.2
    enforce_monotonic_index: bool = True
    allow_duplicate_dates: bool = False
    max_missing_ratio: float = 0.05
    max_drawdown: float = 0.3
    min_volatility: float = 0.05
    max_volatility: float = 1.0
    min_avg_return: float = 0.0
    max_skewness: float = 3.0
    max_kurtosis: float = 10.0
    expected_freq: str = "B"
    max_gap_days: int = 3
    min_aum_usd: float = 1e7


@dataclass
class RiskStatsConfig:
    """Metrics and risk free configuration."""

    metrics_to_run: List[str] = field(
        default_factory=lambda: [
            "AnnualReturn",
            "Volatility",
            "Sharpe",
            "Sortino",
            "MaxDrawdown",
            "InformationRatio",
        ]
    )
    risk_free: float = 0.0
    periods_per_year: int = 12


METRIC_REGISTRY: Dict[str, Callable[..., float | pd.Series | np.floating]] = {}
_METRIC_CONTEXT: ContextVar[dict[str, Any] | None] = ContextVar(
    "_TREND_METRIC_CONTEXT", default=None
)

WindowKey = tuple[str, str, int, int]


@dataclass
class WindowMetricBundle:
    """Cached metric series and covariance payload for a window."""

    key: WindowKey
    metrics: Dict[str, pd.Series] = field(default_factory=dict)
    cov_payload: "CovPayload | None" = None

    def as_frame(self) -> pd.DataFrame:
        """Materialise cached metrics as a DataFrame."""

        if not self.metrics:
            return pd.DataFrame()
        return pd.DataFrame(self.metrics)

    def available_metrics(self) -> list[str]:
        """Return the metric names stored in this bundle."""

        return list(self.metrics.keys())


selector_cache_hits = 0
selector_cache_misses = 0
_WINDOW_METRIC_CACHE: Dict[WindowKey, WindowMetricBundle] = {}


def _stats_cfg_hash(stats_cfg: RiskStatsConfig) -> int:
    """Stable hash for a :class:`RiskStatsConfig` instance."""

    payload = json.dumps(asdict(stats_cfg), sort_keys=True)
    digest = hashlib.sha256(payload.encode("utf-8")).digest()[:8]
    return int.from_bytes(digest, "big", signed=False)


def make_window_key(
    start: str, end: str, assets: Iterable[str], stats_cfg: RiskStatsConfig
) -> WindowKey:
    """Construct the canonical cache key for a selector window."""

    from ..perf.cache import CovCache  # local import to avoid circular deps

    cov_key = CovCache.make_key(start, end, assets)
    return (start, end, cov_key[2], _stats_cfg_hash(stats_cfg))


def get_window_metric_bundle(window_key: WindowKey) -> WindowMetricBundle | None:
    """Return the cached bundle for ``window_key`` if available."""

    return _WINDOW_METRIC_CACHE.get(window_key)


def reset_selector_cache() -> None:
    """Clear selector metric caches and reset instrumentation counters."""

    global selector_cache_hits, selector_cache_misses
    _WINDOW_METRIC_CACHE.clear()
    selector_cache_hits = 0
    selector_cache_misses = 0


def _resolve_bundle(
    window_key: WindowKey | None,
    bundle: WindowMetricBundle | None,
    enable_cache: bool,
) -> WindowMetricBundle | None:
    """Return the active bundle taking into account cache settings."""

    if not enable_cache:
        return None

    key = window_key
    if bundle is not None and key is None:
        key = bundle.key

    if bundle is not None:
        if key is not None:
            bundle.key = key
            cached = _WINDOW_METRIC_CACHE.get(key)
            if cached is not bundle:
                _WINDOW_METRIC_CACHE[key] = bundle
        return bundle

    if key is None:
        return None

    cached = _WINDOW_METRIC_CACHE.get(key)
    if cached is not None:
        return cached

    new_bundle = WindowMetricBundle(key=key)
    _WINDOW_METRIC_CACHE[key] = new_bundle
    return new_bundle

# Map snake_case config names to the canonical registry keys.
_METRIC_ALIASES: dict[str, str] = {
    "annual_return": "AnnualReturn",
    "volatility": "Volatility",
    "sharpe_ratio": "Sharpe",
    "sharpe": "Sharpe",  # Add lowercase sharpe alias
    "sortino_ratio": "Sortino",
    "max_drawdown": "MaxDrawdown",
    "information_ratio": "InformationRatio",
    "avg_corr": "AvgCorr",
}


def canonical_metric_list(names: Iterable[str] | None = None) -> list[str]:
    """Return registry keys normalised from ``names``, or all registered
    metrics if names is None."""
    if names is None:
        return list(METRIC_REGISTRY.keys())
    result = []
    for n in names:
        result.append(_METRIC_ALIASES.get(n, n))
    return result


def register_metric(
    name: str,
) -> Callable[
    [Callable[..., float | pd.Series | np.floating]],
    Callable[..., float | pd.Series | np.floating],
]:
    """Register ``fn`` under ``name`` in :data:`METRIC_REGISTRY`."""

    def decorator(
        fn: Callable[..., float | pd.Series | np.floating],
    ) -> Callable[..., float | pd.Series | np.floating]:
        METRIC_REGISTRY[name] = fn
        return fn

    return decorator


def _get_metric_context() -> dict[str, Any]:
    ctx = _METRIC_CONTEXT.get()
    if ctx is None:
        raise RuntimeError("Metric context is unavailable for frame-aware metrics")
    return ctx


def quality_filter(df: pd.DataFrame, cfg: FundSelectionConfig) -> List[str]:
    """Public interface for quality filtering funds based on data quality
    gates.

    Parameters
    ----------
    df : pd.DataFrame
        DataFrame with fund data
    cfg : FundSelectionConfig
        Configuration for quality filtering

    Returns
    -------
    List[str]
        List of fund columns that pass quality filters
    """
    # Get all non-Date columns as fund columns
    fund_columns = [col for col in df.columns if col != "Date"]

    eligible: List[str] = []
    for col in fund_columns:
        series = df[col]
        missing = series.isna().sum()
        if missing > cfg.max_missing_months:
            continue
        if len(series) > 0 and missing / len(series) > cfg.max_missing_ratio:
            continue
        if series.abs().max() > cfg.implausible_value_limit:
            continue
        eligible.append(col)
    return eligible


def _quality_filter(
    df: pd.DataFrame,
    fund_columns: List[str],
    in_sdate: str,
    out_edate: str,
    cfg: FundSelectionConfig,
) -> List[str]:
    """Return funds passing very basic data-quality gates."""

    mask = df["Date"].between(
        pd.Period(in_sdate, "M").to_timestamp("M"),
        pd.Period(out_edate, "M").to_timestamp("M"),
    )
    sub = df.loc[mask, fund_columns]
    eligible: List[str] = []
    for col in fund_columns:
        series = sub[col]
        missing = series.isna().sum()
        if missing > cfg.max_missing_months:
            continue
        if len(series) > 0 and missing / len(series) > cfg.max_missing_ratio:
            continue
        if series.abs().max() > cfg.implausible_value_limit:
            continue
        eligible.append(col)
    return eligible


# Register basic metrics from the public ``metrics`` module
register_metric("AnnualReturn")(
    lambda s, *, periods_per_year=12, **k: _metrics.annual_return(
        s, periods_per_year=periods_per_year
    )
)

register_metric("Volatility")(
    lambda s, *, periods_per_year=12, **k: _metrics.volatility(
        s, periods_per_year=periods_per_year
    )
)

register_metric("Sharpe")(
    lambda s, *, periods_per_year=12, risk_free=0.0: _metrics.sharpe_ratio(
        s,
        periods_per_year=periods_per_year,
        risk_free=risk_free,
    )
)

# Register lowercase 'sharpe' for compatibility
register_metric("sharpe")(
    lambda s, *, periods_per_year=12, risk_free=0.0: _metrics.sharpe_ratio(
        s,
        periods_per_year=periods_per_year,
        risk_free=risk_free,
    )
)

register_metric("Sortino")(
    lambda s, *, periods_per_year=12, target=0.0, **k: _metrics.sortino_ratio(
        s,
        periods_per_year=periods_per_year,
        target=target,
    )
)

register_metric("MaxDrawdown")(lambda s, **k: _metrics.max_drawdown(s))

register_metric("InformationRatio")(
    lambda s, *, periods_per_year=12, benchmark=None, **k: _metrics.information_ratio(
        s,
        benchmark=benchmark if benchmark is not None else pd.Series(0, index=s.index),
        periods_per_year=periods_per_year,
    )
)


# Average correlation metric (frame-aware via metric context)
@register_metric("AvgCorr")
def _avg_corr_metric(series: pd.Series, **_: Any) -> float:
    """Fallback AvgCorr implementation using the metric context frame."""

    ctx = _get_metric_context()
    frame = ctx.get("frame")
    if frame is None or frame.empty:
        return 0.0
    if frame.shape[1] <= 1:
        return 0.0
    corr = ctx.get("avg_corr_corr")
    corr_frame_id = ctx.get("avg_corr_frame_id")
    if corr is None or corr_frame_id != id(frame):
        corr = frame.corr(method="pearson", min_periods=2)
        ctx["avg_corr_corr"] = corr
        ctx["avg_corr_frame_id"] = id(frame)
    col = series.name
    if col not in corr.columns:
        return 0.0
    col_corr = corr.loc[col].drop(labels=[col], errors="ignore").dropna()
    if col_corr.empty:
        return 0.0
    return float(col_corr.mean())


# ===============================================================
#  NEW: RANK‑BASED FUND SELECTION
# ===============================================================

ASCENDING_METRICS = {"MaxDrawdown"}  # smaller is better
DEFAULT_METRIC = "AnnualReturn"


def _compute_metric_series(
    in_sample_df: pd.DataFrame, metric_name: str, stats_cfg: RiskStatsConfig
) -> pd.Series:
    """Return a pd.Series (index = fund code, value = metric score).

    Vectorised: uses the registered metric on each column.
    """
    fn = METRIC_REGISTRY.get(metric_name)
    if fn is None:
        raise ValueError(f"Metric '{metric_name}' not registered")
    context: dict[str, Any] = {"frame": in_sample_df}
    token = _METRIC_CONTEXT.set(context)
    try:
        return in_sample_df.apply(
            fn,
            periods_per_year=stats_cfg.periods_per_year,
            risk_free=stats_cfg.risk_free,
            axis=0,
        )
    finally:
        _METRIC_CONTEXT.reset(token)


def _ensure_cov_payload(
    in_sample_df: pd.DataFrame, bundle: WindowMetricBundle | None
) -> "CovPayload":
    """Return a covariance payload, populating the bundle if provided."""

    if bundle is not None and bundle.cov_payload is not None:
        return bundle.cov_payload

    from ..perf.cache import compute_cov_payload

    payload = compute_cov_payload(in_sample_df)
    if bundle is not None:
        bundle.cov_payload = payload
    return payload


def _metric_from_cov_payload(
    metric_name: str, in_sample_df: pd.DataFrame, payload: "CovPayload"
) -> pd.Series:
    """Compute covariance-derived metric series from ``payload``."""

    if metric_name == "__COV_VAR__":
        return pd.Series(
            payload.cov.diagonal(), index=in_sample_df.columns, name="CovVar"
        )

    diag = np.sqrt(np.clip(np.diag(payload.cov), 0, None))
    if diag.size <= 1:
        return pd.Series(0.0, index=in_sample_df.columns, name="AvgCorr")
    with np.errstate(divide="ignore", invalid="ignore"):
        denom = np.outer(diag, diag)
        corr = np.divide(
            payload.cov, denom, out=np.zeros_like(payload.cov), where=denom != 0
        )
    sums = corr.sum(axis=1) - 1.0
    avg = sums / (corr.shape[0] - 1)
    return pd.Series(avg, index=in_sample_df.columns, name="AvgCorr")


def _get_metric_series_cached(
    metric_name: str,
    in_sample_df: pd.DataFrame,
    stats_cfg: RiskStatsConfig,
    bundle: WindowMetricBundle | None,
) -> pd.Series:
    """Return metric series, reusing cached computations when possible."""

    if bundle is not None:
        cached = bundle.metrics.get(metric_name)
        if cached is not None:
            global selector_cache_hits
            selector_cache_hits += 1
            return cached

    if metric_name in {"AvgCorr", "__COV_VAR__"}:
        payload = _ensure_cov_payload(in_sample_df, bundle)
        series = _metric_from_cov_payload(metric_name, in_sample_df, payload)
    else:
        series = _compute_metric_series(in_sample_df, metric_name, stats_cfg)

    if bundle is not None:
        global selector_cache_misses
        selector_cache_misses += 1
        bundle.metrics[metric_name] = series
    return series


def compute_metric_series_with_cache(
    in_sample_df: pd.DataFrame,
    metric_name: str,
    stats_cfg: RiskStatsConfig,
    *,
    cov_cache: "CovCache | None" = None,
    window_start: str | None = None,
    window_end: str | None = None,
    freq: str = "M",
    enable_cache: bool = True,
    incremental_cov: bool = False,
) -> pd.Series:
    """Compute metric series with optional covariance caching.

    Current pipeline calls remain unchanged; this helper is opt-in for
    metrics that require a covariance matrix. A synthetic metric name
    ``__COV_VAR__`` demonstrates usage by returning diagonal variances
    from a cached covariance payload. Real metrics can hook into this
    path without altering existing registry semantics.
    """
    if metric_name not in {"__COV_VAR__", "AvgCorr"}:
        return _compute_metric_series(in_sample_df, metric_name, stats_cfg)
    from ..perf.cache import compute_cov_payload

    # Caching disabled path
    if (cov_cache is None) or (not enable_cache):
        payload = compute_cov_payload(in_sample_df)
    else:
        key = cov_cache.make_key(
            window_start or "0000-00",
            window_end or "0000-00",
            in_sample_df.columns,
            freq,
        )
        # NOTE: incremental_cov is a future optimization: requires caller to
        # provide previous payload & row deltas. For now we simply ignore the
        # flag and rely on standard cache lookups. Hook point documented.
        payload = cov_cache.get_or_compute(
            key,
            lambda: compute_cov_payload(
                in_sample_df, materialise_aggregates=incremental_cov
            ),
        )
    if metric_name == "__COV_VAR__":
        return pd.Series(
            payload.cov.diagonal(), index=in_sample_df.columns, name="CovVar"
        )
    # AvgCorr computation
    diag = np.sqrt(np.clip(np.diag(payload.cov), 0, None))
    if diag.size <= 1:
        return pd.Series(0.0, index=in_sample_df.columns, name="AvgCorr")
    with np.errstate(divide="ignore", invalid="ignore"):
        denom = np.outer(diag, diag)
        corr = np.divide(
            payload.cov, denom, out=np.zeros_like(payload.cov), where=denom != 0
        )
    sums = corr.sum(axis=1) - 1.0
    avg = sums / (corr.shape[0] - 1)
    return pd.Series(avg, index=in_sample_df.columns, name="AvgCorr")


def compute_metric_series_with_cache(
    in_sample_df: pd.DataFrame,
    metric_name: str,
    stats_cfg: RiskStatsConfig,
    *,
    cov_cache: "CovCache | None" = None,
    window_start: str | None = None,
    window_end: str | None = None,
    freq: str = "M",
    enable_cache: bool = True,
    incremental_cov: bool = False,
) -> pd.Series:
    """Compute metric series with optional covariance caching.

    Current pipeline calls remain unchanged; this helper is opt-in for
    metrics that require a covariance matrix. A synthetic metric name
    ``__COV_VAR__`` demonstrates usage by returning diagonal variances
    from a cached covariance payload. Real metrics can hook into this
    path without altering existing registry semantics.
    """
    if metric_name not in {"__COV_VAR__", "AvgCorr"}:
        return _compute_metric_series(in_sample_df, metric_name, stats_cfg)
    from ..perf.cache import compute_cov_payload

    # Caching disabled path
    if (cov_cache is None) or (not enable_cache):
        payload = compute_cov_payload(in_sample_df)
    else:
        key = cov_cache.make_key(
            window_start or "0000-00",
            window_end or "0000-00",
            in_sample_df.columns,
            freq,
        )
        # NOTE: incremental_cov is a future optimization: requires caller to
        # provide previous payload & row deltas. For now we simply ignore the
        # flag and rely on standard cache lookups. Hook point documented.
        payload = cov_cache.get_or_compute(
            key,
            lambda: compute_cov_payload(
                in_sample_df, materialise_aggregates=incremental_cov
            ),
        )
    if metric_name == "__COV_VAR__":
        return pd.Series(
            payload.cov.diagonal(), index=in_sample_df.columns, name="CovVar"
        )
    # AvgCorr computation
    diag = np.sqrt(np.clip(np.diag(payload.cov), 0, None))
    if diag.size <= 1:
        return pd.Series(0.0, index=in_sample_df.columns, name="AvgCorr")
    with np.errstate(divide="ignore", invalid="ignore"):
        denom = np.outer(diag, diag)
        corr = np.divide(
            payload.cov, denom, out=np.zeros_like(payload.cov), where=denom != 0
        )
    sums = corr.sum(axis=1) - 1.0
    avg = sums / (corr.shape[0] - 1)
    return pd.Series(avg, index=in_sample_df.columns, name="AvgCorr")


def _zscore(series: pd.Series) -> pd.Series:
    """Return z‑scores (mean 0, stdev 1).

    Gracefully handles zero σ.
    """
    μ, σ = series.mean(), series.std(ddof=0)
    if σ == 0:
        return pd.Series(0.0, index=series.index)
    return (series - μ) / σ


def blended_score(
    in_sample_df: pd.DataFrame,
    weights: dict[str, float],
    stats_cfg: RiskStatsConfig,
    *,
    bundle: WindowMetricBundle | None = None,
<<<<<<< HEAD
    cov_cache: "CovCache | None" = None,
    enable_cov_cache: bool = True,
    incremental_cov: bool = False,
=======
>>>>>>> 88a28d80
) -> pd.Series:
    """Z‑score each contributing metric, then weighted linear combo."""
    if not weights:
        raise ValueError("blended_score requires non‑empty weights dict")
    # Normalize metric names using _METRIC_ALIASES
    canonical_weights: dict[str, float] = {}
    for k, v in weights.items():
        canonical = _METRIC_ALIASES.get(k, k)
        if canonical in canonical_weights:
            canonical_weights[canonical] += v
        else:
            canonical_weights[canonical] = v
    total = sum(canonical_weights.values())
    if total == 0:
        raise ValueError("Sum of weights must not be zero")
    w_norm = {k: v / total for k, v in canonical_weights.items()}

    combo = pd.Series(0.0, index=in_sample_df.columns)
    for metric, w in w_norm.items():
<<<<<<< HEAD
        if bundle is not None:
            raw = bundle.ensure_metric(
                metric,
                stats_cfg,
                cov_cache=cov_cache,
                enable_cov_cache=enable_cov_cache,
                incremental_cov=incremental_cov,
            )
        else:
            raw = _compute_metric_series(in_sample_df, metric, stats_cfg)
=======
        raw = _get_metric_series_cached(metric, in_sample_df, stats_cfg, bundle)
>>>>>>> 88a28d80
        z = _zscore(raw)
        # If metric is "smaller‑is‑better", *invert* before z‑score
        if metric in ASCENDING_METRICS:
            z *= -1
        combo += w * z
    return combo


# ===============================================================
#  WIRES INTO EXISTING PIPELINE
# ===============================================================


def select_funds(
    df: pd.DataFrame,
    rf_col: str,
    *args: Any,
    mode: str | None = None,
    selection_mode: str | None = None,
    n: int | None = None,
    quality_cfg: FundSelectionConfig | None = None,
    random_n: int | None = None,
    rank_kwargs: dict[str, Any] | None = None,
    **kwargs: Any,
) -> list[str]:
    """Flexible interface for fund selection that handles both test patterns.

    Two calling patterns:
    1. Simple: select_funds(df, rf_col, mode="random", n=2, ...)
    2. Extended: select_funds(
        df, rf_col, fund_columns, in_sdate, in_edate,
        out_sdate, out_edate, cfg, selection_mode, ...
    )
    """
    # Determine which calling pattern is being used
    if len(args) >= 5:  # Extended calling pattern
        fund_columns, in_sdate, in_edate, out_sdate, out_edate, cfg = args[:6]
        # break long line for flake8 compliance
        if len(args) > 6:
            selection_mode = args[6]
        if len(args) > 7:
            random_n = args[7]

        # Call the extended function
        return select_funds_extended(
            df,
            rf_col,
            fund_columns,
            in_sdate,
            in_edate,
            out_sdate,
            out_edate,
            cfg,
            selection_mode or "all",
            random_n,
            rank_kwargs,
        )

    # Simple calling pattern
    mode = mode or selection_mode or "all"
    if quality_cfg is None:
        quality_cfg = FundSelectionConfig()

    # Get fund columns (exclude Date and rf_col) for simple path
    simple_fund_columns: list[str] = [
        str(col) for col in df.columns if col not in ["Date", rf_col]
    ]

    if mode == "all":
        return list(simple_fund_columns)
    elif mode == "random":
        eligible = quality_filter(df, quality_cfg)
        if n is None and random_n is None:
            return eligible
        n = n or random_n
        if n is None:
            raise ValueError("random_n must be provided for random mode")
        import numpy as np

        return [
            str(x)
            for x in np.random.choice(
                eligible, min(n, len(eligible)), replace=False
            ).tolist()
        ]
    elif mode == "rank":
        # Basic rank mode: order eligible funds by descending in-sample CAGR (annual_return)
        # NOTE: This is a minimal improvement over the previous slice-by-order behavior.
        # A fuller implementation should reuse the unified ranking logic used in
        # select_funds_extended / rank_select_funds, but here we avoid importing
        # additional heavy helpers to keep simple pathway light.
        eligible = quality_filter(df, quality_cfg)
        if n is None:
            n = len(eligible)
        in_sample = df.loc[:, eligible]
        # Compute simple performance proxy: cumulative return over entire frame
        perf = (1 + in_sample).prod() - 1.0
        ordered = list(perf.sort_values(ascending=False).index[:n])
        return ordered
    else:
        raise ValueError(f"Unsupported mode '{mode}'")


def select_funds_extended(
    df: pd.DataFrame,
    rf_col: str,
    fund_columns: list[str],
    in_sdate: str,
    in_edate: str,
    out_sdate: str,
    out_edate: str,
    cfg: FundSelectionConfig,
    selection_mode: str = "all",
    random_n: int | None = None,
    rank_kwargs: dict[str, Any] | None = None,
) -> list[str]:
    """Extended to honour 'rank' mode.

    Existing modes unchanged.
    """
    # -- existing quality gate logic (unchanged) ------------------
    eligible = _quality_filter(  # pseudo‑factorised
        df, fund_columns, in_sdate, out_edate, cfg
    )

    # Fast‑exit for legacy modes
    if selection_mode == "all":
        return eligible

    if selection_mode == "random":
        if random_n is None:
            raise ValueError("random_n must be provided for random mode")
        return list(np.random.choice(eligible, random_n, replace=False))

    # >>> NEW  rank‑based mode
    if selection_mode == "rank":
        if rank_kwargs is None:
            raise ValueError("rank mode requires rank_kwargs")
        # carve out the in‑sample sub‑frame
        mask = df["Date"].between(
            pd.Period(in_sdate, "M").to_timestamp("M"),
            pd.Period(in_edate, "M").to_timestamp("M"),
        )
        stats_cfg = RiskStatsConfig(risk_free=0.0)
        window_df = pd.DataFrame(df.loc[mask, eligible])
        rank_args = dict(rank_kwargs)
        if "window_key" not in rank_args:
            rank_args["window_key"] = make_window_key(
                in_sdate, in_edate, eligible, stats_cfg
            )
        if "bundle" not in rank_args:
            rank_args["bundle"] = get_window_metric_bundle(rank_args["window_key"])
        return rank_select_funds(
            window_df,
            stats_cfg,
            **rank_args,
        )

    raise ValueError(f"Unsupported selection_mode '{selection_mode}'")


# ===============================================================
#  UI SCAFFOLD (very condensed – Codex expands)
# ===============================================================


def build_ui() -> widgets.VBox:  # pragma: no cover - UI wiring exercised manually
    # -------------------- Step 1: data source & periods --------------------
    source_tb = widgets.ToggleButtons(
        options=["Path/URL", "Browse"],
        description="Source:",
    )
    csv_path = widgets.Text(description="CSV or URL:")
    file_up = widgets.FileUpload(accept=".csv", multiple=False)
    file_up.layout.display = "none"
    load_btn = widgets.Button(description="Load CSV", button_style="success")
    load_out = widgets.Output()

    in_start = widgets.Text(description="In Start:")
    in_end = widgets.Text(description="In End:")
    out_start = widgets.Text(description="Out Start:")
    out_end = widgets.Text(description="Out End:")

    session: dict[str, Any] = {"df": None, "rf": None}
    idx_select = widgets.SelectMultiple(options=[], description="Indices:")
    idx_select.layout.display = "none"
    bench_select = widgets.SelectMultiple(options=[], description="Benchmarks:")
    bench_select.layout.display = "none"
    step1_box = widgets.VBox(
        [
            source_tb,
            csv_path,
            file_up,
            load_btn,
            load_out,
            idx_select,
            bench_select,
            in_start,
            in_end,
            out_start,
            out_end,
        ]
    )

    def _load_action(_btn: widgets.Button) -> None:
        with load_out:
            load_out.clear_output()
            try:
                df: pd.DataFrame | None = None
                if source_tb.value == "Browse":
                    if not file_up.value:
                        print("Upload a CSV")
                        return
                    # ipywidgets 7.x returns a dict; 8.x returns a tuple
                    if isinstance(file_up.value, dict):
                        item = next(iter(file_up.value.values()))
                    else:
                        item = file_up.value[0]
                    df = pd.read_csv(io.BytesIO(item["content"]))
                else:
                    path = csv_path.value.strip()
                    if not path:
                        print("Enter CSV path or URL")
                        return
                    if path.startswith("http://") or path.startswith("https://"):
                        df = pd.read_csv(path)
                    else:
                        df = load_csv(path)
                if df is None:
                    print("Failed to load")
                    return
                df = ensure_datetime(df)
                session["df"] = df
                # session["rf"] = rf  # rf is not defined here, skip or set to None
                dates = df["Date"].dt.to_period("M")
                in_start.value = str(dates.min())
                in_end.value = str(dates.min() + 2)
                out_start.value = str(dates.min() + 3)
                out_end.value = str(dates.min() + 5)
                idx_select.options = [c for c in df.columns if c not in {"Date"}]
                idx_select.layout.display = "flex"
                bench_select.options = [c for c in df.columns if c not in {"Date"}]
                bench_select.layout.display = "flex"
                print(f"Loaded {len(df):,} rows")
            except Exception as exc:
                session["df"] = None
                print("Error:", exc)

    load_btn.on_click(_load_action)

    def _source_toggle(*_: Any) -> None:
        if source_tb.value == "Browse":
            file_up.layout.display = "flex"
            csv_path.layout.display = "none"
        else:
            file_up.layout.display = "none"
            csv_path.layout.display = "flex"

    source_tb.observe(_source_toggle, "value")
    _source_toggle()

    # -------------------- Step 2: selection & ranking ----------------------
    mode_dd = widgets.Dropdown(
        options=["all", "random", "manual", "rank"], description="Mode:"
    )
    random_n_int = widgets.BoundedIntText(value=8, min=1, description="Random N:")
    random_n_int.layout.display = "none"
    vol_ck = widgets.Checkbox(value=True, description="Vol‑adjust?")
    target_vol = widgets.BoundedFloatText(
        value=0.10, min=0.0, max=10.0, step=0.01, description="Target Vol:"
    )
    target_vol.layout.display = "none"
    use_rank_ck = widgets.Checkbox(value=False, description="Apply ranking?")
    next_btn_1 = widgets.Button(description="Next")

    # step‑2 widgets
    incl_dd = widgets.Dropdown(
        options=["top_n", "top_pct", "threshold"], description="Approach:"
    )
    metric_dd = widgets.Dropdown(
        options=list(METRIC_REGISTRY) + ["blended"], description="Score by:"
    )
    topn_int = widgets.BoundedIntText(value=10, min=1, description="N:")
    pct_flt = widgets.BoundedFloatText(
        value=0.10, min=0.01, max=1.0, step=0.01, description="Pct:"
    )
    thresh_f = widgets.FloatText(value=1.0, description="Threshold:")

    # blended area
    m1_dd = widgets.Dropdown(options=list(METRIC_REGISTRY), description="M1")
    w1_sl = widgets.FloatSlider(value=0.33, min=0, max=1.0, step=0.01)
    m2_dd = widgets.Dropdown(options=list(METRIC_REGISTRY), description="M2")
    w2_sl = widgets.FloatSlider(value=0.33, min=0, max=1.0, step=0.01)
    m3_dd = widgets.Dropdown(options=list(METRIC_REGISTRY), description="M3")
    w3_sl = widgets.FloatSlider(value=0.34, min=0, max=1.0, step=0.01)

    out_fmt = widgets.Dropdown(options=["excel", "csv", "json"], description="Output:")

    # --------------------------------------------------------------
    #  Callbacks and execution wiring
    # --------------------------------------------------------------

    blended_box = widgets.VBox([m1_dd, w1_sl, m2_dd, w2_sl, m3_dd, w3_sl])
    blended_box.layout.display = "none"

    rank_box = widgets.VBox(
        [incl_dd, metric_dd, topn_int, pct_flt, thresh_f, blended_box]
    )
    rank_box.layout.display = "none"

    def _update_random_vis(*_: Any) -> None:
        show = rank_unlocked and mode_dd.value == "random"
        random_n_int.layout.display = "flex" if show else "none"

    def _update_target_vol(*_: Any) -> None:
        target_vol.layout.display = "flex" if vol_ck.value else "none"

    manual_box = widgets.VBox()
    manual_box.layout.display = "none"
    manual_scores_html = widgets.HTML()
    manual_checks: list[widgets.Checkbox] = []
    manual_weights: list[widgets.FloatText] = []
    manual_total_lbl = widgets.Label("Total weight: 0 %")

    # track whether the user progressed past the first step
    rank_unlocked = False

    run_btn = widgets.Button(description="Run")
    output = widgets.Output()

    def _next_action(_: Any) -> None:
        nonlocal rank_unlocked
        if session["df"] is None:
            with load_out:
                load_out.clear_output()
                print("Load data first")
            return
        rank_unlocked = not rank_unlocked
        next_btn_1.layout.display = "none"
        _update_rank_vis()
        _update_random_vis()
        _update_manual()

    def _update_rank_vis(*_: Any) -> None:
        show = (
            rank_unlocked
            and session["df"] is not None
            and (mode_dd.value == "rank" or use_rank_ck.value)
        )
        rank_box.layout.display = "flex" if show else "none"
        _update_blended_vis()
        _update_manual()

    def _update_blended_vis(*_: Any) -> None:
        show = (
            rank_unlocked
            and metric_dd.value == "blended"
            and (mode_dd.value == "rank" or use_rank_ck.value)
        )
        blended_box.layout.display = "flex" if show else "none"

    def _update_manual(*_: Any) -> None:
        if mode_dd.value != "manual" or not rank_unlocked:
            manual_box.layout.display = "none"
            return
        df = session.get("df")
        if df is None:
            manual_box.children = [widgets.Label("Load data first")]
            manual_box.layout.display = "flex"
            return

        rf = session.get("rf", "RF")
        date_col = "Date"
        funds_all = [c for c in df.columns if c not in {date_col, rf}]
        try:

            def _to_dt(s: str) -> pd.Timestamp:
                return pd.to_datetime(f"{s}-01") + pd.offsets.MonthEnd(0)

            in_start_dt = _to_dt(in_start.value)
            in_end_dt = _to_dt(in_end.value)
            out_start_dt = _to_dt(out_start.value)
            out_end_dt = _to_dt(out_end.value)

            in_df = df[(df[date_col] >= in_start_dt) & (df[date_col] <= in_end_dt)]
            out_df = df[(df[date_col] >= out_start_dt) & (df[date_col] <= out_end_dt)]
            in_ok = ~in_df[funds_all].isna().any()
            out_ok = ~out_df[funds_all].isna().any()
            funds = [c for c in funds_all if in_ok[c] and out_ok[c]]
        except Exception:
            funds = funds_all

        # compute score frame for display
        try:
            from .. import pipeline

            sf = pipeline.single_period_run(
                df[[date_col] + funds],
                in_start.value,
                in_end.value,
            )
            manual_scores_html.value = sf.to_html(float_format="%.4f")
        except Exception:
            manual_scores_html.value = ""

        manual_checks.clear()
        manual_weights.clear()

        def _update_total(*_: Any) -> None:
            tot = sum(
                wt.value for chk, wt in zip(manual_checks, manual_weights) if chk.value
            )
            manual_total_lbl.value = f"Total weight: {tot:.0f} %"

        rows = []
        for f in funds:
            chk = widgets.Checkbox(value=False, description=f)
            wt = widgets.FloatText(value=0.0, layout=widgets.Layout(width="80px"))
            chk.observe(_update_total, "value")
            wt.observe(_update_total, "value")
            manual_checks.append(chk)
            manual_weights.append(wt)
            rows.append(widgets.HBox([chk, wt]))
        manual_box.children = [manual_scores_html] + rows + [manual_total_lbl]
        manual_box.layout.display = "flex"
        _update_total()

    def _update_inclusion_fields(*_: Any) -> None:
        topn_int.layout.display = "flex" if incl_dd.value == "top_n" else "none"
        pct_flt.layout.display = "flex" if incl_dd.value == "top_pct" else "none"
        thresh_f.layout.display = "flex" if incl_dd.value == "threshold" else "none"

    next_btn_1.on_click(_next_action)
    mode_dd.observe(_update_rank_vis, "value")
    mode_dd.observe(_update_random_vis, "value")
    use_rank_ck.observe(_update_rank_vis, "value")
    metric_dd.observe(_update_blended_vis, "value")
    incl_dd.observe(_update_inclusion_fields, "value")
    mode_dd.observe(_update_manual, "value")
    vol_ck.observe(_update_target_vol, "value")

    def _run_action(_btn: widgets.Button) -> None:
        rank_kwargs: dict[str, Any] | None = None
        if mode_dd.value == "rank" or use_rank_ck.value:
            rank_kwargs = {
                "inclusion_approach": incl_dd.value,
                "score_by": metric_dd.value,
            }
            if incl_dd.value == "top_n":
                rank_kwargs["n"] = int(topn_int.value)
            elif incl_dd.value == "top_pct":
                rank_kwargs["pct"] = float(pct_flt.value)
            elif incl_dd.value == "threshold":
                rank_kwargs["threshold"] = float(thresh_f.value)
            if metric_dd.value == "blended":
                rank_kwargs["blended_weights"] = {
                    m1_dd.value: w1_sl.value,
                    m2_dd.value: w2_sl.value,
                    m3_dd.value: w3_sl.value,
                }

        manual_funds: list[str] | None = None
        custom_weights: dict[str, float] | None = None
        if mode_dd.value == "manual":
            manual_funds = []
            custom_weights = {}
            for chk, wt in zip(manual_checks, manual_weights):
                if chk.value:
                    manual_funds.append(chk.description)
                    custom_weights[chk.description] = float(wt.value)

        with output:
            output.clear_output()
            try:
                from .. import export, pipeline

                df = session.get("df")
                if df is None:
                    print("Load data first")
                    return

                mode = mode_dd.value
                if mode_dd.value == "manual" and not custom_weights:
                    print("No funds selected")
                    return

                res = pipeline.run_analysis(
                    df,
                    in_start.value,
                    in_end.value,
                    out_start.value,
                    out_end.value,
                    target_vol.value if vol_ck.value else 1.0,
                    0.0,
                    selection_mode=mode,
                    random_n=int(random_n_int.value),
                    custom_weights=custom_weights,
                    rank_kwargs=rank_kwargs,
                    manual_funds=manual_funds,
                    indices_list=list(idx_select.value),
                    benchmarks={b: b for b in bench_select.value},
                )
                if res is None:
                    print("No results")
                else:
                    sheet_formatter = export.make_summary_formatter(
                        res,
                        in_start.value,
                        in_end.value,
                        out_start.value,
                        out_end.value,
                    )
                    text = export.format_summary_text(
                        res,
                        in_start.value,
                        in_end.value,
                        out_start.value,
                        out_end.value,
                    )
                    print(text)
                    data = {"summary": pd.DataFrame()}
                    prefix = f"IS_{in_start.value}_OS_{out_start.value}"
                    export.export_data(
                        data,
                        prefix,
                        formats=[out_fmt.value],
                        formatter=cast(Formatter, sheet_formatter),
                    )
            except Exception as exc:
                print("Error:", exc)

    run_btn.on_click(_run_action)

    ui = widgets.VBox(
        [
            step1_box,
            mode_dd,
            random_n_int,
            vol_ck,
            target_vol,
            use_rank_ck,
            next_btn_1,
            rank_box,
            manual_box,
            out_fmt,
            run_btn,
            output,
        ]
    )
    _update_rank_vis()
    _update_inclusion_fields()

    _update_random_vis()

    _update_manual()
    _update_target_vol()

    return ui


#  Once build_ui() is defined, the notebook can do:
#       ui_inputs = build_ui()
#       display(ui_inputs)


__all__ = [
    "FundSelectionConfig",
    "RiskStatsConfig",
    "register_metric",
    "METRIC_REGISTRY",
    "WindowMetricBundle",
    "make_window_key",
    "get_window_metric_bundle",
    "reset_selector_cache",
    "selector_cache_hits",
    "selector_cache_misses",
    "blended_score",
    "compute_metric_series_with_cache",
    "rank_select_funds",
    "WindowMetricBundle",
    "make_window_key",
    "get_window_metric_bundle",
    "selector_cache_stats",
    "clear_window_metric_cache",
    "select_funds",
    "build_ui",
    "canonical_metric_list",
]<|MERGE_RESOLUTION|>--- conflicted
+++ resolved
@@ -17,11 +17,7 @@
 import re
 from contextvars import ContextVar
 from dataclasses import asdict, dataclass, field
-<<<<<<< HEAD
 from typing import Any, Callable, Dict, Iterable, List, cast, TYPE_CHECKING
-=======
-from typing import TYPE_CHECKING, Any, Callable, Dict, Iterable, List, cast
->>>>>>> 88a28d80
 
 import hashlib
 import json
@@ -330,7 +326,6 @@
     zscore_ddof: int = 1,
     rank_pct: float = 0.5,
     limit_one_per_firm: bool = True,
-<<<<<<< HEAD
     bundle: WindowMetricBundle | None = None,
     window_key: WindowKey | None = None,
     cov_cache: "CovCache | None" = None,
@@ -338,11 +333,6 @@
     enable_cov_cache: bool = True,
     incremental_cov: bool = False,
     store_bundle: bool = True,
-=======
-    window_key: WindowKey | None = None,
-    bundle: WindowMetricBundle | None = None,
-    enable_cache: bool = True,
->>>>>>> 88a28d80
 ) -> list[str]:
     """Select funds based on ranking by a specified metric."""
 
@@ -352,7 +342,6 @@
 
     metric_name = _METRIC_ALIASES.get(score_by, score_by)
 
-<<<<<<< HEAD
     df = _ensure_canonical_columns(df)
     universe = tuple(df.columns)
     cfg_hash = _stats_cfg_hash(cfg)
@@ -385,41 +374,11 @@
             store_window_metric_bundle(window_key, bundle)
     elif bundle is not None:
         bundle.freq = freq
-=======
-    active_bundle = _resolve_bundle(window_key, bundle, enable_cache)
-
-    # Normalise column labels early so downstream logic never sees blank names.
-    # ``rank_select_funds`` historically received DataFrames with accidental
-    # whitespace-only column names (e.g., CSVs with an empty header).  Those
-    # would flow through the metric computations unchanged, leading to
-    # selections that contained empty strings.  Sanitising here avoids
-    # surprising downstream behaviour while preserving existing labels when
-    # possible.
-    if len(df.columns) > 0:
-        clean_names: list[str] = []
-        seen: set[str] = set()
-        for idx, col in enumerate(df.columns):
-            name = str(col).strip()
-            if not name:
-                name = f"Unnamed_{idx + 1}"
-            base = name
-            # Ensure uniqueness after stripping by appending suffixes when required.
-            counter = 1
-            while name in seen:
-                counter += 1
-                name = f"{base}_{counter}"
-            seen.add(name)
-            clean_names.append(name)
-        if list(df.columns) != clean_names:
-            df = df.copy()
-            df.columns = clean_names
->>>>>>> 88a28d80
 
     # Compute metric scores
     if metric_name == "blended":
         if blended_weights is None:
             raise ValueError("blended score requires blended_weights parameter")
-<<<<<<< HEAD
         target_df = bundle.in_sample_df if bundle is not None else df
         scores = blended_score(
             target_df,
@@ -441,15 +400,6 @@
             ).copy()
         else:
             scores = _compute_metric_series(df, metric_name, cfg)
-=======
-        scores = blended_score(
-            df, blended_weights, cfg, bundle=active_bundle
-        )
-    else:
-        scores = _get_metric_series_cached(
-            metric_name, df, cfg, active_bundle
-        )
->>>>>>> 88a28d80
 
     # Apply transform
     scores = _apply_transform(
@@ -1134,12 +1084,9 @@
     stats_cfg: RiskStatsConfig,
     *,
     bundle: WindowMetricBundle | None = None,
-<<<<<<< HEAD
     cov_cache: "CovCache | None" = None,
     enable_cov_cache: bool = True,
     incremental_cov: bool = False,
-=======
->>>>>>> 88a28d80
 ) -> pd.Series:
     """Z‑score each contributing metric, then weighted linear combo."""
     if not weights:
@@ -1159,7 +1106,6 @@
 
     combo = pd.Series(0.0, index=in_sample_df.columns)
     for metric, w in w_norm.items():
-<<<<<<< HEAD
         if bundle is not None:
             raw = bundle.ensure_metric(
                 metric,
@@ -1170,9 +1116,6 @@
             )
         else:
             raw = _compute_metric_series(in_sample_df, metric, stats_cfg)
-=======
-        raw = _get_metric_series_cached(metric, in_sample_df, stats_cfg, bundle)
->>>>>>> 88a28d80
         z = _zscore(raw)
         # If metric is "smaller‑is‑better", *invert* before z‑score
         if metric in ASCENDING_METRICS:
