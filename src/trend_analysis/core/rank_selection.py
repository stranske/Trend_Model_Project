"""Rank-based fund selection utilities.

This module implements the `rank` selection mode described in Agents.md. Funds can be kept using `top_n`, `top_pct` or `threshold` rules and scored by metrics registered in `METRIC_REGISTRY`. Metrics listed in `ASCENDING_METRICS` are treated as smaller-is-better.
"""

# =============================================================================
#  Runtime imports and dataclasses
# =============================================================================
from __future__ import annotations
from dataclasses import dataclass, field
from typing import Any, Callable, Dict, List, Iterable, cast
from ..export import Formatter
import io
import numpy as np
import pandas as pd
import ipywidgets as widgets
from .. import metrics as _metrics
from ..data import load_csv, identify_risk_free_fund, ensure_datetime

DEFAULT_METRIC = "annual_return"


# ──────────────────────────────────────────────────────────────────
# Metric transformer: raw | rank | percentile | zscore
# ──────────────────────────────────────────────────────────────────
def _apply_transform(
    series: pd.Series,
    *,
    mode: str = "raw",
    window: int | None = None,
    rank_pct: float | None = None,
    ddof: int = 0,
    ascending: bool = False,
) -> pd.Series:
    """
    Return a transformed copy of *series* without mutating the original.

    Parameters
    ----------
    mode      : 'raw' | 'rank' | 'percentile' | 'zscore'
    window    : trailing periods for z‑score (ignored otherwise)
    rank_pct  : top‑X% mask when mode == 'percentile'
    ddof      : degrees of freedom for std in z‑score
    ascending : whether smaller values are better
    """
    if mode == "raw":
        return series

    if mode == "rank":
        return series.rank(ascending=ascending, pct=False)

    if mode == "percentile":
        if rank_pct is None:
            raise ValueError("rank_pct must be set for percentile transform")
        k = max(int(round(len(series) * rank_pct)), 1)
        mask = series.rank(ascending=ascending, pct=False) <= k
        return series.where(mask, np.nan)

    if mode == "zscore":
        if window is None or window > len(series):
            window = len(series)
        recent = series.iloc[-window:]
        mu = recent.mean()
        sigma = recent.std(ddof=ddof)
        return (series - mu) / sigma

    raise ValueError(f"unknown transform mode '{mode}'")


def rank_select_funds(
    in_sample_df: pd.DataFrame,
    stats_cfg: RiskStatsConfig,
    *,
    inclusion_approach: str = "top_n",
    transform: str = "raw",  # NEW
    zscore_window: int | None = None,
    rank_pct: float | None = None,
    n: int | None = None,
    pct: float | None = None,
    threshold: float | None = None,
    score_by: str = DEFAULT_METRIC,
    blended_weights: dict[str, float] | None = None,
) -> list[str]:
    """
    Central routine – returns the **ordered** list of selected funds.
    """
    if score_by == "blended":
        scores = blended_score(in_sample_df, blended_weights or {}, stats_cfg)
        metric_name = None
        ascending = False
    else:
        metric_name = _METRIC_ALIASES.get(score_by, score_by)
        scores = _compute_metric_series(in_sample_df, metric_name, stats_cfg)
        ascending = metric_name in ASCENDING_METRICS

<<<<<<< HEAD
    scores = _apply_transform(
        scores,
        mode=transform,
        window=zscore_window,
        rank_pct=rank_pct,
        ascending=ascending,
    )

    sort_ascending = True if transform == "rank" else ascending
    scores = scores.sort_values(ascending=sort_ascending)
=======
    if transform == "rank":
        scores = scores.rank(ascending=ascending, pct=False).sort_values(
            ascending=ascending
        )
    else:
        scores = _apply_transform(
            scores,
            mode=transform,
            window=zscore_window,
            rank_pct=rank_pct,
            ascending=ascending,
        ).sort_values(ascending=ascending)
>>>>>>> 5634a612

    if inclusion_approach == "top_n":
        if n is None:
            raise ValueError("top_n requires parameter n")
        return cast(list[str], scores.head(n).index.tolist())

    if inclusion_approach == "top_pct":
        if pct is None or not 0 < pct <= 1:
            raise ValueError("top_pct requires 0 < pct ≤ 1")
        k = max(1, int(round(len(scores) * pct)))
        return cast(list[str], scores.head(k).index.tolist())

    if inclusion_approach == "threshold":
        if threshold is None:
            raise ValueError("threshold approach requires a threshold value")
        mask = scores <= threshold if ascending else scores >= threshold
        return cast(list[str], scores[mask].index.tolist())

    raise ValueError(f"Unknown inclusion_approach '{inclusion_approach}'")


@dataclass
class FundSelectionConfig:
    """Simple quality-gate configuration."""

    max_missing_months: int = 3
    max_consecutive_month_gap: int = 6
    implausible_value_limit: float = 1.0
    outlier_threshold: float = 0.5
    zero_return_threshold: float = 0.2
    enforce_monotonic_index: bool = True
    allow_duplicate_dates: bool = False
    max_missing_ratio: float = 0.05
    max_drawdown: float = 0.3
    min_volatility: float = 0.05
    max_volatility: float = 1.0
    min_avg_return: float = 0.0
    max_skewness: float = 3.0
    max_kurtosis: float = 10.0
    expected_freq: str = "B"
    max_gap_days: int = 3
    min_aum_usd: float = 1e7


@dataclass
class RiskStatsConfig:
    """Metrics and risk free configuration."""

    metrics_to_run: List[str] = field(
        default_factory=lambda: [
            "AnnualReturn",
            "Volatility",
            "Sharpe",
            "Sortino",
            "MaxDrawdown",
            "InformationRatio",
        ]
    )
    risk_free: float = 0.0
    periods_per_year: int = 12


METRIC_REGISTRY: Dict[str, Callable[..., float | pd.Series | np.floating]] = {}

# Map snake_case config names to the canonical registry keys.
_METRIC_ALIASES: dict[str, str] = {
    "annual_return": "AnnualReturn",
    "volatility": "Volatility",
    "sharpe_ratio": "Sharpe",
    "sortino_ratio": "Sortino",
    "max_drawdown": "MaxDrawdown",
    "information_ratio": "InformationRatio",
}


def canonical_metric_list(names: Iterable[str]) -> list[str]:
    """Return registry keys normalised from ``names``."""

    return [_METRIC_ALIASES.get(n, n) for n in names]


def register_metric(
    name: str,
) -> Callable[
    [Callable[..., float | pd.Series | np.floating]],
    Callable[..., float | pd.Series | np.floating],
]:
    """Register ``fn`` under ``name`` in :data:`METRIC_REGISTRY`."""

    def decorator(
        fn: Callable[..., float | pd.Series | np.floating],
    ) -> Callable[..., float | pd.Series | np.floating]:
        METRIC_REGISTRY[name] = fn
        return fn

    return decorator


def _quality_filter(
    df: pd.DataFrame,
    fund_columns: List[str],
    in_sdate: str,
    out_edate: str,
    cfg: FundSelectionConfig,
) -> List[str]:
    """Return funds passing very basic data-quality gates."""

    mask = df["Date"].between(
        pd.Period(in_sdate, "M").to_timestamp("M"),
        pd.Period(out_edate, "M").to_timestamp("M"),
    )
    sub = df.loc[mask, fund_columns]
    eligible: List[str] = []
    for col in fund_columns:
        series = sub[col]
        missing = series.isna().sum()
        if missing > cfg.max_missing_months:
            continue
        if len(series) > 0 and missing / len(series) > cfg.max_missing_ratio:
            continue
        if series.abs().max() > cfg.implausible_value_limit:
            continue
        eligible.append(col)
    return eligible


# Register basic metrics from the public ``metrics`` module
register_metric("AnnualReturn")(
    lambda s, *, periods_per_year=12, **k: _metrics.annual_return(
        s, periods_per_year=periods_per_year
    )
)

register_metric("Volatility")(
    lambda s, *, periods_per_year=12, **k: _metrics.volatility(
        s, periods_per_year=periods_per_year
    )
)

register_metric("Sharpe")(
    lambda s, *, periods_per_year=12, risk_free=0.0: _metrics.sharpe_ratio(
        s,
        periods_per_year=periods_per_year,
        risk_free=risk_free,
    )
)

register_metric("Sortino")(
    lambda s, *, periods_per_year=12, target=0.0, **k: _metrics.sortino_ratio(
        s,
        periods_per_year=periods_per_year,
        target=target,
    )
)

register_metric("MaxDrawdown")(lambda s, **k: _metrics.max_drawdown(s))

register_metric("InformationRatio")(
    lambda s, *, periods_per_year=12, benchmark=None, **k: _metrics.information_ratio(
        s,
        benchmark=benchmark if benchmark is not None else pd.Series(0, index=s.index),
        periods_per_year=periods_per_year,
    )
)

# ===============================================================
#  NEW: RANK‑BASED FUND SELECTION
# ===============================================================

ASCENDING_METRICS = {"MaxDrawdown"}  # smaller is better
DEFAULT_METRIC = "annual_return"


def _compute_metric_series(
    in_sample_df: pd.DataFrame, metric_name: str, stats_cfg: RiskStatsConfig
) -> pd.Series:
    """
    Return a pd.Series (index = fund code, value = metric score).
    Vectorised: uses the registered metric on each column.
    """
    fn = METRIC_REGISTRY.get(metric_name)
    if fn is None:
        raise ValueError(f"Metric '{metric_name}' not registered")
    # map across columns without Python loops
    return in_sample_df.apply(
        fn,
        periods_per_year=stats_cfg.periods_per_year,
        risk_free=stats_cfg.risk_free,
        axis=0,
    )


def _zscore(series: pd.Series) -> pd.Series:
    """Return z‑scores (mean 0, stdev 1).  Gracefully handles zero σ."""
    μ, σ = series.mean(), series.std(ddof=0)
    if σ == 0:
        return pd.Series(0.0, index=series.index)
    return (series - μ) / σ


def blended_score(
    in_sample_df: pd.DataFrame, weights: dict[str, float], stats_cfg: RiskStatsConfig
) -> pd.Series:
    """
    Z‑score each contributing metric, then weighted linear combo.
    """
    if not weights:
        raise ValueError("blended_score requires non‑empty weights dict")
    w_norm = {
        _METRIC_ALIASES.get(k, k): v / sum(weights.values())
        for k, v in weights.items()
    }

    combo = pd.Series(0.0, index=in_sample_df.columns)
    for metric, w in w_norm.items():
        raw = _compute_metric_series(in_sample_df, metric, stats_cfg)
        z = _zscore(raw)
        # If metric is "smaller‑is‑better", *invert* before z‑score
        if metric in ASCENDING_METRICS:
            z *= -1
        combo += w * z
    return combo


# ===============================================================
#  WIRES INTO EXISTING PIPELINE
# ===============================================================


def select_funds(
    df: pd.DataFrame,
    rf_col: str,
    fund_columns: list[str],
    in_sdate: str,
    in_edate: str,
    out_sdate: str,
    out_edate: str,
    cfg: FundSelectionConfig,
    selection_mode: str = "all",
    random_n: int | None = None,
    rank_kwargs: dict[str, Any] | None = None,
) -> list[str]:
    """
    Extended to honour 'rank' mode.  Existing modes unchanged.
    """
    # -- existing quality gate logic (unchanged) ------------------
    eligible = _quality_filter(  # pseudo‑factorised
        df, fund_columns, in_sdate, out_edate, cfg
    )

    # Fast‑exit for legacy modes
    if selection_mode == "all":
        return eligible

    if selection_mode == "random":
        if random_n is None:
            raise ValueError("random_n must be provided for random mode")
        return list(np.random.choice(eligible, random_n, replace=False))

    # >>> NEW  rank‑based mode
    if selection_mode == "rank":
        if rank_kwargs is None:
            raise ValueError("rank mode requires rank_kwargs")
        # carve out the in‑sample sub‑frame
        mask = df["Date"].between(
            pd.Period(in_sdate, "M").to_timestamp("M"),
            pd.Period(in_edate, "M").to_timestamp("M"),
        )
        in_df = df.loc[mask, eligible]
        stats_cfg = RiskStatsConfig(risk_free=0.0)  # N.B. rf handled upstream
        return rank_select_funds(in_df, stats_cfg, **rank_kwargs)

    raise ValueError(f"Unsupported selection_mode '{selection_mode}'")


# ===============================================================
#  UI SCAFFOLD (very condensed – Codex expands)
# ===============================================================


def build_ui() -> widgets.VBox:
    # -------------------- Step 1: data source & periods --------------------
    source_tb = widgets.ToggleButtons(
        options=["Path/URL", "Browse"],
        description="Source:",
    )
    csv_path = widgets.Text(description="CSV or URL:")
    file_up = widgets.FileUpload(accept=".csv", multiple=False)
    file_up.layout.display = "none"
    load_btn = widgets.Button(description="Load CSV", button_style="success")
    load_out = widgets.Output()

    in_start = widgets.Text(description="In Start:")
    in_end = widgets.Text(description="In End:")
    out_start = widgets.Text(description="Out Start:")
    out_end = widgets.Text(description="Out End:")

    session: dict[str, Any] = {"df": None, "rf": None}
    idx_select = widgets.SelectMultiple(options=[], description="Indices:")
    idx_select.layout.display = "none"
    bench_select = widgets.SelectMultiple(options=[], description="Benchmarks:")
    bench_select.layout.display = "none"
    step1_box = widgets.VBox(
        [
            source_tb,
            csv_path,
            file_up,
            load_btn,
            load_out,
            idx_select,
            bench_select,
            in_start,
            in_end,
            out_start,
            out_end,
        ]
    )

    def _load_action(_btn: widgets.Button) -> None:
        with load_out:
            load_out.clear_output()
            try:
                df: pd.DataFrame | None = None
                if source_tb.value == "Browse":
                    if not file_up.value:
                        print("Upload a CSV")
                        return
                    # ipywidgets 7.x returns a dict; 8.x returns a tuple
                    if isinstance(file_up.value, dict):
                        item = next(iter(file_up.value.values()))
                    else:
                        item = file_up.value[0]
                    df = pd.read_csv(io.BytesIO(item["content"]))
                else:
                    path = csv_path.value.strip()
                    if not path:
                        print("Enter CSV path or URL")
                        return
                    if path.startswith("http://") or path.startswith("https://"):
                        df = pd.read_csv(path)
                    else:
                        df = load_csv(path)
                if df is None:
                    print("Failed to load")
                    return
                df = ensure_datetime(df)
                session["df"] = df
                rf = identify_risk_free_fund(df) or "RF"
                session["rf"] = rf
                dates = df["Date"].dt.to_period("M")
                in_start.value = str(dates.min())
                in_end.value = str(dates.min() + 2)
                out_start.value = str(dates.min() + 3)
                out_end.value = str(dates.min() + 5)
                idx_select.options = [c for c in df.columns if c not in {"Date", rf}]
                idx_select.layout.display = "flex"
                bench_select.options = [c for c in df.columns if c not in {"Date"}]
                bench_select.layout.display = "flex"
                print(f"Loaded {len(df):,} rows")
            except Exception as exc:
                session["df"] = None
                print("Error:", exc)

    load_btn.on_click(_load_action)

    def _source_toggle(*_: Any) -> None:
        if source_tb.value == "Browse":
            file_up.layout.display = "flex"
            csv_path.layout.display = "none"
        else:
            file_up.layout.display = "none"
            csv_path.layout.display = "flex"

    source_tb.observe(_source_toggle, "value")
    _source_toggle()

    # -------------------- Step 2: selection & ranking ----------------------
    mode_dd = widgets.Dropdown(
        options=["all", "random", "manual", "rank"], description="Mode:"
    )
    random_n_int = widgets.BoundedIntText(value=8, min=1, description="Random N:")
    random_n_int.layout.display = "none"
    vol_ck = widgets.Checkbox(value=True, description="Vol‑adjust?")
    target_vol = widgets.BoundedFloatText(
        value=0.10, min=0.0, max=10.0, step=0.01, description="Target Vol:"
    )
    target_vol.layout.display = "none"
    use_rank_ck = widgets.Checkbox(value=False, description="Apply ranking?")
    next_btn_1 = widgets.Button(description="Next")

    # step‑2 widgets
    incl_dd = widgets.Dropdown(
        options=["top_n", "top_pct", "threshold"], description="Approach:"
    )
    metric_dd = widgets.Dropdown(
        options=list(METRIC_REGISTRY) + ["blended"], description="Score by:"
    )
    topn_int = widgets.BoundedIntText(value=10, min=1, description="N:")
    pct_flt = widgets.BoundedFloatText(
        value=0.10, min=0.01, max=1.0, step=0.01, description="Pct:"
    )
    thresh_f = widgets.FloatText(value=1.0, description="Threshold:")

    # blended area
    m1_dd = widgets.Dropdown(options=list(METRIC_REGISTRY), description="M1")
    w1_sl = widgets.FloatSlider(value=0.33, min=0, max=1.0, step=0.01)
    m2_dd = widgets.Dropdown(options=list(METRIC_REGISTRY), description="M2")
    w2_sl = widgets.FloatSlider(value=0.33, min=0, max=1.0, step=0.01)
    m3_dd = widgets.Dropdown(options=list(METRIC_REGISTRY), description="M3")
    w3_sl = widgets.FloatSlider(value=0.34, min=0, max=1.0, step=0.01)

    out_fmt = widgets.Dropdown(options=["excel", "csv", "json"], description="Output:")

    # --------------------------------------------------------------
    #  Callbacks and execution wiring
    # --------------------------------------------------------------

    blended_box = widgets.VBox([m1_dd, w1_sl, m2_dd, w2_sl, m3_dd, w3_sl])
    blended_box.layout.display = "none"

    rank_box = widgets.VBox(
        [incl_dd, metric_dd, topn_int, pct_flt, thresh_f, blended_box]
    )
    rank_box.layout.display = "none"

    def _update_random_vis(*_: Any) -> None:
        show = rank_unlocked and mode_dd.value == "random"
        random_n_int.layout.display = "flex" if show else "none"

    def _update_target_vol(*_: Any) -> None:
        target_vol.layout.display = "flex" if vol_ck.value else "none"

    manual_box = widgets.VBox()
    manual_box.layout.display = "none"
    manual_scores_html = widgets.HTML()
    manual_checks: list[widgets.Checkbox] = []
    manual_weights: list[widgets.FloatText] = []
    manual_total_lbl = widgets.Label("Total weight: 0 %")

    # track whether the user progressed past the first step
    rank_unlocked = False

    run_btn = widgets.Button(description="Run")
    output = widgets.Output()

    def _next_action(_: Any) -> None:
        nonlocal rank_unlocked
        if session["df"] is None:
            with load_out:
                load_out.clear_output()
                print("Load data first")
            return
        rank_unlocked = not rank_unlocked
        next_btn_1.layout.display = "none"
        _update_rank_vis()
        _update_random_vis()
        _update_manual()

    def _update_rank_vis(*_: Any) -> None:
        show = (
            rank_unlocked
            and session["df"] is not None
            and (mode_dd.value == "rank" or use_rank_ck.value)
        )
        rank_box.layout.display = "flex" if show else "none"
        _update_blended_vis()
        _update_manual()

    def _update_blended_vis(*_: Any) -> None:
        show = (
            rank_unlocked
            and metric_dd.value == "blended"
            and (mode_dd.value == "rank" or use_rank_ck.value)
        )
        blended_box.layout.display = "flex" if show else "none"

    def _update_manual(*_: Any) -> None:
        if mode_dd.value != "manual" or not rank_unlocked:
            manual_box.layout.display = "none"
            return
        df = session.get("df")
        if df is None:
            manual_box.children = [widgets.Label("Load data first")]
            manual_box.layout.display = "flex"
            return

        rf = session.get("rf", "RF")
        date_col = "Date"
        funds_all = [c for c in df.columns if c not in {date_col, rf}]
        try:

            def _to_dt(s: str) -> pd.Timestamp:
                return pd.to_datetime(f"{s}-01") + pd.offsets.MonthEnd(0)

            in_start_dt = _to_dt(in_start.value)
            in_end_dt = _to_dt(in_end.value)
            out_start_dt = _to_dt(out_start.value)
            out_end_dt = _to_dt(out_end.value)

            in_df = df[(df[date_col] >= in_start_dt) & (df[date_col] <= in_end_dt)]
            out_df = df[(df[date_col] >= out_start_dt) & (df[date_col] <= out_end_dt)]
            in_ok = ~in_df[funds_all].isna().any()
            out_ok = ~out_df[funds_all].isna().any()
            funds = [c for c in funds_all if in_ok[c] and out_ok[c]]
        except Exception:
            funds = funds_all

        # compute score frame for display
        try:
            from .. import pipeline

            sf = pipeline.single_period_run(
                df[[date_col] + funds],
                in_start.value,
                in_end.value,
            )
            manual_scores_html.value = sf.to_html(float_format="%.4f")
        except Exception:
            manual_scores_html.value = ""

        manual_checks.clear()
        manual_weights.clear()

        def _update_total(*_: Any) -> None:
            tot = sum(
                wt.value for chk, wt in zip(manual_checks, manual_weights) if chk.value
            )
            manual_total_lbl.value = f"Total weight: {tot:.0f} %"

        rows = []
        for f in funds:
            chk = widgets.Checkbox(value=False, description=f)
            wt = widgets.FloatText(value=0.0, layout=widgets.Layout(width="80px"))
            chk.observe(_update_total, "value")
            wt.observe(_update_total, "value")
            manual_checks.append(chk)
            manual_weights.append(wt)
            rows.append(widgets.HBox([chk, wt]))
        manual_box.children = [manual_scores_html] + rows + [manual_total_lbl]
        manual_box.layout.display = "flex"
        _update_total()

    def _update_inclusion_fields(*_: Any) -> None:
        topn_int.layout.display = "flex" if incl_dd.value == "top_n" else "none"
        pct_flt.layout.display = "flex" if incl_dd.value == "top_pct" else "none"
        thresh_f.layout.display = "flex" if incl_dd.value == "threshold" else "none"

    next_btn_1.on_click(_next_action)
    mode_dd.observe(_update_rank_vis, "value")
    mode_dd.observe(_update_random_vis, "value")
    use_rank_ck.observe(_update_rank_vis, "value")
    metric_dd.observe(_update_blended_vis, "value")
    incl_dd.observe(_update_inclusion_fields, "value")
    mode_dd.observe(_update_manual, "value")
    vol_ck.observe(_update_target_vol, "value")

    def _run_action(_btn: widgets.Button) -> None:
        rank_kwargs: dict[str, Any] | None = None
        if mode_dd.value == "rank" or use_rank_ck.value:
            rank_kwargs = {
                "inclusion_approach": incl_dd.value,
                "score_by": metric_dd.value,
            }
            if incl_dd.value == "top_n":
                rank_kwargs["n"] = int(topn_int.value)
            elif incl_dd.value == "top_pct":
                rank_kwargs["pct"] = float(pct_flt.value)
            elif incl_dd.value == "threshold":
                rank_kwargs["threshold"] = float(thresh_f.value)
            if metric_dd.value == "blended":
                rank_kwargs["blended_weights"] = {
                    m1_dd.value: w1_sl.value,
                    m2_dd.value: w2_sl.value,
                    m3_dd.value: w3_sl.value,
                }

        manual_funds: list[str] | None = None
        custom_weights: dict[str, float] | None = None
        if mode_dd.value == "manual":
            manual_funds = []
            custom_weights = {}
            for chk, wt in zip(manual_checks, manual_weights):
                if chk.value:
                    manual_funds.append(chk.description)
                    custom_weights[chk.description] = float(wt.value)

        with output:
            output.clear_output()
            try:
                from .. import pipeline, export

                df = session.get("df")
                if df is None:
                    print("Load data first")
                    return

                mode = mode_dd.value
                if mode_dd.value == "manual" and not custom_weights:
                    print("No funds selected")
                    return

                res = pipeline.run_analysis(
                    df,
                    in_start.value,
                    in_end.value,
                    out_start.value,
                    out_end.value,
                    target_vol.value if vol_ck.value else 1.0,
                    0.0,
                    selection_mode=mode,
                    random_n=int(random_n_int.value),
                    custom_weights=custom_weights,
                    rank_kwargs=rank_kwargs,
                    manual_funds=manual_funds,
                    indices_list=list(idx_select.value),
                    benchmarks={b: b for b in bench_select.value},
                )
                if res is None:
                    print("No results")
                else:
                    sheet_formatter = export.make_summary_formatter(
                        res,
                        in_start.value,
                        in_end.value,
                        out_start.value,
                        out_end.value,
                    )
                    text = export.format_summary_text(
                        res,
                        in_start.value,
                        in_end.value,
                        out_start.value,
                        out_end.value,
                    )
                    print(text)
                    data = {"summary": pd.DataFrame()}
                    prefix = f"IS_{in_start.value}_OS_{out_start.value}"
                    export.export_data(
                        data,
                        prefix,
                        formats=[out_fmt.value],
                        formatter=cast(Formatter, sheet_formatter),
                    )
            except Exception as exc:
                print("Error:", exc)

    run_btn.on_click(_run_action)

    ui = widgets.VBox(
        [
            step1_box,
            mode_dd,
            random_n_int,
            vol_ck,
            target_vol,
            use_rank_ck,
            next_btn_1,
            rank_box,
            manual_box,
            out_fmt,
            run_btn,
            output,
        ]
    )
    _update_rank_vis()
    _update_inclusion_fields()

    _update_random_vis()

    _update_manual()
    _update_target_vol()

    return ui


#  Once build_ui() is defined, the notebook can do:
#       ui_inputs = build_ui()
#       display(ui_inputs)


__all__ = [
    "FundSelectionConfig",
    "RiskStatsConfig",
    "register_metric",
    "METRIC_REGISTRY",
    "blended_score",
    "rank_select_funds",
    "select_funds",
    "build_ui",
    "canonical_metric_list",
]<|MERGE_RESOLUTION|>--- conflicted
+++ resolved
@@ -93,7 +93,6 @@
         scores = _compute_metric_series(in_sample_df, metric_name, stats_cfg)
         ascending = metric_name in ASCENDING_METRICS
 
-<<<<<<< HEAD
     scores = _apply_transform(
         scores,
         mode=transform,
@@ -102,9 +101,6 @@
         ascending=ascending,
     )
 
-    sort_ascending = True if transform == "rank" else ascending
-    scores = scores.sort_values(ascending=sort_ascending)
-=======
     if transform == "rank":
         scores = scores.rank(ascending=ascending, pct=False).sort_values(
             ascending=ascending
@@ -117,7 +113,6 @@
             rank_pct=rank_pct,
             ascending=ascending,
         ).sort_values(ascending=ascending)
->>>>>>> 5634a612
 
     if inclusion_approach == "top_n":
         if n is None:
