--- conflicted
+++ resolved
@@ -15,10 +15,7 @@
 # can re-export them without triggering circular imports or relying
 # on a non-existent top-level ``strategies`` module.
 from .rebalancing import strategies as _strategies
-<<<<<<< HEAD
 from .plugins import rebalancer_registry
-=======
->>>>>>> eb2aa3da
 
 # Re-export public classes and helpers from the strategies module
 RebalancingStrategy = _strategies.RebalancingStrategy
