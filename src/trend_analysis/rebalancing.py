"""Portfolio rebalancing strategies implementation.

This module provides various rebalancing strategies that control how target weights
are realized into actual trades and positions, including turnover constraints and
transaction cost modeling.
"""

from __future__ import annotations
from abc import ABC, abstractmethod
from typing import Dict, Any, Optional, Tuple, List
import pandas as pd
import numpy as np

# Small epsilon value for turnover comparisons to handle numerical precision
TURNOVER_EPSILON = 1e-10


class RebalancingStrategy(ABC):
    """Base class for rebalancing strategies."""

    def __init__(self, params: Dict[str, Any] | None = None):
        self.params = params or {}

    @abstractmethod
    def apply(
        self, current_weights: pd.Series, target_weights: pd.Series, **kwargs
    ) -> Tuple[pd.Series, float]:
        """Apply the rebalancing strategy.

        Parameters
        ----------
        current_weights : pd.Series
            Current portfolio weights
        target_weights : pd.Series
            Target portfolio weights
        **kwargs
            Additional context (scores, prices, etc.)

        Returns
        -------
        tuple[pd.Series, float]
            New weights after rebalancing and total cost incurred
        """
        pass


class TurnoverCapStrategy(RebalancingStrategy):
    """Turnover cap rebalancing strategy.

    Limits the total turnover (sum of absolute trades) per rebalancing period
    and applies optional transaction costs. Prioritizes trades by either
    largest gap or best score delta.
    """

    def __init__(self, params: Dict[str, Any] | None = None):
        super().__init__(params)
        self.max_turnover = float(self.params.get("max_turnover", 0.2))
        self.cost_bps = int(self.params.get("cost_bps", 10))
        self.priority = str(self.params.get("priority", "largest_gap"))

    def apply(
        self,
        current_weights: pd.Series,
        target_weights: pd.Series,
        scores: Optional[pd.Series] = None,
        **kwargs,
    ) -> Tuple[pd.Series, float]:
        """Apply turnover cap with trade prioritization and cost modeling.

        Parameters
        ----------
        current_weights : pd.Series
            Current portfolio weights
        target_weights : pd.Series
            Target portfolio weights
        scores : pd.Series, optional
            Asset scores for priority calculation (when priority='best_score_delta')
        **kwargs
            Additional context

        Returns
        -------
        tuple[pd.Series, float]
            New weights after turnover cap and total transaction cost
        """
        # Align indices
        all_assets = current_weights.index.union(target_weights.index)
        current = current_weights.reindex(all_assets, fill_value=0.0)
        target = target_weights.reindex(all_assets, fill_value=0.0)

        # Calculate desired trades
        trades = target - current
        total_desired_turnover = trades.abs().sum()

        # If within turnover limit, execute all trades
        if total_desired_turnover <= self.max_turnover:
            actual_turnover = total_desired_turnover
            new_weights = target.copy()
        else:
            # Need to scale trades to respect turnover cap
            new_weights, actual_turnover = self._apply_turnover_cap(
                current, target, trades, scores
            )

        # Apply transaction costs
        cost = self._calculate_cost(actual_turnover)

        return new_weights, cost

    def _apply_turnover_cap(
        self,
        current: pd.Series,
        target: pd.Series,
        trades: pd.Series,
        scores: Optional[pd.Series] = None,
    ) -> Tuple[pd.Series, float]:
        """Apply turnover cap with prioritized trade allocation."""

        # Calculate trade priorities
        priorities = self._calculate_priorities(current, target, trades, scores)

        # Sort trades by priority (highest first)
        trade_items = [
            (asset, trade, priority)
            for asset, trade, priority in zip(
                trades.index, trades.values, priorities.values
            )
        ]
        trade_items.sort(key=lambda x: x[2], reverse=True)

        # Allocate turnover budget by priority
        remaining_turnover = self.max_turnover
        executed_trades = pd.Series(0.0, index=trades.index)

        for asset, desired_trade, priority in trade_items:
            if remaining_turnover <= TURNOVER_EPSILON:  # Check if remaining turnover is negligible
                break

            # Scale trade to fit remaining budget
            trade_size = abs(desired_trade)
            if (
<<<<<<< HEAD
                trade_size <= remaining_turnover + 1e-10
            ):  # Allow small numerical tolerance
=======
                trade_size <= remaining_turnover + TURNOVER_EPSILON
            ):  # Allow for numerical precision tolerance
>>>>>>> e53d4538
                # Execute full trade
                executed_trades[asset] = desired_trade
                remaining_turnover -= trade_size
            else:
                # Execute partial trade within remaining budget
                if desired_trade != 0:
                    scale_factor = remaining_turnover / trade_size
                    executed_trades[asset] = desired_trade * scale_factor
                    remaining_turnover = 0

        # Apply executed trades
        new_weights = current + executed_trades

        # Ensure weights are non-negative
        new_weights = new_weights.clip(lower=0.0)

        actual_turnover = executed_trades.abs().sum()

        return new_weights, actual_turnover

    def _calculate_priorities(
        self,
        current: pd.Series,
        target: pd.Series,
        trades: pd.Series,
        scores: Optional[pd.Series] = None,
    ) -> pd.Series:
        """Calculate trade priorities based on configured priority method."""

        if self.priority == "largest_gap":
            # Prioritize by absolute size of the trade
            priorities = trades.abs()

        elif self.priority == "best_score_delta":
            if scores is None:
                # Fall back to largest_gap if no scores provided
                priorities = trades.abs()
            else:
                # Prioritize by score-weighted trade benefit
                # For positions we're increasing, use positive score
                # For positions we're decreasing, use negative score (higher priority for dropping low-scored assets)
                scores_aligned = scores.reindex(trades.index, fill_value=0.0)
                priorities = trades * scores_aligned
                # Take absolute value to ensure highest absolute priority wins
                priorities = priorities.abs()
        else:
            # Default to largest_gap
            priorities = trades.abs()

        return priorities

    def _calculate_cost(self, turnover: float) -> float:
        """Calculate transaction cost based on turnover and cost basis points."""
        return turnover * (self.cost_bps / 10000.0)


class PeriodicRebalanceStrategy(RebalancingStrategy):
    """Periodic rebalance strategy - rebalance every N periods."""

    def __init__(self, params: Dict[str, Any] | None = None):
        super().__init__(params)
        self.interval = int(self.params.get("interval", 1))
        self._period_count = 0

    def apply(
        self, current_weights: pd.Series, target_weights: pd.Series, **kwargs
    ) -> Tuple[pd.Series, float]:
        """Apply periodic rebalancing."""
        self._period_count += 1

        if self._period_count >= self.interval:
            # Time to rebalance
            self._period_count = 0
            all_assets = current_weights.index.union(target_weights.index)
            new_weights = target_weights.reindex(all_assets, fill_value=0.0)
            # No transaction costs in basic implementation
            cost = 0.0
        else:
            # Keep current weights
            new_weights = current_weights.copy()
            cost = 0.0

        return new_weights, cost


class DriftBandStrategy(RebalancingStrategy):
    """Drift band rebalancing strategy - rebalance when weights drift beyond bands."""

    def __init__(self, params: Dict[str, Any] | None = None):
        super().__init__(params)
        self.band_pct = float(self.params.get("band_pct", 0.03))
        self.min_trade = float(self.params.get("min_trade", 0.005))
        self.mode = str(self.params.get("mode", "partial"))

    def apply(
        self, current_weights: pd.Series, target_weights: pd.Series, **kwargs
    ) -> Tuple[pd.Series, float]:
        """Apply drift band rebalancing."""
        # Align indices
        all_assets = current_weights.index.union(target_weights.index)
        current = current_weights.reindex(all_assets, fill_value=0.0)
        target = target_weights.reindex(all_assets, fill_value=0.0)

        # Calculate drift from target
        drift = (current - target).abs()
        needs_rebalance = drift > self.band_pct

        if needs_rebalance.any():
            if self.mode == "full":
                # Full rebalance when any asset drifts
                new_weights = target.copy()
            else:  # partial
                # Only rebalance assets that have drifted
                new_weights = current.copy()
                trades = target - current
                # Only execute trades above minimum size
                significant_trades = trades.abs() > self.min_trade
                rebalance_assets = needs_rebalance & significant_trades
                new_weights[rebalance_assets] = target[rebalance_assets]
        else:
            new_weights = current.copy()

        # No transaction costs in basic implementation
        cost = 0.0
        return new_weights, cost


# Registry of available strategies
REBALANCING_STRATEGIES = {
    "turnover_cap": TurnoverCapStrategy,
    "periodic_rebalance": PeriodicRebalanceStrategy,
    "drift_band": DriftBandStrategy,
}


def create_rebalancing_strategy(
    name: str, params: Dict[str, Any] | None = None
) -> RebalancingStrategy:
    """Create a rebalancing strategy by name."""
    if name not in REBALANCING_STRATEGIES:
        raise ValueError(
            f"Unknown rebalancing strategy: {name}. Available: {list(REBALANCING_STRATEGIES.keys())}"
        )

    strategy_cls = REBALANCING_STRATEGIES[name]
    return strategy_cls(params)


def apply_rebalancing_strategies(
    strategies: List[str],
    strategy_params: Dict[str, Dict[str, Any]],
    current_weights: pd.Series,
    target_weights: pd.Series,
    **kwargs,
) -> Tuple[pd.Series, float]:
    """Apply multiple rebalancing strategies in sequence.

    Parameters
    ----------
    strategies : list[str]
        List of strategy names to apply in order
    strategy_params : dict
        Parameters for each strategy
    current_weights : pd.Series
        Current portfolio weights
    target_weights : pd.Series
        Target portfolio weights
    **kwargs
        Additional context for strategies

    Returns
    -------
    tuple[pd.Series, float]
        Final weights after all strategies and total cost
    """
    weights = current_weights.copy()
    total_cost = 0.0

    for strategy_name in strategies:
        params = strategy_params.get(strategy_name, {})
        strategy = create_rebalancing_strategy(strategy_name, params)
        weights, cost = strategy.apply(weights, target_weights, **kwargs)
        total_cost += cost

<<<<<<< HEAD
    return weights, total_cost


__all__ = [
    "RebalancingStrategy",
    "TurnoverCapStrategy",
    "PeriodicRebalanceStrategy",
    "DriftBandStrategy",
    "REBALANCING_STRATEGIES",
    "create_rebalancing_strategy",
    "apply_rebalancing_strategies",
]
=======
    return weights, total_cost
>>>>>>> e53d4538
<|MERGE_RESOLUTION|>--- conflicted
+++ resolved
@@ -139,13 +139,8 @@
             # Scale trade to fit remaining budget
             trade_size = abs(desired_trade)
             if (
-<<<<<<< HEAD
-                trade_size <= remaining_turnover + 1e-10
-            ):  # Allow small numerical tolerance
-=======
                 trade_size <= remaining_turnover + TURNOVER_EPSILON
             ):  # Allow for numerical precision tolerance
->>>>>>> e53d4538
                 # Execute full trade
                 executed_trades[asset] = desired_trade
                 remaining_turnover -= trade_size
@@ -330,9 +325,7 @@
         weights, cost = strategy.apply(weights, target_weights, **kwargs)
         total_cost += cost
 
-<<<<<<< HEAD
     return weights, total_cost
-
 
 __all__ = [
     "RebalancingStrategy",
@@ -343,6 +336,3 @@
     "create_rebalancing_strategy",
     "apply_rebalancing_strategies",
 ]
-=======
-    return weights, total_cost
->>>>>>> e53d4538
