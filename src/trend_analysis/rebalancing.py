--- conflicted
+++ resolved
@@ -283,7 +283,6 @@
                 np.diff(equity_curve[-(self.window + 1) :])
                 / equity_curve[-(self.window + 1) : -1]
             )
-<<<<<<< HEAD
             realized_vol = float(returns.std(ddof=0)) * np.sqrt(12)  # Annualized
 
             if realized_vol > 0:
@@ -301,18 +300,6 @@
         # No transaction costs in basic implementation
         cost = 0.0
         return new_weights, cost
-=======
-            vol = float(rets.std(ddof=0)) * np.sqrt(12)
-            if vol > 0:
-                lev = float(np.clip(self.target / vol, self.lev_min, self.lev_max))
-                return current_weights * lev, 0.0
-            else:
-                # Zero volatility - pass through target weights
-                return target_weights.copy(), 0.0
-        else:
-            # No history or insufficient history - pass through target weights
-            return target_weights.copy(), 0.0
->>>>>>> 1ea4bd11
 
 
 @rebalancer_registry.register("drawdown_guard")
@@ -329,7 +316,6 @@
     def apply(
         self, current_weights: pd.Series, target_weights: pd.Series, **kwargs
     ) -> Tuple[pd.Series, float]:
-<<<<<<< HEAD
         """Apply drawdown protection by scaling positions."""
         # Align indices
         all_assets = current_weights.index.union(target_weights.index)
@@ -373,38 +359,6 @@
         # No transaction costs in basic implementation
         cost = 0.0
         return new_weights, cost
-=======
-        # Get rb_state for storing guard state
-        rb_state = kwargs.get("rb_state", {})
-        
-        # Get equity curve from kwargs directly or from rb_state
-        ec: List[float] = list(kwargs.get("equity_curve", rb_state.get("equity_curve", [])))
-        guard_on = bool(rb_state.get("guard_on", False))
-        
-        # If no equity curve, pass through target weights
-        if not ec:
-            return target_weights.copy(), 0.0
-            
-        dd = 0.0
-        sub = ec[-self.dd_window :] if len(ec) >= self.dd_window else ec
-        peak = max(sub)
-        cur = sub[-1]
-        if peak > 0:
-            dd = (cur / peak) - 1.0
-        if (not guard_on and dd <= -self.dd_threshold) or (
-            guard_on and dd <= -self.recover_threshold
-        ):
-            guard_on = True
-        elif guard_on and dd >= -self.recover_threshold:
-            guard_on = False
-        
-        # Update rb_state
-        rb_state["guard_on"] = guard_on
-        
-        return (
-            current_weights * self.guard_multiplier if guard_on else target_weights
-        ), 0.0
->>>>>>> 1ea4bd11
 
 
 # Registry of available strategies
