--- conflicted
+++ resolved
@@ -150,7 +150,6 @@
         numeric = _as_float_frame(returns)
     min_periods = spec.min_periods if spec.min_periods is not None else spec.window
 
-<<<<<<< HEAD
     with _timed_stage("trend_mean"):
         rolling_mean = _memoised_rolling_stat(
             numeric, window=spec.window, min_periods=min_periods, kind="mean"
@@ -162,20 +161,6 @@
             rolling_std = _memoised_rolling_stat(
                 numeric, window=spec.window, min_periods=min_periods, kind="std"
             ).shift(spec.lag)
-=======
-    rolling_mean = rolling_shifted(
-        numeric, window=spec.window, agg="mean", min_periods=min_periods
-    )
-    lag_offset = spec.lag - 1
-    signal = rolling_mean.shift(lag_offset) if lag_offset else rolling_mean
-
-    if spec.vol_adjust:
-        rolling_std = rolling_shifted(
-            numeric, window=spec.window, agg="std", min_periods=min_periods
-        )
-        if lag_offset:
-            rolling_std = rolling_std.shift(lag_offset)
->>>>>>> dd62765d
         with np.errstate(divide="ignore", invalid="ignore"):
             if spec.vol_target is not None:
                 scale = spec.vol_target / rolling_std
