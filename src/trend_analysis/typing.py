--- conflicted
+++ resolved
@@ -2,19 +2,11 @@
 
 from __future__ import annotations
 
-<<<<<<< HEAD
 from typing import Mapping, MutableMapping, MutableSequence, TypedDict
 
 try:  # pragma: no cover - import fallback only exercised on <3.10
     from typing import TypeAlias
 except ImportError:  # pragma: no cover - maintained for older runtimes
-=======
-from typing import Mapping, MutableMapping, MutableSequence, TYPE_CHECKING, TypedDict
-
-if TYPE_CHECKING:
-    from typing import TypeAlias
-else:  # pragma: no cover - runtime fallback for older interpreters.
->>>>>>> 5a9128ed
     from typing_extensions import TypeAlias
 
 
