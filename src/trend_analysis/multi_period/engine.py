"""Vectorised multi-period back‑testing engine.

Adds support for a threshold-hold policy with Bayesian weighting in the
multi-period run path. When ``cfg.portfolio.policy == 'threshold_hold'`` we:

1) Build in-sample score frames for each period (covering the full candidate
    universe that has complete data in both IS/OOS windows).
2) Seed holdings using a simple rank selector (top-N) on the configured
    metric for the first period.
3) For subsequent periods, update holdings via :class:`Rebalancer` triggers
    using the score-frame z-scores (keep until soft/hard exits, add on entries).
4) Apply the configured Bayesian weighting scheme to the surviving holdings.
5) Delegate to ``_run_analysis`` in manual mode with the holdings and weights
    to compute scaled returns and all summary statistics, preserving the
    existing result schema expected by exporters/tests.
"""

from __future__ import annotations

from dataclasses import dataclass, field
from typing import Dict, List, Mapping, Protocol, Any, cast

import pandas as pd

from ..config import Config
from ..data import load_csv
from ..pipeline import _run_analysis
from .scheduler import generate_periods
from ..weighting import (
    BaseWeighting,
    EqualWeight,
    ScorePropBayesian,
    AdaptiveBayesWeighting,
)
from ..core.rank_selection import ASCENDING_METRICS
from .replacer import Rebalancer
from ..rebalancing import apply_rebalancing_strategies


@dataclass
class Portfolio:
    """Minimal container for weight history."""

    history: Dict[str, pd.Series] = field(default_factory=dict)
    total_rebalance_costs: float = 0.0

    def rebalance(
        self, date: str | pd.Timestamp, weights: pd.DataFrame | pd.Series
    ) -> None:
        """Store weights for the given date."""
        # Normalise to a pandas Series of floats for storage
        if isinstance(weights, pd.DataFrame):
            if "weight" in weights.columns:
                series = weights["weight"]
            else:
                # take the first column as weights
                series = weights.iloc[:, 0]
        elif isinstance(weights, pd.Series):
            series = weights
        else:
            # Attempt to build a Series from a mapping-like object
            series = pd.Series(weights)
        self.history[str(pd.to_datetime(date).date())] = series.astype(float)


class SelectorProtocol(Protocol):
    """Minimal interface required of selectors."""

    def select(
        self, score_frame: pd.DataFrame
    ) -> tuple[pd.DataFrame, pd.DataFrame]: ...


def run_schedule(
    score_frames: Mapping[str, pd.DataFrame],
    selector: SelectorProtocol,
    weighting: BaseWeighting,
    *,
    rank_column: str | None = None,
    rebalancer: "Rebalancer | None" = None,
    price_frames: Mapping[str, pd.Series] | None = None,
) -> Portfolio:
    """Apply selection and weighting across ``score_frames``.

    Parameters
    ----------
    score_frames : Mapping[str, pd.DataFrame]
        Score frames for each rebalancing period
    selector : SelectorProtocol
        Asset selection logic
    weighting : BaseWeighting
        Portfolio weighting scheme
    rank_column : str, optional
        Column to use for ranking, if different from selector default
    rebalancer : Rebalancer, optional
<<<<<<< HEAD
        Rebalancing logic for handling portfolio changes
    price_frames : Mapping[str, pd.Series], optional
        Price/return series for calculating portfolio returns between periods
=======
        Fund selection rebalancer (legacy threshold-hold system)
    rebalance_strategies : list[str], optional
        List of rebalancing strategy names to apply
    rebalance_params : dict, optional
        Parameters for each rebalancing strategy
>>>>>>> 466f8275

    Returns
    -------
    Portfolio
        Portfolio object with rebalancing history
    """

    pf = Portfolio()
    prev_date: pd.Timestamp | None = None
    prev_weights: pd.Series | None = None
    total_rebalance_costs = 0.0
    col = (
        rank_column
        or getattr(selector, "rank_column", None)
        or getattr(selector, "column", None)
    )

    for date in sorted(score_frames):
        sf = score_frames[date]
        selected, _ = selector.select(sf)
        target_weights = weighting.weight(selected)

        # Apply legacy rebalancer (threshold-hold system) if configured
        if rebalancer is not None:
            if prev_weights is None:
                prev_weights = target_weights["weight"].astype(float)
            prev_weights = rebalancer.apply_triggers(cast(pd.Series, prev_weights), sf)
            target_weights = prev_weights.to_frame("weight")

        # Apply rebalancing strategies if configured
        if rebalance_strategies and rebalance_params:
            current_weights = (
                prev_weights if prev_weights is not None else pd.Series(dtype=float)
            )
            target_weight_series = target_weights["weight"].astype(float)

            # Get scores for priority-based strategies
            scores = sf.get(col) if col and col in sf.columns else None

            final_weights, cost = apply_rebalancing_strategies(
                rebalance_strategies,
                rebalance_params,
                current_weights,
                target_weight_series,
                scores=scores,
            )

            total_rebalance_costs += cost
            weights = final_weights.to_frame("weight")
            prev_weights = final_weights
        else:
            weights = target_weights
            prev_weights = target_weights["weight"].astype(float)

        pf.rebalance(date, weights)

        if col and col in sf.columns:
            if prev_date is None:
                days = 0
            else:
                days = (pd.to_datetime(date) - prev_date).days
            s = sf.loc[weights.index, col]
            update_fn = getattr(weighting, "update", None)
            if callable(update_fn):
                try:
                    update_fn(s, days)
                except Exception:  # pragma: no cover - defensive
                    pass
        prev_date = pd.to_datetime(date)

        # Calculate portfolio returns between periods if price_frames provided
        if price_frames is not None:
            if prev_date is not None and date in price_frames:
                # Calculate portfolio return for this period using weights and price returns
                price_series = price_frames[date]
                portfolio_weights = (
                    weights["weight"] if isinstance(weights, pd.DataFrame) else weights
                )
                # Filter to common assets
                common_assets = portfolio_weights.index.intersection(price_series.index)
                if len(common_assets) > 0:
                    period_weights = portfolio_weights.loc[common_assets]
                    period_returns = price_series.loc[common_assets]
                    # Calculate weighted portfolio return (stored for reference but not used further in this minimal implementation)
                    portfolio_return = (period_weights * period_returns).sum()

    return pf


def run(cfg: Config, df: pd.DataFrame | None = None) -> List[Dict[str, object]]:
    """Run the multi‑period back‑test.

    Parameters
    ----------
    cfg : Config
        Loaded configuration object. ``cfg.multi_period`` drives the
        scheduling logic.
    df : pd.DataFrame, optional
        Pre-loaded returns data.  If ``None`` the CSV pointed to by
        ``cfg.data['csv_path']`` is loaded via :func:`load_csv`.

    Returns
    -------
    list[dict[str, object]]
        One result dictionary per generated period.  Each result is the
        full output of ``_run_analysis`` augmented with a ``period`` key
        for reference.
    """

    if df is None:
        csv_path = cfg.data.get("csv_path")
        if not csv_path:
            raise KeyError("cfg.data['csv_path'] must be provided")
        df = load_csv(csv_path)
        if df is None:
            raise FileNotFoundError(csv_path)

    # If policy is not threshold-hold, use the Phase‑1 style per-period runs.
    if str(cfg.portfolio.get("policy", "").lower()) != "threshold_hold":
        periods = generate_periods(cfg.model_dump())
        out_results: List[Dict[str, object]] = []
        for pt in periods:
            res = _run_analysis(
                df,
                pt.in_start[:7],
                pt.in_end[:7],
                pt.out_start[:7],
                pt.out_end[:7],
                cfg.vol_adjust.get("target_vol", 1.0),
                getattr(cfg, "run", {}).get("monthly_cost", 0.0),
                selection_mode=cfg.portfolio.get("selection_mode", "all"),
                random_n=cfg.portfolio.get("random_n", 8),
                custom_weights=cfg.portfolio.get("custom_weights"),
                rank_kwargs=cfg.portfolio.get("rank"),
                manual_funds=cfg.portfolio.get("manual_list"),
                indices_list=cfg.portfolio.get("indices_list"),
                benchmarks=cfg.benchmarks,
                seed=cfg.portfolio.get("random_seed", 42),
            )
            if res is None:
                continue
            res = dict(res)
            res["period"] = (
                pt.in_start,
                pt.in_end,
                pt.out_start,
                pt.out_end,
            )
            out_results.append(res)
        return out_results

    # Threshold-hold path with Bayesian weighting
    periods = generate_periods(cfg.model_dump())

    # --- helpers --------------------------------------------------------
    def _parse_month(s: str) -> pd.Timestamp:
        return pd.to_datetime(f"{s}-01") + pd.offsets.MonthEnd(0)

    def _valid_universe(
        full: pd.DataFrame, in_start: str, in_end: str, out_start: str, out_end: str
    ) -> tuple[pd.DataFrame, pd.DataFrame, list[str], str]:
        date_col = "Date"
        sub = full.copy()
        if not pd.api.types.is_datetime64_any_dtype(sub[date_col]):
            sub[date_col] = pd.to_datetime(sub[date_col])
        sub.sort_values(date_col, inplace=True)
        in_sdate, in_edate = _parse_month(in_start), _parse_month(in_end)
        out_sdate, out_edate = _parse_month(out_start), _parse_month(out_end)
        in_df = sub[
            (sub[date_col] >= in_sdate) & (sub[date_col] <= in_edate)
        ].set_index(date_col)
        out_df = sub[
            (sub[date_col] >= out_sdate) & (sub[date_col] <= out_edate)
        ].set_index(date_col)
        if in_df.empty or out_df.empty:
            return in_df, out_df, [], ""
        ret_cols = [c for c in sub.columns if c != date_col]
        # Exclude indices if configured
        indices_list = cast(list[str] | None, cfg.portfolio.get("indices_list")) or []
        if indices_list:
            idx_set = set(indices_list)
            ret_cols = [c for c in ret_cols if c not in idx_set]
        rf_col = min(ret_cols, key=lambda c: sub[c].std())
        fund_cols = [c for c in ret_cols if c != rf_col]
        # Keep only funds with complete data in both windows
        in_ok = ~in_df[fund_cols].isna().any()
        out_ok = ~out_df[fund_cols].isna().any()
        fund_cols = [c for c in fund_cols if in_ok[c] and out_ok[c]]
        return in_df, out_df, fund_cols, rf_col

    def _score_frame(in_df: pd.DataFrame, funds: list[str]) -> pd.DataFrame:
        # Compute metrics frame for the in-sample window (vectorised)
        from ..core.rank_selection import RiskStatsConfig, _compute_metric_series

        stats_cfg = RiskStatsConfig(risk_free=0.0)
        # Using the canonical metrics names as produced by single_period_run/_compute_metric_series
        metrics = [
            "AnnualReturn",
            "Volatility",
            "Sharpe",
            "Sortino",
            "InformationRatio",
            "MaxDrawdown",
        ]
        parts = [_compute_metric_series(in_df[funds], m, stats_cfg) for m in metrics]
        sf = pd.concat(parts, axis=1)
        sf.columns = [
            "CAGR",
            "Volatility",
            "Sharpe",
            "Sortino",
            "InformationRatio",
            "MaxDrawdown",
        ]
        return sf.astype(float)

    def _ensure_zscore(sf: pd.DataFrame, metric: str) -> pd.DataFrame:
        col = metric if metric in sf.columns else "Sharpe"
        s = sf[col].astype(float)
        mu, sigma = float(s.mean()), float(s.std(ddof=0))
        if not pd.notna(sigma) or sigma == 0:
            z = pd.Series(0.0, index=s.index, dtype=float)
        else:
            z = (s - mu) / sigma
        out = sf.copy()
        out["zscore"] = z
        return out

    # Build selector and weighting
    from ..selector import RankSelector

    th_cfg = cast(dict[str, Any], cfg.portfolio.get("threshold_hold", {}))
    target_n = int(th_cfg.get("target_n", cfg.portfolio.get("random_n", 8)))
    seed_metric = cast(
        str,
        (cfg.portfolio.get("selector", {}) or {})
        .get("params", {})
        .get("rank_column", "Sharpe"),
    )
    selector = RankSelector(top_n=target_n, rank_column=seed_metric)

    # Portfolio constraints
    constraints = cast(dict[str, Any], cfg.portfolio.get("constraints", {}))
    max_funds = int(constraints.get("max_funds", 10))
    min_w_bound = float(constraints.get("min_weight", 0.05))  # decimal
    max_w_bound = float(constraints.get("max_weight", 0.18))  # decimal
    # consecutive below-min to replace
    # Prefer constraints for this rule (it’s a weight constraint),
    # but keep backward‑compat by falling back to threshold_hold if present.
    low_min_strikes_req = int(
        constraints.get(
            "min_weight_strikes",
            th_cfg.get("min_weight_strikes", 2),
        )
    )

    w_cfg = cast(dict[str, Any], cfg.portfolio.get("weighting", {}))
    w_name = str(w_cfg.get("name", "equal")).lower()
    w_params = cast(dict[str, Any], w_cfg.get("params", {}))
    # Column for score‑proportional weightings defaults to Sharpe
    w_column = cast(str, w_params.get("column", "Sharpe"))
    if w_name in {"equal", "ew"}:
        weighting: BaseWeighting = EqualWeight()
    elif w_name in {"score_prop_bayes", "bayes", "score_bayes"}:
        weighting = ScorePropBayesian(
            column=w_column, shrink_tau=float(w_params.get("shrink_tau", 0.25))
        )
    elif w_name in {"adaptive_bayes", "adaptive"}:
        weighting = AdaptiveBayesWeighting(
            half_life=int(w_params.get("half_life", 90)),
            obs_sigma=float(w_params.get("obs_sigma", 0.25)),
            max_w=w_params.get("max_w"),
            prior_mean=w_params.get("prior_mean", "equal"),
            prior_tau=float(w_params.get("prior_tau", 1.0)),
        )
    else:
        weighting = EqualWeight()

    rebalancer = Rebalancer(cfg.model_dump())

    # --- main loop ------------------------------------------------------
    results: List[Dict[str, object]] = []
    prev_weights: pd.Series | None = None
    low_weight_strikes: dict[str, int] = {}

    def _firm(name: str) -> str:
        return str(name).split()[0] if isinstance(name, str) and name else str(name)

    def _dedupe_one_per_firm(
        sf: pd.DataFrame, holdings: list[str], metric: str
    ) -> list[str]:
        if not holdings:
            return holdings
        col = metric if metric in sf.columns else "Sharpe"
        ascending = col in ASCENDING_METRICS
        # sort candidates by metric (and zscore as tiebreaker) best-first
        tmp = sf.loc[
            [h for h in holdings if h in sf.index],
            [col, "zscore" if "zscore" in sf.columns else col],
        ].copy()
        if "zscore" not in tmp.columns:
            tmp["zscore"] = 0.0
        tmp["_firm"] = [_firm(ix) for ix in tmp.index]
        tmp.sort_values([col, "zscore"], ascending=[ascending, False], inplace=True)
        seen: set[str] = set()
        deduped: list[str] = []
        for fund in tmp.index:
            f = _firm(fund)
            if f in seen:
                continue
            seen.add(f)
            deduped.append(fund)
        return deduped

    def _apply_weight_bounds(w: pd.Series) -> pd.Series:
        if w.empty:
            return w
        w = w.clip(lower=0.0)
        # Step 1: cap at max
        capped = w.clip(upper=max_w_bound)
        # Step 2: floor at min
        floored = capped.copy()
        floored[floored < min_w_bound] = min_w_bound
        # Step 3: adjust to sum to 1.0 without violating bounds
        total = floored.sum()
        # Helper masks
        at_min = floored <= (min_w_bound + 1e-12)
        at_max = floored >= (max_w_bound - 1e-12)

        if total > 1.0 + 1e-12:
            # Need to reduce 'excess' from those above min (prefer free > min)
            excess = total - 1.0
            donors = floored[~at_min]
            if not donors.empty:
                # available to shave above min
                avail = (donors - min_w_bound).clip(lower=0.0)
                avail_sum = avail.sum()
                if avail_sum > 0:
                    cut = (avail / avail_sum) * excess
                    floored.loc[donors.index] = (donors - cut).clip(lower=min_w_bound)
        elif total < 1.0 - 1e-12:
            # Need to distribute deficit to those below max (prefer free < max)
            deficit = 1.0 - total
            receivers = floored[~at_max]
            if not receivers.empty:
                room = (max_w_bound - receivers).clip(lower=0.0)
                room_sum = room.sum()
                if room_sum > 0:
                    add = (room / room_sum) * deficit
                    floored.loc[receivers.index] = (receivers + add).clip(
                        upper=max_w_bound
                    )
        # One more clamp to be safe
        floored = floored.clip(lower=min_w_bound, upper=max_w_bound)
        # Final small normalise if tiny drift remains, distribute to those with room
        total = floored.sum()
        if abs(total - 1.0) > 1e-9:
            if total > 1.0:
                excess = total - 1.0
                donors = floored[~(floored <= min_w_bound + 1e-12)]
                if not donors.empty:
                    share = (donors - min_w_bound).clip(lower=0.0)
                    sh = share.sum()
                    if sh > 0:
                        floored.loc[donors.index] = (
                            donors - (share / sh) * excess
                        ).clip(lower=min_w_bound)
            else:
                deficit = 1.0 - total
                receivers = floored[~(floored >= max_w_bound - 1e-12)]
                if not receivers.empty:
                    room = (max_w_bound - receivers).clip(lower=0.0)
                    rm = room.sum()
                    if rm > 0:
                        floored.loc[receivers.index] = (
                            receivers + (room / rm) * deficit
                        ).clip(upper=max_w_bound)
        return floored

    for pt in periods:
        in_df, out_df, fund_cols, _rf_col = _valid_universe(
            df, pt.in_start[:7], pt.in_end[:7], pt.out_start[:7], pt.out_end[:7]
        )
        if not fund_cols:
            continue
        sf = _score_frame(in_df, fund_cols)
        metric = cast(str, th_cfg.get("metric", "Sharpe"))
        sf = _ensure_zscore(sf, metric)

        # Determine holdings
        # Track manager changes with reasons for this period
        events: list[dict[str, object]] = []

        if prev_weights is None:
            # Seed via rank selector
            selected, _ = selector.select(sf)
            seed_weights = weighting.weight(selected)
            holdings = list(seed_weights.index)
            # Enforce one-per-firm on seed
            holdings = _dedupe_one_per_firm(sf, holdings, metric)
            # Enforce max funds on seed by zscore desc (seed only)
            if len(holdings) > max_funds:
                zsorted = (
                    sf.loc[holdings]
                    .sort_values("zscore", ascending=False)
                    .index.tolist()
                )
                keep: list[str] = []
                seen: set[str] = set()
                for f in zsorted:
                    firm = _firm(f)
                    if firm in seen:
                        continue
                    keep.append(f)
                    seen.add(firm)
                    if len(keep) >= max_funds:
                        break
                holdings = keep
            weights_df = weighting.weight(sf.loc[holdings])
            prev_weights = weights_df["weight"].astype(float)
            # Log seed additions
            for f in holdings:
                events.append(
                    {
                        "action": "added",
                        "manager": f,
                        "firm": _firm(f),
                        "reason": "seed",
                        "detail": "initial portfolio seed",
                    }
                )
        else:
            # Use rebalancer to update holdings; then apply Bayesian weights
            # Capture holdings prior to rebalancer
            before_reb = set(prev_weights.index)
            rebased = rebalancer.apply_triggers(cast(pd.Series, prev_weights), sf)
            # Restrict to funds available in this period's score-frame
            holdings = [h for h in list(rebased.index) if h in sf.index]
            after_reb = set(holdings)
            # Log drops/adds due to rebalancer z-triggers
            z_exit_soft = float(th_cfg.get("z_exit_soft", -1.0))
            z_entry_soft = float(th_cfg.get("z_entry_soft", 1.0))
            dropped_reb = before_reb - after_reb
            for f in sorted(dropped_reb):
                try:
                    val = (
                        pd.to_numeric(sf.loc[f, "zscore"], errors="coerce")
                        if f in sf.index
                        else pd.NA
                    )
                    z = float(val) if pd.notna(val) else float("nan")
                except Exception:
                    z = float("nan")
                reason = "z_exit" if (pd.notna(z) and z < z_exit_soft) else "rebalance"
                events.append(
                    {
                        "action": "dropped",
                        "manager": f,
                        "firm": _firm(f),
                        "reason": reason,
                        "detail": f"zscore={z:.3f}",
                    }
                )
            added_reb = after_reb - before_reb
            for f in sorted(added_reb):
                try:
                    val = (
                        pd.to_numeric(sf.loc[f, "zscore"], errors="coerce")
                        if f in sf.index
                        else pd.NA
                    )
                    z = float(val) if pd.notna(val) else float("nan")
                except Exception:
                    z = float("nan")
                reason = (
                    "z_entry"
                    if (pd.notna(z) and z > z_entry_soft - 1e-12)
                    else "rebalance"
                )
                events.append(
                    {
                        "action": "added",
                        "manager": f,
                        "firm": _firm(f),
                        "reason": reason,
                        "detail": f"zscore={z:.3f}",
                    }
                )
            # Enforce one-per-firm
            before_dedupe = set(holdings)
            holdings = _dedupe_one_per_firm(sf, holdings, metric)
            after_dedupe = set(holdings)
            dropped_dup = before_dedupe - after_dedupe
            for f in sorted(dropped_dup):
                events.append(
                    {
                        "action": "dropped",
                        "manager": f,
                        "firm": _firm(f),
                        "reason": "one_per_firm",
                        "detail": "duplicate firm pruned",
                    }
                )
            # Do not auto-remove just because we're above max_funds.
            # We still respect max_funds when seeding and when adding new funds elsewhere.
            if len(holdings) == 0:  # guard: reseed if empty
                selected, _ = selector.select(sf)
                holdings = list(selected.index)
                holdings = _dedupe_one_per_firm(sf, holdings, metric)
                for f in holdings:
                    events.append(
                        {
                            "action": "added",
                            "manager": f,
                            "firm": _firm(f),
                            "reason": "reseat",
                            "detail": "reseeding empty portfolio",
                        }
                    )
            weights_df = weighting.weight(sf.loc[holdings])
            prev_weights = weights_df["weight"].astype(float)

        # Natural weights (pre-bounds) for strikes on min threshold
        nat_w = prev_weights.copy()

        # Low-weight replacement rule: if a fund naturally < min for N consecutive
        # periods, replace it this period before finalising weights.
        to_remove: list[str] = []
        for f, wv in nat_w.items():
            f_str = str(f)
            if float(wv) < min_w_bound:
                low_weight_strikes[f_str] = int(low_weight_strikes.get(f_str, 0)) + 1
            else:
                low_weight_strikes[f_str] = 0
            if int(low_weight_strikes.get(f_str, 0)) >= low_min_strikes_req:
                to_remove.append(f_str)
        if to_remove:
            # drop and try to refill from high zscore sidelined funds
            holdings = [h for h in holdings if h not in to_remove]
            for f in to_remove:
                # Log low-weight drop
                events.append(
                    {
                        "action": "dropped",
                        "manager": f,
                        "firm": _firm(f),
                        "reason": "low_weight_strikes",
                        "detail": f"below min {min_w_bound:.2%} for {low_min_strikes_req} periods",
                    }
                )
                low_weight_strikes.pop(f, None)
            # Fill to target/min(len(sf), max_funds)
            need = max(0, min(max_funds, target_n) - len(holdings))
            if need > 0:
                candidates = [c for c in sf.index if c not in holdings]
                add_from = (
                    sf.loc[candidates]
                    .sort_values("zscore", ascending=False)
                    .index.tolist()
                )
                for f in add_from:
                    if len(holdings) >= min(max_funds, target_n):
                        break
                    if _firm(f) in {_firm(x) for x in holdings}:
                        continue
                    holdings.append(f)
                    events.append(
                        {
                            "action": "added",
                            "manager": f,
                            "firm": _firm(f),
                            "reason": "replacement",
                            "detail": "filled from highest zscore sidelined",
                        }
                    )
            if holdings:
                weights_df = weighting.weight(sf.loc[holdings])
                nat_w = weights_df["weight"].astype(float)
                prev_weights = nat_w.copy()

        # Apply weight bounds and renormalise
        bounded_w = _apply_weight_bounds(prev_weights)
        prev_weights = bounded_w

        # Prepare custom weights mapping in percent for _run_analysis
        custom: dict[str, float] = {
            str(k): float(v) * 100.0 for k, v in prev_weights.items()
        }

        res = _run_analysis(
            df,
            pt.in_start[:7],
            pt.in_end[:7],
            pt.out_start[:7],
            pt.out_end[:7],
            cfg.vol_adjust.get("target_vol", 1.0),
            getattr(cfg, "run", {}).get("monthly_cost", 0.0),
            selection_mode="manual",
            random_n=cfg.portfolio.get("random_n", 8),
            custom_weights=custom,
            rank_kwargs=None,
            manual_funds=holdings,
            indices_list=cfg.portfolio.get("indices_list"),
            benchmarks=cfg.benchmarks,
            seed=cfg.portfolio.get("random_seed", 42),
        )
        if res is None:
            continue
        res = dict(res)
        res["period"] = (
            pt.in_start,
            pt.in_end,
            pt.out_start,
            pt.out_end,
        )
        # Attach per-period manager change log
        res["manager_changes"] = events
        results.append(res)

    # Update complete for this period; next loop will use prev_weights

    return results<|MERGE_RESOLUTION|>--- conflicted
+++ resolved
@@ -93,17 +93,9 @@
     rank_column : str, optional
         Column to use for ranking, if different from selector default
     rebalancer : Rebalancer, optional
-<<<<<<< HEAD
         Rebalancing logic for handling portfolio changes
     price_frames : Mapping[str, pd.Series], optional
         Price/return series for calculating portfolio returns between periods
-=======
-        Fund selection rebalancer (legacy threshold-hold system)
-    rebalance_strategies : list[str], optional
-        List of rebalancing strategy names to apply
-    rebalance_params : dict, optional
-        Parameters for each rebalancing strategy
->>>>>>> 466f8275
 
     Returns
     -------
