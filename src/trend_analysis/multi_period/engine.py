"""Vectorised multi-period back‑testing engine.

Adds support for a threshold-hold policy with Bayesian weighting in the
multi-period run path. When ``cfg.portfolio.policy == 'threshold_hold'`` we:

1) Build in-sample score frames for each period (covering the full candidate
    universe that has complete data in both IS/OOS windows).
2) Seed holdings using a simple rank selector (top-N) on the configured
    metric for the first period.
3) For subsequent periods, update holdings via :class:`Rebalancer` triggers
    using the score-frame z-scores (keep until soft/hard exits, add on entries).
4) Apply the configured Bayesian weighting scheme to the surviving holdings.
5) Delegate to ``_run_analysis`` in manual mode with the holdings and weights
    to compute scaled returns and all summary statistics, preserving the
    existing result schema expected by exporters/tests.
"""

from __future__ import annotations  # mypy: ignore-errors

import os
from dataclasses import dataclass, field
from typing import Any, Dict, List, Mapping, Protocol, cast

import numpy as np
import pandas as pd

from ..constants import NUMERICAL_TOLERANCE_HIGH
from ..core.rank_selection import ASCENDING_METRICS
from ..data import load_csv
from ..pipeline import _run_analysis
from ..rebalancing import apply_rebalancing_strategies
from ..weighting import (AdaptiveBayesWeighting, BaseWeighting, EqualWeight,
                         ScorePropBayesian)
from .replacer import Rebalancer
from .scheduler import generate_periods

# ``trend_analysis.typing`` does not exist in this project; keep the structural
# intent of ``MultiPeriodPeriodResult`` using a simple mapping alias so the
# engine remains importable without introducing a new module dependency.
MultiPeriodPeriodResult = Dict[str, Any]

SHIFT_DETECTION_MAX_STEPS_DEFAULT = 10


def _prepare_returns_frame(df: pd.DataFrame) -> pd.DataFrame:
    """Return a forward-filled/zero-filled float copy of returns."""

    prepared = df.astype(float, copy=True)
    prepared = prepared.ffill().fillna(0.0)
    return prepared


def _compute_turnover_state(
    prev_idx: np.ndarray | None,
    prev_vals: np.ndarray | None,
    new_series: pd.Series,
) -> tuple[float, np.ndarray, np.ndarray]:
    """Vectorised turnover computation used by ``run_schedule``.

    Parameters
    ----------
    prev_idx : np.ndarray | None
        Previous weight index values or ``None`` on the first iteration.
    prev_vals : np.ndarray | None
        Previous weight values aligned with ``prev_idx``.
    new_series : pd.Series
        Latest weights indexed by asset identifier.

    Returns
    -------
    tuple[float, np.ndarray, np.ndarray]
        Total turnover together with the index/value arrays to persist for the
        next iteration.
    """

    new_series = new_series.astype(float, copy=False)
    nidx = new_series.index.to_numpy()
    nvals = new_series.to_numpy(dtype=float, copy=True)

    if prev_idx is None or prev_vals is None:
        return float(np.abs(nvals).sum()), nidx, nvals

    prev_index = pd.Index(prev_idx)
    prev_series = pd.Series(prev_vals, index=prev_index, dtype=float, copy=False)
    union_index = new_series.index.union(prev_index, sort=False)

    new_aligned: np.ndarray = new_series.reindex(union_index, fill_value=0.0).to_numpy(
        dtype=float, copy=False
    )
    prev_aligned: np.ndarray = prev_series.reindex(
        union_index, fill_value=0.0
    ).to_numpy(dtype=float, copy=False)

    turnover = float(np.abs(new_aligned - prev_aligned).sum())
    return turnover, nidx, nvals


@dataclass
class Portfolio:
    """Minimal container for weight, turnover and cost history."""

    history: Dict[str, pd.Series] = field(default_factory=dict)
    turnover: Dict[str, float] = field(default_factory=dict)
    costs: Dict[str, float] = field(default_factory=dict)
    total_rebalance_costs: float = 0.0

    def rebalance(
        self,
        date: str | pd.Timestamp,
        weights: pd.DataFrame | pd.Series,
        turnover: float = 0.0,
        cost: float = 0.0,
    ) -> None:
        """Store weights and trading activity for the given date."""
        # Normalise to a pandas Series of floats for storage
        if isinstance(weights, pd.DataFrame):
            if "weight" in weights.columns:
                series = weights["weight"]
            else:
                # take the first column as weights
                series = weights.iloc[:, 0]
        elif isinstance(weights, pd.Series):
            series = weights
        else:
            # Attempt to build a Series from a mapping-like object
            series = pd.Series(weights)
        key = str(pd.to_datetime(date).date())
        self.history[key] = series.astype(float)
        self.turnover[key] = float(turnover)
        self.costs[key] = float(cost)
        self.total_rebalance_costs += float(cost)


class SelectorProtocol(Protocol):
    """Minimal interface required of selectors."""

    def select(
        self, score_frame: pd.DataFrame
    ) -> tuple[pd.DataFrame, pd.DataFrame]: ...


def run_schedule(
    score_frames: Mapping[str, pd.DataFrame],
    selector: SelectorProtocol,
    weighting: BaseWeighting,
    *,
    rank_column: str | None = None,
    rebalancer: "Rebalancer | None" = None,
    rebalance_strategies: List[str] | None = None,
    rebalance_params: Dict[str, Dict[str, Any]] | None = None,
) -> Portfolio:
    """Apply selection and weighting across ``score_frames``.

    Parameters
    ----------
    score_frames : Mapping[str, pd.DataFrame]
        Score frames by date
    selector : SelectorProtocol
        Asset selection protocol
    weighting : BaseWeighting
        Weighting scheme
    rank_column : str, optional
        Column to use for ranking
    rebalancer : Rebalancer, optional
        Fund selection rebalancer (legacy threshold-hold system)
    rebalance_strategies : list[str], optional
        List of rebalancing strategy names to apply
    rebalance_params : dict, optional
        Parameters for each rebalancing strategy

    Returns
    -------
    Portfolio
        Portfolio with weight history
    """

    pf = Portfolio()
    prev_date: pd.Timestamp | None = None
    prev_weights: pd.Series | None = None
    # Fast turnover state (index array + values array)
    prev_tidx: np.ndarray | None = None
    prev_tvals: np.ndarray | None = None

    def _fast_turnover(
        prev_idx: np.ndarray | None,
        prev_vals: np.ndarray | None,
        new_series: pd.Series,
    ) -> tuple[float, np.ndarray, np.ndarray]:
        """Compute turnover between previous and new weights using NumPy.

        Parameters
        ----------
        prev_idx : np.ndarray | None
            Previous weight index values (object dtype) or None on first call.
        prev_vals : np.ndarray | None
            Previous weight values aligned with ``prev_idx``.
        new_series : pd.Series
            New weights (float) indexed by asset identifier.

        Returns
        -------
        turnover : float
            Sum of absolute weight changes.
        next_idx, next_vals : np.ndarray, np.ndarray
            Stored index/value arrays for next iteration (copy-safe).
        """
        # First period: turnover = sum(abs(new_w))
        nidx = new_series.index.to_numpy()
        nvals = new_series.to_numpy(dtype=float, copy=True)
        if prev_idx is None or prev_vals is None:
            return float(np.abs(nvals).sum()), nidx, nvals
        # Build unified index mapping only once per call
        # Map previous positions
        pmap = {k: i for i, k in enumerate(prev_idx.tolist())}
        # Map new positions
        # Collect union preserving new ordering first then unseen old to keep determinism
        union_list: list[Any] = []
        seen: set[Any] = set()
        for k in nidx.tolist():
            union_list.append(k)
            seen.add(k)
        for k in prev_idx.tolist():
            if k not in seen:
                union_list.append(k)
                seen.add(k)
        union_arr = np.array(union_list, dtype=object)
        # Allocate aligned arrays
        new_aligned: np.ndarray = np.zeros(len(union_arr), dtype=float)
        prev_aligned: np.ndarray = np.zeros(len(union_arr), dtype=float)
        # Fill new
        nmap = {k: i for i, k in enumerate(nidx.tolist())}
        for i, k in enumerate(union_arr.tolist()):
            if k in nmap:
                new_aligned[i] = nvals[nmap[k]]
            if k in pmap:
                prev_aligned[i] = prev_vals[pmap[k]]
        turnover = float(np.abs(new_aligned - prev_aligned).sum())
        return turnover, nidx, nvals

    col = (
        rank_column
        or getattr(selector, "rank_column", None)
        or getattr(selector, "column", None)
    )

    for date in sorted(score_frames):
        sf = score_frames[date]
        selected, _ = selector.select(sf)
        target_weights = weighting.weight(selected)

        # Apply legacy rebalancer (threshold-hold system) if configured
        if rebalancer is not None:
            if prev_weights is None:
                prev_weights = target_weights["weight"].astype(float)
            prev_weights = rebalancer.apply_triggers(cast(pd.Series, prev_weights), sf)
            target_weights = prev_weights.to_frame("weight")

        # Apply rebalancing strategies if configured
        if rebalance_strategies and rebalance_params:
            current_weights = (
                prev_weights if prev_weights is not None else pd.Series(dtype=float)
            )
            target_weight_series = target_weights["weight"].astype(float)

            # Get scores for priority-based strategies
            scores = sf.get(col) if col and col in sf.columns else None

            final_weights, cost = apply_rebalancing_strategies(
                rebalance_strategies,
                rebalance_params,
                current_weights,
                target_weight_series,
                scores=scores,
            )

            # Fast turnover computation
            turnover, prev_tidx, prev_tvals = _fast_turnover(
                prev_tidx, prev_tvals, final_weights.astype(float)
            )
            weights = final_weights.to_frame("weight")
            prev_weights = final_weights
        else:
            cost = 0.0
            weights = target_weights
            tw = target_weights["weight"].astype(float)
            turnover, prev_tidx, prev_tvals = _compute_turnover_state(
                prev_tidx, prev_tvals, tw
            )
            prev_weights = tw

        pf.rebalance(date, weights, turnover, cost)

        if col and col in sf.columns:
            if prev_date is None:
                days = 0
            else:
                days = (pd.to_datetime(date) - prev_date).days
            s = sf.reindex(weights.index)[col].dropna()
            update_fn = getattr(weighting, "update", None)
            if callable(update_fn):
                try:
                    update_fn(s, days)
                except Exception:  # pragma: no cover - defensive
                    pass
        prev_date = pd.to_datetime(date)

    # Optional debug validation: recompute turnover from stored history and compare
    if os.getenv("DEBUG_TURNOVER_VALIDATE"):
        try:
            dates = sorted(pf.history)
            prev = None
            for d in dates:
                w = pf.history[d].astype(float)
                if prev is None:
                    expected = float(np.abs(w.to_numpy()).sum())
                else:
                    # align via union
                    u = prev.index.union(w.index)
                    dv = w.reindex(u, fill_value=0.0).to_numpy()
                    pv = prev.reindex(u, fill_value=0.0).to_numpy()
                    expected = float(np.abs(dv - pv).sum())
                got = pf.turnover[d]
                if not np.isclose(
                    expected, got, rtol=0, atol=1e-12
                ):  # pragma: no cover
                    raise AssertionError(
                        f"Turnover mismatch for {d}: expected {expected} got {got}"
                    )
                prev = w
        except Exception:  # pragma: no cover - defensive
            pass
    return pf


def run(
    cfg: Any,
    df: pd.DataFrame | None = None,
    price_frames: dict[str, pd.DataFrame] | None = None,
) -> List[MultiPeriodPeriodResult]:
    """Run the multi‑period back‑test.

    Parameters
    ----------
    cfg : Config
        Loaded configuration object. ``cfg.multi_period`` drives the
        scheduling logic.
    df : pd.DataFrame, optional
        Pre-loaded returns data.  If ``None`` the CSV pointed to by
        ``cfg.data['csv_path']`` is loaded via :func:`load_csv`.
    price_frames : dict[str, pd.DataFrame], optional
        Pre-computed price data frames by date/period. If provided, used instead
        of building from returns data. If ``None``, data is built from returns
        or loaded from CSV as usual.

    Returns
    -------
    list[dict[str, object]]
        One result dictionary per generated period.  Each result is the
        full output of ``_run_analysis`` augmented with a ``period`` key
        for reference.
    """

    # Validate price_frames parameter
    if price_frames is not None:
        if not isinstance(price_frames, dict):
            raise TypeError("price_frames must be a dict[str, pd.DataFrame] or None")
        for date_key, frame in price_frames.items():
            if not isinstance(frame, pd.DataFrame):
                raise TypeError(
                    f"price_frames['{date_key}'] must be a pandas DataFrame"
                )
            required_columns = ["Date"]
            missing_columns = [
                col for col in required_columns if col not in frame.columns
            ]
            if missing_columns:
                raise ValueError(
                    (
                        f"price_frames['{date_key}'] is missing required columns: "
                        f"{missing_columns}. Required columns are: {required_columns}. "
                        f"Available columns are: {list(frame.columns)}"
                    )
                )

    # If price_frames is provided, use it to build df
    if price_frames is not None:
        # Robustly combine all price frames into a single DataFrame by
        # aligning on 'Date'. Use an outer join to ensure all dates and
        # columns are included, handling missing data gracefully.
        combined_frames = [frame.copy() for frame in price_frames.values()]
        if combined_frames:
            df = pd.concat(
                combined_frames, axis=0, join="outer", ignore_index=True, sort=True
            )
            # Sort by Date to ensure proper ordering
            df = df.sort_values("Date").reset_index(drop=True)
            # Remove any duplicates created during concatenation
            df = df.drop_duplicates(subset=["Date"], keep="last").reset_index(drop=True)
        else:
            raise ValueError("price_frames is empty - no data to process")

    if df is None:
        csv_path = cfg.data.get("csv_path")
        if not csv_path:
            raise KeyError("cfg.data['csv_path'] must be provided")
        df = load_csv(csv_path)
        if df is None:
            raise FileNotFoundError(csv_path)

    # If policy is not threshold-hold, use the Phase‑1 style per-period runs.
    if str(cfg.portfolio.get("policy", "").lower()) != "threshold_hold":
        periods = generate_periods(cfg.model_dump())
        out_results: List[MultiPeriodPeriodResult] = []
        # Performance flags
        perf_flags = getattr(cfg, "performance", {}) or {}
        enable_cache = bool(perf_flags.get("enable_cache", True))
        incremental_cov = bool(perf_flags.get("incremental_cov", False))
        prev_cov_payload = None  # rolling covariance state
        cov_cache_obj = None
        if enable_cache:
            try:  # lazy import to avoid hard dependency if module layout changes
                from ..perf.cache import CovCache

                cov_cache_obj = CovCache()
            except Exception:  # pragma: no cover - defensive
                cov_cache_obj = None
        prev_in_df = None

        for pt in periods:
            res = _run_analysis(
                df,
                pt.in_start[:7],
                pt.in_end[:7],
                pt.out_start[:7],
                pt.out_end[:7],
                cfg.vol_adjust.get("target_vol", 1.0),
                getattr(cfg, "run", {}).get("monthly_cost", 0.0),
                selection_mode=cfg.portfolio.get("selection_mode", "all"),
                random_n=cfg.portfolio.get("random_n", 8),
                custom_weights=cfg.portfolio.get("custom_weights"),
                rank_kwargs=cfg.portfolio.get("rank"),
                manual_funds=cfg.portfolio.get("manual_list"),
                indices_list=cfg.portfolio.get("indices_list"),
                benchmarks=cfg.benchmarks,
                seed=getattr(cfg, "seed", 42),
            )
            if res is None:
                continue
            res = dict(res)
            res["period"] = (
                pt.in_start,
                pt.in_end,
                pt.out_start,
                pt.out_end,
            )

            # (Experimental) attach covariance diag using cache/incremental path for diagnostics.
            # Keeps existing outputs stable; adds optional "cov_diag" key.
            if enable_cache:
                from ..perf.cache import (compute_cov_payload,
                                          incremental_cov_update)

                in_start = pt.in_start[:7]
                in_end = pt.in_end[:7]
                # Recreate in-sample frame identical to _run_analysis slice
                date_col = "Date"
                sub = df.copy()
                if not pd.api.types.is_datetime64_any_dtype(sub[date_col]):
                    sub[date_col] = pd.to_datetime(sub[date_col])
                sub.sort_values(date_col, inplace=True)
                sdate = pd.to_datetime(f"{in_start}-01") + pd.offsets.MonthEnd(0)
                edate = pd.to_datetime(f"{in_end}-01") + pd.offsets.MonthEnd(0)
                in_df_full = sub[
                    (sub[date_col] >= sdate) & (sub[date_col] <= edate)
                ].set_index(date_col)
                # Remove benchmark columns if present in result universe
                fund_cols = [
                    c
                    for c in in_df_full.columns
                    if c not in (cfg.benchmarks or {}).values()
                ]
                in_df_full = in_df_full[fund_cols]
                in_df_prepared = _prepare_returns_frame(in_df_full)

                if (
                    incremental_cov
                    and prev_cov_payload is not None
                    and prev_in_df is not None
                ):
                    same_len = prev_in_df.shape[0] == in_df_prepared.shape[0]
                    same_cols = (
                        prev_in_df.columns.tolist() == in_df_prepared.columns.tolist()
                    )
                    n_rows = in_df_prepared.shape[0]
                    if same_cols and n_rows >= 3:
                        # Determine shift distance k (number of rows replaced at head and appended at tail)
                        k = None
                        if same_len:
                            # Compare trailing blocks to find minimal k
                            raw_max_steps = perf_flags.get(
                                "shift_detection_max_steps",
                                SHIFT_DETECTION_MAX_STEPS_DEFAULT,
                            )
                            try:
                                max_shift_steps = int(raw_max_steps)
                            except (TypeError, ValueError):
                                max_shift_steps = SHIFT_DETECTION_MAX_STEPS_DEFAULT
                            max_shift_steps = max(1, max_shift_steps)
                            for step in range(
                                1, min(max_shift_steps, n_rows - 1)
                            ):  # cap search for safety
                                if np.allclose(
                                    prev_in_df.iloc[step:].to_numpy(),
                                    in_df_prepared.iloc[:-step].to_numpy(),
                                    rtol=0,
                                    atol=1e-12,
                                ):
                                    k = step
                                    break
                        if k is None:
                            # Fallback full recompute
                            prev_cov_payload = compute_cov_payload(
                                in_df_prepared, materialise_aggregates=incremental_cov
                            )
                        else:
                            # Apply k incremental updates sequentially
                            try:
                                for step in range(k):
                                    old_row = prev_in_df.iloc[step].to_numpy(
                                        dtype=float
                                    )
                                    new_row = in_df_prepared.iloc[
                                        n_rows - k + step
                                    ].to_numpy(dtype=float)
                                    prev_cov_payload = incremental_cov_update(
                                        prev_cov_payload, old_row, new_row
                                    )
                                    if cov_cache_obj is not None:
                                        cov_cache_obj.incremental_updates += 1
                            except Exception:  # pragma: no cover - fallback safety
                                prev_cov_payload = compute_cov_payload(
                                    in_df_prepared,
                                    materialise_aggregates=incremental_cov,
                                )
                    else:
                        prev_cov_payload = compute_cov_payload(
                            in_df_prepared, materialise_aggregates=incremental_cov
                        )
                else:
                    from ..perf.cache import compute_cov_payload as _ccp

                    prev_cov_payload = _ccp(
                        in_df_prepared, materialise_aggregates=incremental_cov
                    )
                prev_in_df = in_df_prepared
                res["cov_diag"] = prev_cov_payload.cov.diagonal().tolist()
                if cov_cache_obj is not None:
                    # attach cache stats for observability (does not alter existing keys)
                    res.setdefault("cache_stats", cov_cache_obj.stats())
            out_results.append(cast(MultiPeriodPeriodResult, res))
        return out_results

    # Threshold-hold path with Bayesian weighting
    periods = generate_periods(cfg.model_dump())

    # --- helpers --------------------------------------------------------
    def _parse_month(s: str) -> pd.Timestamp:
        return pd.to_datetime(f"{s}-01") + pd.offsets.MonthEnd(0)

    def _valid_universe(
        full: pd.DataFrame, in_start: str, in_end: str, out_start: str, out_end: str
    ) -> tuple[pd.DataFrame, pd.DataFrame, list[str], str]:
        date_col = "Date"
        sub = full.copy()
        if not pd.api.types.is_datetime64_any_dtype(sub[date_col]):
            sub[date_col] = pd.to_datetime(sub[date_col])
        sub.sort_values(date_col, inplace=True)
        in_sdate, in_edate = _parse_month(in_start), _parse_month(in_end)
        out_sdate, out_edate = _parse_month(out_start), _parse_month(out_end)
        in_df = sub[
            (sub[date_col] >= in_sdate) & (sub[date_col] <= in_edate)
        ].set_index(date_col)
        out_df = sub[
            (sub[date_col] >= out_sdate) & (sub[date_col] <= out_edate)
        ].set_index(date_col)
        if in_df.empty or out_df.empty:
            return in_df, out_df, [], ""
        ret_cols = [c for c in sub.columns if c != date_col]
        # Exclude indices if configured
        indices_list = cast(list[str] | None, cfg.portfolio.get("indices_list")) or []
        if indices_list:
            idx_set = set(indices_list)
            ret_cols = [c for c in ret_cols if c not in idx_set]
        rf_col = min(ret_cols, key=lambda c: sub[c].std())
        fund_cols = [c for c in ret_cols if c != rf_col]
        # Keep only funds with complete data in both windows
        in_ok = ~in_df[fund_cols].isna().any()
        out_ok = ~out_df[fund_cols].isna().any()
        fund_cols = [c for c in fund_cols if in_ok[c] and out_ok[c]]
        return in_df, out_df, fund_cols, rf_col

    def _score_frame(in_df: pd.DataFrame, funds: list[str]) -> pd.DataFrame:
        # Compute metrics frame for the in-sample window (vectorised)
        from ..core.rank_selection import (RiskStatsConfig,
                                           _compute_metric_series)

        stats_cfg = RiskStatsConfig(risk_free=0.0)
        # Canonical metrics as produced by
        # single_period_run/_compute_metric_series
        metrics = [
            "AnnualReturn",
            "Volatility",
            "Sharpe",
            "Sortino",
            "InformationRatio",
            "MaxDrawdown",
        ]
        parts = [_compute_metric_series(in_df[funds], m, stats_cfg) for m in metrics]
        sf = pd.concat(parts, axis=1)
        sf.columns = [
            "CAGR",
            "Volatility",
            "Sharpe",
            "Sortino",
            "InformationRatio",
            "MaxDrawdown",
        ]
        return sf.astype(float)

    def _ensure_zscore(sf: pd.DataFrame, metric: str) -> pd.DataFrame:
        col = metric if metric in sf.columns else "Sharpe"
        s = sf[col].astype(float)
        mu, sigma = float(s.mean()), float(s.std(ddof=0))
        if not pd.notna(sigma) or sigma == 0:
            z = pd.Series(0.0, index=s.index, dtype=float)
        else:
            z = (s - mu) / sigma
        out = sf.copy()
        out["zscore"] = z
        return out

    # Build selector and weighting
    from ..selector import create_selector_by_name

    th_cfg = cast(dict[str, Any], cfg.portfolio.get("threshold_hold", {}))
    target_n = int(th_cfg.get("target_n", cfg.portfolio.get("random_n", 8)))
    seed_metric = cast(
        str,
        (cfg.portfolio.get("selector", {}) or {})
        .get("params", {})
        .get("rank_column", "Sharpe"),
    )
    selector = create_selector_by_name("rank", top_n=target_n, rank_column=seed_metric)

    # Portfolio constraints
    constraints = cast(dict[str, Any], cfg.portfolio.get("constraints", {}))
    max_funds = int(constraints.get("max_funds", 10))
    min_w_bound = float(constraints.get("min_weight", 0.05))  # decimal
    max_w_bound = float(constraints.get("max_weight", 0.18))  # decimal
    # consecutive below-min to replace
    # Prefer constraints for this rule (it’s a weight constraint),
    # but keep backward‑compat by falling back to threshold_hold if present.
    low_min_strikes_req = int(
        constraints.get(
            "min_weight_strikes",
            th_cfg.get("min_weight_strikes", 2),
        )
    )

    w_cfg = cast(dict[str, Any], cfg.portfolio.get("weighting", {}))
    w_name = str(w_cfg.get("name", "equal")).lower()
    w_params = cast(dict[str, Any], w_cfg.get("params", {}))
    # Column for score‑proportional weightings defaults to Sharpe
    w_column = cast(str, w_params.get("column", "Sharpe"))
    if w_name in {"equal", "ew"}:
        weighting: BaseWeighting = EqualWeight()
    elif w_name in {"score_prop_bayes", "bayes", "score_bayes"}:
        weighting = ScorePropBayesian(
            column=w_column, shrink_tau=float(w_params.get("shrink_tau", 0.25))
        )
    elif w_name in {"adaptive_bayes", "adaptive"}:
        weighting = AdaptiveBayesWeighting(
            half_life=int(w_params.get("half_life", 90)),
            obs_sigma=float(w_params.get("obs_sigma", 0.25)),
            max_w=w_params.get("max_w"),
            prior_mean=w_params.get("prior_mean", "equal"),
            prior_tau=float(w_params.get("prior_tau", 1.0)),
        )
    else:
        weighting = EqualWeight()

    rebalancer = Rebalancer(cfg.model_dump())

    # --- main loop ------------------------------------------------------
    results: List[MultiPeriodPeriodResult] = []
    prev_weights: pd.Series | None = None
    prev_final_weights: pd.Series | None = None
    # Transaction cost and turnover-cap controls (Issue #429)
    tc_bps = float(cfg.portfolio.get("transaction_cost_bps", 0.0))
    max_turnover_cap = float(cfg.portfolio.get("max_turnover", 1.0))
    low_weight_strikes: dict[str, int] = {}

    def _firm(name: str) -> str:
        return str(name).split()[0] if isinstance(name, str) and name else str(name)

    def _dedupe_one_per_firm(
        sf: pd.DataFrame, holdings: list[str], metric: str
    ) -> list[str]:
        if not holdings:
            return holdings
        col = metric if metric in sf.columns else "Sharpe"
        ascending = col in ASCENDING_METRICS
        # sort candidates by metric (and zscore as tiebreaker) best-first
        tmp = sf.loc[
            [h for h in holdings if h in sf.index],
            [col, "zscore" if "zscore" in sf.columns else col],
        ].copy()
        if "zscore" not in tmp.columns:
            tmp["zscore"] = 0.0
        tmp["_firm"] = [_firm(ix) for ix in tmp.index]
        tmp.sort_values([col, "zscore"], ascending=[ascending, False], inplace=True)
        seen: set[str] = set()
        deduped: list[str] = []
        for fund in tmp.index:
            f = _firm(fund)
            if f in seen:
                continue
            seen.add(f)
            deduped.append(fund)
        return deduped

    def _apply_weight_bounds(w: pd.Series) -> pd.Series:
        if w.empty:
            return w
        w = w.clip(lower=0.0)
        # Step 1: cap at max
        capped = w.clip(upper=max_w_bound)
        # Step 2: floor at min
        floored = capped.copy()
        floored[floored < min_w_bound] = min_w_bound
        # Step 3: adjust to sum to 1.0 without violating bounds
        total = floored.sum()
        # Helper masks
        at_min = floored <= (min_w_bound + NUMERICAL_TOLERANCE_HIGH)
        at_max = floored >= (max_w_bound - NUMERICAL_TOLERANCE_HIGH)

        if total > 1.0 + NUMERICAL_TOLERANCE_HIGH:
            # Need to reduce 'excess' from those above min (prefer free > min)
            excess = total - 1.0
            donors = floored[~at_min]
            if not donors.empty:
                # available to shave above min
                avail = (donors - min_w_bound).clip(lower=0.0)
                avail_sum = avail.sum()
                if avail_sum > 0:
                    cut = (avail / avail_sum) * excess
                    floored.loc[donors.index] = (donors - cut).clip(lower=min_w_bound)
        elif total < 1.0 - NUMERICAL_TOLERANCE_HIGH:
            # Need to distribute deficit to those below max (prefer free < max)
            deficit = 1.0 - total
            receivers = floored[~at_max]
            if not receivers.empty:
                room = (max_w_bound - receivers).clip(lower=0.0)
                room_sum = room.sum()
                if room_sum > 0:
                    add = (room / room_sum) * deficit
                    floored.loc[receivers.index] = (receivers + add).clip(
                        upper=max_w_bound
                    )
        # One more clamp to be safe
        floored = floored.clip(lower=min_w_bound, upper=max_w_bound)
        # Final small normalise if tiny drift remains, distribute to those with room
        total = floored.sum()
        if abs(total - 1.0) > 1e-9:
            if total > 1.0:
                excess = total - 1.0
                donors = floored[~(floored <= min_w_bound + NUMERICAL_TOLERANCE_HIGH)]
                if not donors.empty:
                    share = (donors - min_w_bound).clip(lower=0.0)
                    sh = share.sum()
                    if sh > 0:
                        floored.loc[donors.index] = (
                            donors - (share / sh) * excess
                        ).clip(lower=min_w_bound)
            else:
                deficit = 1.0 - total
                receivers = floored[
                    ~(floored >= max_w_bound - NUMERICAL_TOLERANCE_HIGH)
                ]
                if not receivers.empty:
                    room = (max_w_bound - receivers).clip(lower=0.0)
                    rm = room.sum()
                    if rm > 0:
                        floored.loc[receivers.index] = (
                            receivers + (room / rm) * deficit
                        ).clip(upper=max_w_bound)
        return floored

    for pt in periods:
        in_df, out_df, fund_cols, _rf_col = _valid_universe(
            df, pt.in_start[:7], pt.in_end[:7], pt.out_start[:7], pt.out_end[:7]
        )
        if not fund_cols:
            # Preserve period alignment: produce a minimal placeholder so downstream
            # consumers expecting one entry per generated period retain indexing.
            # (Chosen over 'continue' because some tests assert len(results) == len(periods)).
            empty_metrics = (0.0, 0.0, 0.0, 0.0, 0.0, 0.0)
            results.append(
                cast(
                    MultiPeriodPeriodResult,
                    {
                        "period": (
                            pt.in_start,
                            pt.in_end,
                            pt.out_start,
                            pt.out_end,
                        ),
                        "selected_funds": [],
                        "in_sample_scaled": pd.DataFrame(),
                        "out_sample_scaled": pd.DataFrame(),
                        "in_sample_stats": {},
                        "out_sample_stats": {},
                        "out_sample_stats_raw": {},
                        "in_ew_stats": empty_metrics,
                        "out_ew_stats": empty_metrics,
                        "out_ew_stats_raw": empty_metrics,
                        "in_user_stats": empty_metrics,
                        "out_user_stats": empty_metrics,
                        "out_user_stats_raw": empty_metrics,
                        "ew_weights": {},
                        "fund_weights": {},
                        "benchmark_stats": {},
                        "benchmark_ir": {},
                        "score_frame": pd.DataFrame(),
                        "weight_engine_fallback": None,
                        "manager_changes": [],
<<<<<<< HEAD
                        "out_ew_stats": None,
                        "out_user_stats": None,
=======
                        "turnover": 0.0,
                        "transaction_cost": 0.0,
>>>>>>> 94cc2e67
                    },
                )
            )
            continue
        sf = _score_frame(in_df, fund_cols)
        metric = cast(str, th_cfg.get("metric", "Sharpe"))
        sf = _ensure_zscore(sf, metric)

        # Determine holdings
        # Track manager changes with reasons for this period
        events: list[dict[str, object]] = []

        if prev_weights is None:
            # Seed via rank selector
            selected, _ = selector.select(sf)
            seed_weights = weighting.weight(selected)
            holdings = list(seed_weights.index)
            # Enforce one-per-firm on seed
            holdings = _dedupe_one_per_firm(sf, holdings, metric)
            # Enforce max funds on seed by zscore desc (seed only)
            if len(holdings) > max_funds:
                zsorted = (
                    sf.loc[holdings]
                    .sort_values("zscore", ascending=False)
                    .index.tolist()
                )
                keep: list[str] = []
                seen: set[str] = set()
                for f in zsorted:
                    firm = _firm(f)
                    if firm in seen:
                        continue
                    keep.append(f)
                    seen.add(firm)
                    if len(keep) >= max_funds:
                        break
                holdings = keep
            weights_df = weighting.weight(sf.loc[holdings])
            prev_weights = weights_df["weight"].astype(float)
            # Log seed additions
            for f in holdings:
                events.append(
                    {
                        "action": "added",
                        "manager": f,
                        "firm": _firm(f),
                        "reason": "seed",
                        "detail": "initial portfolio seed",
                    }
                )
        else:
            # Use rebalancer to update holdings; then apply Bayesian weights
            # Capture holdings prior to rebalancer
            before_reb = set(prev_weights.index)
            rebased = rebalancer.apply_triggers(prev_weights.astype(float), sf)
            # Restrict to funds available in this period's score-frame
            holdings = [h for h in list(rebased.index) if h in sf.index]
            after_reb = set(holdings)
            # Log drops/adds due to rebalancer z-triggers
            z_exit_soft = float(th_cfg.get("z_exit_soft", -1.0))
            z_entry_soft = float(th_cfg.get("z_entry_soft", 1.0))
            dropped_reb = before_reb - after_reb
            for f in sorted(dropped_reb):
                try:
                    val = (
                        pd.to_numeric(sf.loc[f, "zscore"], errors="coerce")
                        if f in sf.index
                        else pd.NA
                    )
                    z = float(val) if pd.notna(val) else float("nan")
                except Exception:
                    z = float("nan")
                reason = "z_exit" if (pd.notna(z) and z < z_exit_soft) else "rebalance"
                events.append(
                    {
                        "action": "dropped",
                        "manager": f,
                        "firm": _firm(f),
                        "reason": reason,
                        "detail": f"zscore={z:.3f}",
                    }
                )
            added_reb = after_reb - before_reb
            for f in sorted(added_reb):
                try:
                    val = (
                        pd.to_numeric(sf.loc[f, "zscore"], errors="coerce")
                        if f in sf.index
                        else pd.NA
                    )
                    z = float(val) if pd.notna(val) else float("nan")
                except Exception:
                    z = float("nan")
                reason = (
                    "z_entry"
                    if (pd.notna(z) and z > z_entry_soft - NUMERICAL_TOLERANCE_HIGH)
                    else "rebalance"
                )
                events.append(
                    {
                        "action": "added",
                        "manager": f,
                        "firm": _firm(f),
                        "reason": reason,
                        "detail": f"zscore={z:.3f}",
                    }
                )
            # Enforce one-per-firm
            before_dedupe = set(holdings)
            holdings = _dedupe_one_per_firm(sf, holdings, metric)
            after_dedupe = set(holdings)
            dropped_dup = before_dedupe - after_dedupe
            for f in sorted(dropped_dup):
                events.append(
                    {
                        "action": "dropped",
                        "manager": f,
                        "firm": _firm(f),
                        "reason": "one_per_firm",
                        "detail": "duplicate firm pruned",
                    }
                )
            # Do not auto-remove just because we're above max_funds.
            # We still respect max_funds when seeding and when adding new funds
            # elsewhere.
            if len(holdings) == 0:  # guard: reseed if empty
                selected, _ = selector.select(sf)
                holdings = list(selected.index)
                holdings = _dedupe_one_per_firm(sf, holdings, metric)
                for f in holdings:
                    events.append(
                        {
                            "action": "added",
                            "manager": f,
                            "firm": _firm(f),
                            "reason": "reseat",
                            "detail": "reseeding empty portfolio",
                        }
                    )
            weights_df = weighting.weight(sf.loc[holdings])
            prev_weights = weights_df["weight"].astype(float)

        # Natural weights (pre-bounds) for strikes on min threshold
        nat_w = prev_weights.copy()

        # Low-weight replacement rule: if a fund naturally < min for N consecutive
        # periods, replace it this period before finalising weights.
        to_remove: list[str] = []
        for f, wv in nat_w.items():
            f_str = str(f)
            if float(wv) < min_w_bound:
                low_weight_strikes[f_str] = int(low_weight_strikes.get(f_str, 0)) + 1
            else:
                low_weight_strikes[f_str] = 0
            if int(low_weight_strikes.get(f_str, 0)) >= low_min_strikes_req:
                to_remove.append(f_str)
        if to_remove:
            # drop and try to refill from high zscore sidelined funds
            holdings = [h for h in holdings if h not in to_remove]
            for f in to_remove:
                # Log low-weight drop
                events.append(
                    {
                        "action": "dropped",
                        "manager": f,
                        "firm": _firm(f),
                        "reason": "low_weight_strikes",
                        "detail": (
                            f"below min {min_w_bound:.2%} for "
                            f"{low_min_strikes_req} periods"
                        ),
                    }
                )
                low_weight_strikes.pop(f, None)
            # Fill to target/min(len(sf), max_funds)
            need = max(0, min(max_funds, target_n) - len(holdings))
            if need > 0:
                candidates = [c for c in sf.index if c not in holdings]
                add_from = (
                    sf.loc[candidates]
                    .sort_values("zscore", ascending=False)
                    .index.tolist()
                )
                for f in add_from:
                    if len(holdings) >= min(max_funds, target_n):
                        break
                    if _firm(f) in {_firm(x) for x in holdings}:
                        continue
                    holdings.append(f)
                    events.append(
                        {
                            "action": "added",
                            "manager": f,
                            "firm": _firm(f),
                            "reason": "replacement",
                            "detail": "filled from highest zscore sidelined",
                        }
                    )
            if holdings:
                weights_df = weighting.weight(sf.loc[holdings])
                nat_w = weights_df["weight"].astype(float)
                prev_weights = nat_w.copy()

        # Apply weight bounds and renormalise
        bounded_w = _apply_weight_bounds(prev_weights)

        # Enforce optional turnover cap by scaling trades towards target
        target_w = bounded_w.copy()
        if prev_final_weights is None:
            last_aligned = pd.Series(0.0, index=target_w.index)
        else:
            union_ix = prev_final_weights.index.union(target_w.index)
            last_aligned = prev_final_weights.reindex(union_ix, fill_value=0.0)
            target_w = target_w.reindex(union_ix, fill_value=0.0)

        desired_trades = target_w - last_aligned
        desired_turnover = float(desired_trades.abs().sum())
        final_w = target_w.copy()
        if (
            max_turnover_cap < 1.0 - NUMERICAL_TOLERANCE_HIGH
            and desired_turnover > max_turnover_cap + NUMERICAL_TOLERANCE_HIGH
        ):
            # Scale trades proportionally towards target to respect cap
            scale = max_turnover_cap / desired_turnover if desired_turnover > 0 else 0.0
            final_w = last_aligned + desired_trades * scale
        # Ensure bounds and normalisation remain satisfied
        final_w = _apply_weight_bounds(final_w)

        # Track turnover/cost for this period; persist weights for next period
        period_turnover = float((final_w - last_aligned).abs().sum())
        period_cost = period_turnover * (tc_bps / 10000.0)
        prev_final_weights = final_w.copy()
        prev_weights = final_w.copy()

        # Prepare custom weights mapping in percent for _run_analysis
        custom: dict[str, float] = {
            str(k): float(v) * 100.0 for k, v in prev_weights.items()
        }

        res = _run_analysis(
            df,
            pt.in_start[:7],
            pt.in_end[:7],
            pt.out_start[:7],
            pt.out_end[:7],
            cfg.vol_adjust.get("target_vol", 1.0),
            getattr(cfg, "run", {}).get("monthly_cost", 0.0),
            selection_mode="manual",
            random_n=cfg.portfolio.get("random_n", 8),
            custom_weights=custom,
            rank_kwargs=None,
            manual_funds=holdings,
            indices_list=cfg.portfolio.get("indices_list"),
            benchmarks=cfg.benchmarks,
            seed=getattr(cfg, "seed", 42),
        )
        if res is None:
            continue
        res = dict(res)
        res["period"] = (
            pt.in_start,
            pt.in_end,
            pt.out_start,
            pt.out_end,
        )
        # Attach per-period manager change log and execution stats
        res["manager_changes"] = events
        res["turnover"] = period_turnover
        res["transaction_cost"] = float(period_cost)
        # Append this period's result (was incorrectly outside loop causing only last period kept)
        results.append(cast(MultiPeriodPeriodResult, res))
    # Update complete for this period; next loop will use prev_weights

    return results<|MERGE_RESOLUTION|>--- conflicted
+++ resolved
@@ -834,13 +834,8 @@
                         "score_frame": pd.DataFrame(),
                         "weight_engine_fallback": None,
                         "manager_changes": [],
-<<<<<<< HEAD
                         "out_ew_stats": None,
                         "out_user_stats": None,
-=======
-                        "turnover": 0.0,
-                        "transaction_cost": 0.0,
->>>>>>> 94cc2e67
                     },
                 )
             )
