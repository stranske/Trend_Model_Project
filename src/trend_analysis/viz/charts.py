"""Compute chart data for simulation outputs."""

from __future__ import annotations

from typing import Mapping

import matplotlib.pyplot as plt
from matplotlib.figure import Figure
import pandas as pd

from ..metrics import rolling as rolling_metrics


def _weights_to_frame(
    weights: Mapping[pd.Timestamp, pd.Series] | pd.DataFrame,
) -> pd.DataFrame:
    """Return weights history as a tidy DataFrame.

    The input can be a mapping of dates to weight Series or an already
    assembled DataFrame.  Missing values are filled with ``0.0`` and the
    index is sorted to ensure chronological order.
    """

    if isinstance(weights, pd.DataFrame):
        return weights.sort_index().fillna(0.0)
    return pd.DataFrame({d: s for d, s in weights.items()}).T.sort_index().fillna(0.0)


def equity_curve(returns: pd.Series) -> tuple[Figure, pd.DataFrame]:
    """Return equity curve figure and DataFrame from periodic returns."""

    curve = (1.0 + returns.fillna(0.0)).cumprod().to_frame("equity")
    fig, ax = plt.subplots()
    curve.plot(ax=ax)
    ax.set_ylabel("Equity")
    fig.tight_layout()
    return fig, curve


def drawdown_curve(returns: pd.Series) -> tuple[Figure, pd.DataFrame]:
    """Return drawdown figure and DataFrame derived from ``returns``."""

    curve = (1.0 + returns.fillna(0.0)).cumprod()
    dd = curve / curve.cummax() - 1.0
    dd_df = dd.to_frame("drawdown")
    fig, ax = plt.subplots()
    dd_df.plot(ax=ax)
    ax.set_ylabel("Drawdown")
    fig.tight_layout()
    return fig, dd_df


def rolling_information_ratio(
    returns: pd.Series,
    benchmark: pd.Series | float | None = None,
    window: int = 12,
) -> tuple[Figure, pd.DataFrame]:
    """Rolling information ratio over ``window`` periods."""

    ir_series = rolling_metrics.rolling_information_ratio(returns, benchmark, window)
    ir_df = ir_series.to_frame("rolling_ir")
    fig, ax = plt.subplots()
    ir_df.plot(ax=ax)
    ax.set_ylabel("Rolling IR")
    fig.tight_layout()
    return fig, ir_df


def turnover_series(
    weights: Mapping[pd.Timestamp, pd.Series] | pd.DataFrame,
) -> tuple[Figure, pd.DataFrame]:
    """Compute turnover figure and DataFrame from weights history."""

    w_df = _weights_to_frame(weights)
    to = w_df.diff().abs().sum(axis=1).to_frame("turnover")
    fig, ax = plt.subplots()
    to.plot(ax=ax)
    ax.set_ylabel("Turnover")
    fig.tight_layout()
    return fig, to


def weights_heatmap(
    weights: Mapping[pd.Timestamp, pd.Series] | pd.DataFrame,
) -> tuple[Figure, pd.DataFrame]:
    """Return heatmap figure and DataFrame of portfolio weights."""

    w_df = _weights_to_frame(weights)
    fig, ax = plt.subplots()
    cax = ax.imshow(w_df.T.values, aspect="auto", interpolation="none", origin="lower")
    ax.set_yticks(range(len(w_df.columns)))
    ax.set_yticklabels(w_df.columns)
    ax.set_xticks(range(len(w_df.index)))
    ax.set_xticklabels([d.strftime("%Y-%m-%d") for d in w_df.index], rotation=90)
    fig.colorbar(cax, ax=ax, label="Weight")
    fig.tight_layout()
    return fig, w_df


def weights_heatmap_data(
    weights: Mapping[pd.Timestamp, pd.Series] | pd.DataFrame,
) -> pd.DataFrame:
<<<<<<< HEAD
    """Return DataFrame suitable for a weights heatmap.

    This function provides a clean interface for getting weights data
    ready for visualization. It directly calls the optimized internal
    helper to avoid creating unnecessary matplotlib figures.

    Args:
        weights: Mapping of dates to weight Series or DataFrame of weights

    Returns:
        DataFrame with dates as index and assets as columns, filled with 0.0
        for missing values and sorted chronologically.
    """
=======
    """Return DataFrame suitable for a weights heatmap (deprecated)."""
>>>>>>> e56fcff9

    return weights_heatmap(weights)[1]<|MERGE_RESOLUTION|>--- conflicted
+++ resolved
@@ -100,7 +100,6 @@
 def weights_heatmap_data(
     weights: Mapping[pd.Timestamp, pd.Series] | pd.DataFrame,
 ) -> pd.DataFrame:
-<<<<<<< HEAD
     """Return DataFrame suitable for a weights heatmap.
 
     This function provides a clean interface for getting weights data
@@ -114,8 +113,5 @@
         DataFrame with dates as index and assets as columns, filled with 0.0
         for missing values and sorted chronologically.
     """
-=======
-    """Return DataFrame suitable for a weights heatmap (deprecated)."""
->>>>>>> e56fcff9
 
     return weights_heatmap(weights)[1]