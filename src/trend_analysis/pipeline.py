--- conflicted
+++ resolved
@@ -141,8 +141,6 @@
     return default
 
 
-<<<<<<< HEAD
-=======
 def _resolve_risk_free_column(
     df: pd.DataFrame,
     *,
@@ -215,7 +213,6 @@
     )
 
 
->>>>>>> 5cf713f1
 def _unwrap_cfg(cfg: Mapping[str, Any] | Any) -> Any:
     current = cfg
     visited: set[int] = set()
