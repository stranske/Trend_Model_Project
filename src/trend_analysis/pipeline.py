from __future__ import annotations

import logging
from dataclasses import dataclass
from typing import TYPE_CHECKING, Any, cast

import numpy as np
import pandas as pd
from numpy.typing import NDArray

from .core.rank_selection import (
    RiskStatsConfig,
    get_window_metric_bundle,
    make_window_key,
    rank_select_funds,
)
from .data import load_csv
from .metrics import (
    annual_return,
    information_ratio,
    max_drawdown,
    sharpe_ratio,
    sortino_ratio,
    volatility,
)
from .perf.rolling_cache import compute_dataset_hash, get_cache

logger = logging.getLogger(__name__)

if TYPE_CHECKING:  # pragma: no cover - for static type checking only
    from .config.models import ConfigProtocol as Config

del TYPE_CHECKING


@dataclass
class _Stats:
    """Container for performance metrics.

    AvgCorr fields are optional and only populated when the user explicitly
    requests the ``AvgCorr`` metric (Issue #1160). They remain ``None`` to
    preserve backward compatibility and avoid altering column order when the
    feature is not in use.
    """

    cagr: float
    vol: float
    sharpe: float
    sortino: float
    max_drawdown: float
    information_ratio: float
    is_avg_corr: float | None = None
    os_avg_corr: float | None = None


def calc_portfolio_returns(
    weights: NDArray[Any], returns_df: pd.DataFrame
) -> pd.Series:
    """Calculate weighted portfolio returns."""
    return returns_df.mul(weights, axis=1).sum(axis=1)


def single_period_run(
    df: pd.DataFrame,
    start: str,
    end: str,
    *,
    stats_cfg: RiskStatsConfig | None = None,
) -> pd.DataFrame:
    """Return a score frame of metrics for a single period.

    Parameters
    ----------
    df : pd.DataFrame
        Input returns data with a ``Date`` column.
    start, end : str
        Inclusive period in ``YYYY-MM`` format.
    stats_cfg : RiskStatsConfig | None
        Metric configuration; defaults to ``RiskStatsConfig()``.

    Returns
    -------
    pd.DataFrame
        Table of metric values (index = fund code).  The frame is pure
        and carries ``insample_len`` and ``period`` metadata so callers
        can reason about the analysed window.
    """
    from .core.rank_selection import RiskStatsConfig, _compute_metric_series

    if stats_cfg is None:
        stats_cfg = RiskStatsConfig()

    if "Date" not in df.columns:
        raise ValueError("DataFrame must contain a 'Date' column")

    df = df.copy()
    if not pd.api.types.is_datetime64_any_dtype(df["Date"].dtype):
        df["Date"] = pd.to_datetime(df["Date"])

    def _parse_month(s: str) -> pd.Timestamp:
        return pd.to_datetime(f"{s}-01") + pd.offsets.MonthEnd(0)

    sdate, edate = _parse_month(start), _parse_month(end)
    window = df[(df["Date"] >= sdate) & (df["Date"] <= edate)].set_index("Date")

    metrics = stats_cfg.metrics_to_run
    if not metrics:
        raise ValueError("stats_cfg.metrics_to_run must not be empty")

    parts = [
        _compute_metric_series(window.dropna(axis=1, how="all"), m, stats_cfg)
        for m in metrics
    ]
    score_frame = pd.concat(parts, axis=1)
    score_frame.columns = metrics
    score_frame.attrs["insample_len"] = len(window)
    score_frame.attrs["period"] = (start, end)
    # Optional derived correlation metric (opt-in via stats_cfg.extra_metrics)
    try:
        extra = getattr(stats_cfg, "extra_metrics", [])
        if (
            "AvgCorr" in extra
            and score_frame.shape[1] > 0
            and window.shape[1] > 1
            and "AvgCorr" not in score_frame.columns
        ):
            from .core.rank_selection import compute_metric_series_with_cache

            avg_corr_series = compute_metric_series_with_cache(
                window.dropna(axis=1, how="all"),
                "AvgCorr",
                stats_cfg,
                enable_cache=False,
            )
            score_frame = pd.concat([score_frame, avg_corr_series], axis=1)
    except Exception:  # pragma: no cover - defensive
        pass
    return score_frame.astype(float)


def _compute_stats(
    df: pd.DataFrame,
    rf: pd.Series,
    *,
    in_sample_avg_corr: dict[str, float] | None = None,
    out_sample_avg_corr: dict[str, float] | None = None,
) -> dict[str, _Stats]:
    # Metrics expect 1D Series; iterating keeps the logic simple for a handful
    # of columns and avoids reshaping into higher-dimensional arrays.
    stats: dict[str, _Stats] = {}
    for col in df:
        key = str(col)
        stats[key] = _Stats(
            cagr=float(annual_return(df[col])),
            vol=float(volatility(df[col])),
            sharpe=float(sharpe_ratio(df[col], rf)),
            sortino=float(sortino_ratio(df[col], rf)),
            max_drawdown=float(max_drawdown(df[col])),
            information_ratio=float(information_ratio(df[col], rf)),
            is_avg_corr=(in_sample_avg_corr or {}).get(col),
            os_avg_corr=(out_sample_avg_corr or {}).get(col),
        )
    return stats


def _run_analysis(
    df: pd.DataFrame,
    in_start: str,
    in_end: str,
    out_start: str,
    out_end: str,
    target_vol: float,
    monthly_cost: float,
    *,
    floor_vol: float | None = None,
    warmup_periods: int = 0,
    selection_mode: str = "all",
    random_n: int = 8,
    custom_weights: dict[str, float] | None = None,
    rank_kwargs: dict[str, object] | None = None,
    manual_funds: list[str] | None = None,
    indices_list: list[str] | None = None,
    benchmarks: dict[str, str] | None = None,
    seed: int = 42,
    stats_cfg: "RiskStatsConfig" | None = None,
    weighting_scheme: str | None = None,
    constraints: dict[str, Any] | None = None,
) -> dict[str, object] | None:
    if df is None:
        return None

    # Guard against negative configuration inputs.  ``floor_vol`` enforces the
    # minimum realised volatility used for scaling so we never divide by zero,
    # while ``warmup_periods`` zeroes the initial rows (Issue #1439).
    try:
        min_floor = float(floor_vol) if floor_vol is not None else 0.0
    except (TypeError, ValueError):  # pragma: no cover - defensive
        min_floor = 0.0
    if min_floor < 0:
        min_floor = 0.0
    try:
        warmup = int(warmup_periods)
    except (TypeError, ValueError):  # pragma: no cover - defensive
        warmup = 0
    if warmup < 0:
        warmup = 0

    date_col = "Date"
    if date_col not in df.columns:
        raise ValueError("DataFrame must contain a 'Date' column")

    df = df.copy()
    if not pd.api.types.is_datetime64_any_dtype(df[date_col].dtype):
        df[date_col] = pd.to_datetime(df[date_col])
    df.sort_values(date_col, inplace=True)

    def _parse_month(s: str) -> pd.Timestamp:
        return pd.to_datetime(f"{s}-01") + pd.offsets.MonthEnd(0)

    in_sdate, in_edate = _parse_month(in_start), _parse_month(in_end)
    out_sdate, out_edate = _parse_month(out_start), _parse_month(out_end)

    in_df = df[(df[date_col] >= in_sdate) & (df[date_col] <= in_edate)].set_index(
        date_col
    )
    out_df = df[(df[date_col] >= out_sdate) & (df[date_col] <= out_edate)].set_index(
        date_col
    )

    if in_df.empty or out_df.empty:
        return None

    ret_cols = [c for c in df.columns if c != date_col]
    if indices_list:
        idx_set = set(indices_list)  # pragma: no cover - seldom used
        ret_cols = [c for c in ret_cols if c not in idx_set]  # pragma: no cover
    else:
        indices_list = []
    rf_col = min(ret_cols, key=lambda c: df[c].std())
    fund_cols = [c for c in ret_cols if c != rf_col]

    # determine which index columns have complete data
    valid_indices: list[str] = []
    if indices_list:
        idx_in_ok = ~in_df[indices_list].isna().any()  # pragma: no cover
        idx_out_ok = ~out_df[indices_list].isna().any()  # pragma: no cover
        valid_indices = [
            c for c in indices_list if idx_in_ok[c] and idx_out_ok[c]
        ]  # pragma: no cover

    # keep only funds that satisfy missing-data policy in both windows
    # default is strict completeness; optionally allow small gaps if
    # stats_cfg carries an `na_as_zero_cfg` with tolerances.
    def _max_consecutive_nans(s: pd.Series) -> int:
        is_na = s.isna().astype(int)
        # count consecutive runs
        runs = is_na.groupby((is_na != is_na.shift()).cumsum()).cumsum() * is_na
        return int(runs.max() if not runs.empty else 0)

    na_cfg = getattr(stats_cfg, "na_as_zero_cfg", None)
    if na_cfg and bool(na_cfg.get("enabled", False)):
        max_missing = int(na_cfg.get("max_missing_per_window", 0))
        max_gap = int(na_cfg.get("max_consecutive_gap", 0))

        def _ok_window(window: pd.DataFrame, col: str) -> bool:
            s = window[col]
            missing = int(s.isna().sum())
            if missing == 0:
                return True
            if missing > max_missing:
                return False
            return _max_consecutive_nans(s) <= max_gap

        fund_cols = [
            c for c in fund_cols if _ok_window(in_df, c) and _ok_window(out_df, c)
        ]
    else:
        in_ok = ~in_df[fund_cols].isna().any()
        out_ok = ~out_df[fund_cols].isna().any()
        fund_cols = [c for c in fund_cols if in_ok[c] and out_ok[c]]

    if stats_cfg is None:
        stats_cfg = RiskStatsConfig(risk_free=0.0)

    if selection_mode == "random" and len(fund_cols) > random_n:
        rng = np.random.default_rng(seed)
        fund_cols = rng.choice(fund_cols, size=random_n, replace=False).tolist()
    elif selection_mode == "rank":
        mask = (df[date_col] >= in_sdate) & (df[date_col] <= in_edate)
        sub = df.loc[mask, fund_cols]
        window_key = make_window_key(in_start, in_end, fund_cols, stats_cfg)
        bundle = get_window_metric_bundle(window_key)
        fund_cols = rank_select_funds(
            sub,
            stats_cfg,
            **(rank_kwargs or {}),  # type: ignore[arg-type]
            window_key=window_key,
            bundle=bundle,
        )
    elif selection_mode == "manual":
        if manual_funds:  # pragma: no cover - rarely hit
            fund_cols = [c for c in fund_cols if c in manual_funds]
        else:
            fund_cols = []  # pragma: no cover

    if not fund_cols:
        return None
    score_frame = single_period_run(
        df[[date_col] + fund_cols], in_start, in_end, stats_cfg=stats_cfg
    )

    vols = in_df[fund_cols].std() * np.sqrt(12)
    if min_floor > 0:
        vols = vols.clip(lower=min_floor)
    vols = vols.replace(0.0, np.nan)
    scale_factors = (
        pd.Series(target_vol, index=fund_cols, dtype=float)
        .div(vols)
        .replace([np.inf, -np.inf], 0.0)
        .fillna(0.0)
    )

    in_scaled = in_df[fund_cols].mul(scale_factors, axis=1) - monthly_cost
    out_scaled = out_df[fund_cols].mul(scale_factors, axis=1) - monthly_cost
    in_scaled = in_scaled.clip(lower=-1.0)
    out_scaled = out_scaled.clip(lower=-1.0)

    if warmup > 0:
        warmup_in = min(warmup, len(in_scaled))
        warmup_out = min(warmup, len(out_scaled))
        if warmup_in:
            in_scaled.iloc[:warmup_in] = 0.0
        if warmup_out:
            out_scaled.iloc[:warmup_out] = 0.0

    # NaN returns translate to zero weights with no forward-fill. This matches
    # the acceptance criteria for Issue #1439 and prevents propagating NaNs
    # downstream.
    in_scaled = in_scaled.fillna(0.0)
    out_scaled = out_scaled.fillna(0.0)

    rf_in = in_df[rf_col]
    rf_out = out_df[rf_col]

    # Optional average pairwise correlation (Issue #1160). Compute only if requested
    # via metrics registry including 'AvgCorr'. Definition: for each fund, the
    # mean of its correlations with all other selected funds (excluding self).
    want_avg_corr = False
    try:
        reg = getattr(stats_cfg, "metrics_to_run", []) or []
        want_avg_corr = "AvgCorr" in reg
    except Exception:  # pragma: no cover - defensive
        want_avg_corr = False

    # Compute average correlations for in-sample and out-of-sample
    is_avg_corr: dict[str, float] | None = None  # in-sample average correlation
    os_avg_corr: dict[str, float] | None = None  # out-of-sample average correlation
    if want_avg_corr and len(fund_cols) > 1:
        try:
            corr_in = in_scaled[fund_cols].corr()
            corr_out = out_scaled[fund_cols].corr()
            # Exclude self by taking sum of row minus 1, divided by (n-1)
            n_f = len(fund_cols)
            is_avg_corr = {
                f: float((corr_in.loc[f].sum() - 1.0) / (n_f - 1)) for f in fund_cols
            }
            os_avg_corr = {
                f: float((corr_out.loc[f].sum() - 1.0) / (n_f - 1)) for f in fund_cols
            }
        except Exception:  # pragma: no cover - defensive (fallback to None)
            is_avg_corr = None
            os_avg_corr = None

    # For in-sample stats, only pass in-sample average correlation
    in_stats = _compute_stats(
        in_scaled,
        rf_in,
        in_sample_avg_corr=is_avg_corr,
        out_sample_avg_corr=None,
    )
    # For out-of-sample stats, only pass out-of-sample average correlation
    out_stats = _compute_stats(
        out_scaled,
        rf_out,
        in_sample_avg_corr=None,
        out_sample_avg_corr=os_avg_corr,
    )
    out_stats_raw = _compute_stats(
        out_df[fund_cols],
        rf_out,
        in_sample_avg_corr=None,
        out_sample_avg_corr=os_avg_corr,
    )

    ew_weights = np.repeat(1.0 / len(fund_cols), len(fund_cols))
    ew_w_dict = {c: w for c, w in zip(fund_cols, ew_weights)}
    in_ew = calc_portfolio_returns(ew_weights, in_scaled)
    out_ew = calc_portfolio_returns(ew_weights, out_scaled)
    out_ew_raw = calc_portfolio_returns(ew_weights, out_df[fund_cols])

    in_ew_stats = _compute_stats(pd.DataFrame({"ew": in_ew}), rf_in)["ew"]
    out_ew_stats = _compute_stats(pd.DataFrame({"ew": out_ew}), rf_out)["ew"]
    out_ew_stats_raw = _compute_stats(pd.DataFrame({"ew": out_ew_raw}), rf_out)["ew"]

    # Optionally compute plugin-based weights on in-sample covariance
    # Track whether a plugin engine failed so downstream (CLI/UI) can surface
    # a single prominent warning.  Store minimal structured info.
    weight_engine_fallback: dict[str, str] | None = None
    if (
        custom_weights is None
        and weighting_scheme
        and weighting_scheme.lower() != "equal"
    ):
        try:
            from .plugins import create_weight_engine

            cov = in_df[fund_cols].cov()
            engine = create_weight_engine(weighting_scheme.lower())
            w_series = engine.weight(cov).reindex(fund_cols).fillna(0.0)
            # Convert to percent mapping expected by downstream logic
            custom_weights = {c: float(w_series.get(c, 0.0) * 100.0) for c in fund_cols}
            # Ensure debug logs are emitted even if previous tests altered the logger's
            # level.  This helps `caplog` capture the success message reliably.
            logger.setLevel(logging.DEBUG)
            logger.debug("Successfully created %s weight engine", weighting_scheme)
        except Exception as e:  # pragma: no cover - exercised via tests
            # Promote to WARNING (single emission) for visibility while also
            # retaining a DEBUG breadcrumb for detailed CI logs.
            msg = (
                "Weight engine '%s' failed (%s: %s); falling back to equal weights"
                % (weighting_scheme, type(e).__name__, e)
            )
            logger.warning(msg)
            logger.debug(
                "Weight engine creation failed, falling back to equal weights: %s", e
            )
            weight_engine_fallback = {
                "engine": str(weighting_scheme),
                "error_type": type(e).__name__,
                "error": str(e),
            }
            custom_weights = None

    if custom_weights is None:
        custom_weights = {c: 100 / len(fund_cols) for c in fund_cols}
    # Convert provided weights mapping (percent) to decimal ndarray
    user_w = np.array([custom_weights.get(c, 0) / 100 for c in fund_cols], dtype=float)
    # Apply portfolio constraints if configured
    try:
        constraints_cfg = constraints or {}
        if isinstance(constraints_cfg, dict) and constraints_cfg:
            from .engine.optimizer import apply_constraints

            w_series = pd.Series(user_w, index=fund_cols, dtype=float)
            # Build minimal constraint dict; group_caps require a mapping of asset->group
            cons: dict[str, Any] = {}
            if "long_only" in constraints_cfg:
                cons["long_only"] = bool(constraints_cfg.get("long_only", True))
            if "max_weight" in constraints_cfg:
                _mw = constraints_cfg.get("max_weight")
                if _mw is not None:
                    cons["max_weight"] = float(_mw)
            if constraints_cfg.get("group_caps"):
                cons["group_caps"] = constraints_cfg.get("group_caps")
                if constraints_cfg.get("groups"):
                    cons["groups"] = constraints_cfg.get("groups")
            if cons:
                w_series = apply_constraints(w_series, cons)
            user_w = (
                w_series.reindex(fund_cols)
                .fillna(0.0)
                .to_numpy(dtype=float, copy=False)
            )
    except Exception:
        # If constraints application fails, fall back silently to original user weights
        pass

    # Keep a dictionary for result payload (already in decimals 0..1)
    user_w_dict = {c: float(w) for c, w in zip(fund_cols, user_w)}

    in_user = calc_portfolio_returns(user_w, in_scaled)
    out_user = calc_portfolio_returns(user_w, out_scaled)
    out_user_raw = calc_portfolio_returns(user_w, out_df[fund_cols])

    in_user_stats = _compute_stats(pd.DataFrame({"user": in_user}), rf_in)["user"]
    out_user_stats = _compute_stats(pd.DataFrame({"user": out_user}), rf_out)["user"]
    out_user_stats_raw = _compute_stats(pd.DataFrame({"user": out_user_raw}), rf_out)[
        "user"
    ]

    benchmark_stats: dict[str, dict[str, _Stats]] = {}
    benchmark_ir: dict[str, dict[str, float]] = {}
    all_benchmarks: dict[str, str] = {}
    if benchmarks:
        all_benchmarks.update(benchmarks)
    for idx in valid_indices:
        if idx not in all_benchmarks:
            all_benchmarks[idx] = idx

    for label, col in all_benchmarks.items():
        if col not in in_df.columns or col not in out_df.columns:
            continue
        benchmark_stats[label] = {
            "in_sample": _compute_stats(pd.DataFrame({label: in_df[col]}), rf_in)[
                label
            ],
            "out_sample": _compute_stats(pd.DataFrame({label: out_df[col]}), rf_out)[
                label
            ],
        }
        ir_series = information_ratio(out_scaled[fund_cols], out_df[col])
        ir_dict = (
            ir_series.to_dict()
            if isinstance(ir_series, pd.Series)
            else {fund_cols[0]: float(ir_series)}
        )
        # Add portfolio-level IR references for context
        try:
            ir_eq = information_ratio(out_ew_raw, out_df[col])
            ir_usr = information_ratio(out_user_raw, out_df[col])
            # Best effort conversion; skip if not scalar convertible
            ir_dict["equal_weight"] = (
                float(ir_eq)
                if isinstance(ir_eq, (float, int, np.floating))
                else float("nan")
            )
            ir_dict["user_weight"] = (
                float(ir_usr)
                if isinstance(ir_usr, (float, int, np.floating))
                else float("nan")
            )
        except Exception:
            # Leave without portfolio-level IRs if computation fails
            pass
        benchmark_ir[label] = ir_dict

    return {
        "selected_funds": fund_cols,
        "in_sample_scaled": in_scaled,
        "out_sample_scaled": out_scaled,
        "in_sample_stats": in_stats,
        "out_sample_stats": out_stats,
        "out_sample_stats_raw": out_stats_raw,
        "in_ew_stats": in_ew_stats,
        "out_ew_stats": out_ew_stats,
        "out_ew_stats_raw": out_ew_stats_raw,
        "in_user_stats": in_user_stats,
        "out_user_stats": out_user_stats,
        "out_user_stats_raw": out_user_stats_raw,
        "ew_weights": ew_w_dict,
        "fund_weights": user_w_dict,
        "benchmark_stats": benchmark_stats,
        "benchmark_ir": benchmark_ir,
        "score_frame": score_frame,
        "weight_engine_fallback": weight_engine_fallback,
    }


def run_analysis(
    df: pd.DataFrame,
    in_start: str,
    in_end: str,
    out_start: str,
    out_end: str,
    target_vol: float,
    monthly_cost: float,
    *,
    floor_vol: float | None = None,
    warmup_periods: int = 0,
    selection_mode: str = "all",
    random_n: int = 8,
    custom_weights: dict[str, float] | None = None,
    rank_kwargs: dict[str, object] | None = None,
    manual_funds: list[str] | None = None,
    indices_list: list[str] | None = None,
    benchmarks: dict[str, str] | None = None,
    seed: int = 42,
    stats_cfg: "RiskStatsConfig" | None = None,
    weighting_scheme: str | None = None,
    constraints: dict[str, Any] | None = None,
) -> dict[str, object] | None:
    """Backward-compatible wrapper around ``_run_analysis``."""
    return _run_analysis(
        df,
        in_start,
        in_end,
        out_start,
        out_end,
        target_vol,
        monthly_cost,
        floor_vol=floor_vol,
        warmup_periods=warmup_periods,
        selection_mode=selection_mode,
        random_n=random_n,
        custom_weights=custom_weights,
        rank_kwargs=rank_kwargs,
        manual_funds=manual_funds,
        indices_list=indices_list,
        benchmarks=benchmarks,
        seed=seed,
        stats_cfg=stats_cfg,
        weighting_scheme=weighting_scheme,
        constraints=constraints,
    )


def run(cfg: Config) -> pd.DataFrame:
    """Execute the analysis pipeline based on ``cfg``."""
    csv_path = cfg.data.get("csv_path")
    if csv_path is None:
        raise KeyError("cfg.data['csv_path'] must be provided")

    df = load_csv(csv_path)
    if df is None:
        raise FileNotFoundError(csv_path)

    split = cfg.sample_split
    metrics_list = cfg.metrics.get("registry")
    stats_cfg = None
    if metrics_list:
        from .core.rank_selection import RiskStatsConfig, canonical_metric_list

        stats_cfg = RiskStatsConfig(
            metrics_to_run=canonical_metric_list(metrics_list),
            risk_free=0.0,
        )

    res = _run_analysis(
        df,
        cast(str, split.get("in_start")),
        cast(str, split.get("in_end")),
        cast(str, split.get("out_start")),
        cast(str, split.get("out_end")),
        cfg.vol_adjust.get("target_vol", 1.0),
        getattr(cfg, "run", {}).get("monthly_cost", 0.0),
        floor_vol=cfg.vol_adjust.get("floor_vol"),
        warmup_periods=int(cfg.vol_adjust.get("warmup_periods", 0) or 0),
        selection_mode=cfg.portfolio.get("selection_mode", "all"),
        random_n=cfg.portfolio.get("random_n", 8),
        custom_weights=cfg.portfolio.get("custom_weights"),
        rank_kwargs=cfg.portfolio.get("rank"),
        manual_funds=cfg.portfolio.get("manual_list"),
        indices_list=cfg.portfolio.get("indices_list"),
        benchmarks=cfg.benchmarks,
        seed=getattr(cfg, "seed", 42),
        constraints=cfg.portfolio.get("constraints"),
        stats_cfg=stats_cfg,
        weighting_scheme=cfg.portfolio.get("weighting_scheme"),
    )
    if res is None:
        return pd.DataFrame()
    stats = cast(dict[str, _Stats], res["out_sample_stats"])
    df = pd.DataFrame({k: vars(v) for k, v in stats.items()}).T
    for label, ir_map in cast(
        dict[str, dict[str, float]], res.get("benchmark_ir", {})
    ).items():
        col = f"ir_{label}"
        df[col] = pd.Series(
            {
                k: v
                for k, v in ir_map.items()
                if k not in {"equal_weight", "user_weight"}
            }
        )
    return df


def run_full(cfg: Config) -> dict[str, object]:
    """Return the full analysis results based on ``cfg``."""
    csv_path = cfg.data.get("csv_path")
    if csv_path is None:
        raise KeyError("cfg.data['csv_path'] must be provided")

    df = load_csv(csv_path)
    if df is None:
        raise FileNotFoundError(csv_path)

    split = cfg.sample_split
    metrics_list = cfg.metrics.get("registry")
    stats_cfg = None
    if metrics_list:
        from .core.rank_selection import RiskStatsConfig, canonical_metric_list

        stats_cfg = RiskStatsConfig(
            metrics_to_run=canonical_metric_list(metrics_list),
            risk_free=0.0,
        )

    res = _run_analysis(
        df,
        cast(str, split.get("in_start")),
        cast(str, split.get("in_end")),
        cast(str, split.get("out_start")),
        cast(str, split.get("out_end")),
        cfg.vol_adjust.get("target_vol", 1.0),
        getattr(cfg, "run", {}).get("monthly_cost", 0.0),
        floor_vol=cfg.vol_adjust.get("floor_vol"),
        warmup_periods=int(cfg.vol_adjust.get("warmup_periods", 0) or 0),
        selection_mode=cfg.portfolio.get("selection_mode", "all"),
        random_n=cfg.portfolio.get("random_n", 8),
        custom_weights=cfg.portfolio.get("custom_weights"),
        rank_kwargs=cfg.portfolio.get("rank"),
        manual_funds=cfg.portfolio.get("manual_list"),
        indices_list=cfg.portfolio.get("indices_list"),
        benchmarks=cfg.benchmarks,
        seed=getattr(cfg, "seed", 42),
        weighting_scheme=cfg.portfolio.get("weighting_scheme", "equal"),
        constraints=cfg.portfolio.get("constraints"),
        stats_cfg=stats_cfg,
    )
    return {} if res is None else res


# --- Shift-safe helpers ----------------------------------------------------


def compute_signal(
    df: pd.DataFrame,
    *,
    column: str = "returns",
    window: int = 3,
    min_periods: int | None = None,
) -> pd.Series:
    """
    Return a trailing rolling-mean signal using information strictly prior to the
    current row.

    Args:
        df (pd.DataFrame): Input DataFrame containing the data.
        column (str, optional): Name of the column to compute the signal from.
            Defaults to "returns".
        window (int, optional): Size of the trailing window for the rolling mean.
            Must be positive. Defaults to 3.
        min_periods (int or None, optional): Minimum number of observations in window
            required to have a value (otherwise result is NaN). If None, defaults to
            the value of `window`.

    Returns:
        pd.Series: A float Series containing the trailing rolling mean of the specified
            column, shifted by one period. The Series is named "<column>_signal" unless
            the input column has a name. NaN values appear for the first `min_periods`
            rows (or until enough data is available). The dtype is float.
    """

    if column not in df.columns:
        raise KeyError(column)
    if window <= 0:
        raise ValueError("window must be a positive integer")

    base = df[column].astype(float)
    effective_min_periods = window if min_periods is None else int(min_periods)
    if effective_min_periods <= 0:
        raise ValueError("min_periods must be positive")

<<<<<<< HEAD
    # Trailing rolling mean excluding the current row to avoid look-ahead bias.
    # Value at index ``i`` (for i >= window) is the mean of the previous ``window``
    # observations. Earlier indices produce NaN until enough history is available.
    rolling = base.rolling(window=window, min_periods=effective_min_periods).mean()
    signal = rolling.shift(1)
    signal.name = f"{column}_signal"
    return signal
=======
    cache = get_cache()

    def _compute() -> pd.Series:
        rolling = base.rolling(window=window, min_periods=effective_min_periods).mean()
        signal = rolling
        signal.name = f"{column}_signal"
        return signal

    if cache.is_enabled():
        dataset_hash = compute_dataset_hash([base])
        idx = base.index
        if hasattr(idx, "freqstr") and idx.freqstr:
            freq = str(idx.freqstr)
        else:
            try:
                freq = pd.infer_freq(idx)
            except (ValueError, TypeError):
                freq = None
        freq_tag = freq or "unknown"
        method_tag = f"rolling_mean_min{effective_min_periods}"
        return cache.get_or_compute(dataset_hash, int(window), freq_tag, method_tag, _compute)

    return _compute()
>>>>>>> 73e680d3


def position_from_signal(
    signal: pd.Series,
    *,
    long_position: float = 1.0,
    short_position: float = -1.0,
    neutral_position: float = 0.0,
) -> pd.Series:
    """
    Convert a trading signal into positions using only past information.

    This function maps a time series of trading signals to position values, using only
    information available up to each point in time (no look-ahead bias).

    Rules:
        - The initial position is set to `neutral_position`.
        - For each signal value:
            - If the value is NaN or exactly zero, the position retains its previous value.
            - If the value is positive, the position is set to `long_position`.
            - If the value is negative, the position is set to `short_position`.
    Parameters:
        signal (pd.Series): The input trading signal.
        long_position (float, optional): Position value for positive signals (default: 1.0).
        short_position (float, optional): Position value for negative signals (default: -1.0).
        neutral_position (float, optional): Initial position and value for zero/NaN signals (default: 0.0).
    Returns:
        pd.Series: Series of position values, named "position", indexed as the input signal.
    """
    values = signal.astype(float).to_numpy()
    positions = np.empty_like(values, dtype=float)
    current = float(neutral_position)

    for idx, value in enumerate(values):
        if np.isnan(value) or value == 0.0:
            positions[idx] = current
            continue
        current = float(long_position if value > 0.0 else short_position)
        positions[idx] = current

    out = pd.Series(positions, index=signal.index, name="position")
    return out


# Export alias for backward compatibility
Stats = _Stats

__all__ = [
    "Stats",  # noqa: F822
    "calc_portfolio_returns",
    "single_period_run",
    "run_analysis",
    "run",
    "run_full",
    "compute_signal",
    "position_from_signal",
]


def __getattr__(name: str) -> object:
    if name == "Stats":
        return _Stats
    raise AttributeError(name)


del Stats<|MERGE_RESOLUTION|>--- conflicted
+++ resolved
@@ -752,7 +752,6 @@
     if effective_min_periods <= 0:
         raise ValueError("min_periods must be positive")
 
-<<<<<<< HEAD
     # Trailing rolling mean excluding the current row to avoid look-ahead bias.
     # Value at index ``i`` (for i >= window) is the mean of the previous ``window``
     # observations. Earlier indices produce NaN until enough history is available.
@@ -760,31 +759,6 @@
     signal = rolling.shift(1)
     signal.name = f"{column}_signal"
     return signal
-=======
-    cache = get_cache()
-
-    def _compute() -> pd.Series:
-        rolling = base.rolling(window=window, min_periods=effective_min_periods).mean()
-        signal = rolling
-        signal.name = f"{column}_signal"
-        return signal
-
-    if cache.is_enabled():
-        dataset_hash = compute_dataset_hash([base])
-        idx = base.index
-        if hasattr(idx, "freqstr") and idx.freqstr:
-            freq = str(idx.freqstr)
-        else:
-            try:
-                freq = pd.infer_freq(idx)
-            except (ValueError, TypeError):
-                freq = None
-        freq_tag = freq or "unknown"
-        method_tag = f"rolling_mean_min{effective_min_periods}"
-        return cache.get_or_compute(dataset_hash, int(window), freq_tag, method_tag, _compute)
-
-    return _compute()
->>>>>>> 73e680d3
 
 
 def position_from_signal(
