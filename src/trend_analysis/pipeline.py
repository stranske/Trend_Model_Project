--- conflicted
+++ resolved
@@ -24,14 +24,9 @@
     volatility,
 )
 from .perf.rolling_cache import compute_dataset_hash, get_cache
-<<<<<<< HEAD
 from .timefreq import MONTHLY_DATE_FREQ
 from .util.frequency import detect_frequency
 from .util.missing import apply_missing_policy
-=======
-from .util.frequency import FrequencySummary, detect_frequency
-from .util.missing import MissingPolicyResult, apply_missing_policy
->>>>>>> f31bf108
 
 logger = logging.getLogger(__name__)
 
@@ -61,7 +56,6 @@
     os_avg_corr: float | None = None
 
 
-<<<<<<< HEAD
 def _frequency_label(code: str) -> str:
     return {"D": "Daily", "W": "Weekly", "M": "Monthly"}.get(code, code)
 
@@ -109,54 +103,7 @@
     else:
         limit_spec = limit_base
     return policy_spec, limit_spec
-=======
-def _compound_returns(series: pd.Series) -> float:
-    valid = series.dropna().astype(float, copy=False)
-    if valid.empty:
-        return float("nan")
-    compounded = float(np.prod(1.0 + valid) - 1.0)
-    return compounded
-
-
-def _resample_to_month_end(df: pd.DataFrame, date_col: str) -> pd.DataFrame:
-    ordered = df.copy()
-    ordered[date_col] = pd.to_datetime(ordered[date_col])
-    if hasattr(ordered[date_col].dt, "tz") and ordered[date_col].dt.tz is not None:
-        ordered[date_col] = ordered[date_col].dt.tz_convert(None)
-    ordered.sort_values(date_col, inplace=True)
-    data_columns = [c for c in ordered.columns if c != date_col]
-    frame = ordered.set_index(date_col)[data_columns]
-    resampled = frame.resample(pd.offsets.MonthEnd()).apply(_compound_returns)
-    resampled.index = resampled.index.to_period("M").to_timestamp("M")
-    resampled.index.name = date_col
-    resampled = resampled[data_columns]
-    return resampled.dropna(how="all")
-
-
-def _prepare_input_data(
-    df: pd.DataFrame,
-    *,
-    date_col: str,
-    missing_policy: str,
-    missing_limit: int | None,
-) -> tuple[pd.DataFrame, FrequencySummary, MissingPolicyResult]:
-    dates = pd.to_datetime(df[date_col])
-    if hasattr(dates.dt, "tz") and dates.dt.tz is not None:
-        dates = dates.dt.tz_convert(None)
-    freq_summary = detect_frequency(pd.DatetimeIndex(dates))
-    resampled = _resample_to_month_end(df.assign(**{date_col: dates}), date_col)
-    cleaned, policy_result = apply_missing_policy(resampled, missing_policy, missing_limit)
-    data_columns = list(resampled.columns)
-    if not cleaned.empty:
-        cleaned.index = cleaned.index.to_period("M").to_timestamp("M")
-        cleaned.index.name = date_col
-        cleaned = cleaned.sort_index()
-        prepared = cleaned.reset_index()
-    else:
-        prepared = pd.DataFrame(columns=[date_col] + data_columns, data=[])
-    return prepared, freq_summary, policy_result
->>>>>>> f31bf108
-
+  
 
 def calc_portfolio_returns(
     weights: NDArray[Any], returns_df: pd.DataFrame
@@ -290,13 +237,8 @@
     stats_cfg: "RiskStatsConfig" | None = None,
     weighting_scheme: str | None = None,
     constraints: dict[str, Any] | None = None,
-<<<<<<< HEAD
     missing_policy: str | Mapping[str, str] | None = None,
     missing_limit: int | Mapping[str, int | None] | None = None,
-=======
-    missing_policy: str = "drop",
-    missing_limit: int | None = None,
->>>>>>> f31bf108
 ) -> dict[str, object] | None:
     if df is None:
         return None
@@ -734,13 +676,8 @@
         "benchmark_ir": benchmark_ir,
         "score_frame": score_frame,
         "weight_engine_fallback": weight_engine_fallback,
-<<<<<<< HEAD
         "preprocessing": preprocess_info,
         "preprocessing_summary": preprocess_info.get("summary"),
-=======
-        "input_frequency": frequency_payload,
-        "missing_data_policy": missing_payload,
->>>>>>> f31bf108
     }
 
 
@@ -766,13 +703,8 @@
     stats_cfg: "RiskStatsConfig" | None = None,
     weighting_scheme: str | None = None,
     constraints: dict[str, Any] | None = None,
-<<<<<<< HEAD
     missing_policy: str | Mapping[str, str] | None = None,
     missing_limit: int | Mapping[str, int | None] | None = None,
-=======
-    missing_policy: str = "drop",
-    missing_limit: int | None = None,
->>>>>>> f31bf108
 ) -> dict[str, object] | None:
     """Backward-compatible wrapper around ``_run_analysis``."""
     return _run_analysis(
@@ -854,14 +786,8 @@
         seed=getattr(cfg, "seed", 42),
         constraints=cfg.portfolio.get("constraints"),
         stats_cfg=stats_cfg,
-        weighting_scheme=cfg.portfolio.get("weighting_scheme"),
-<<<<<<< HEAD
         missing_policy=policy_spec,
         missing_limit=limit_spec,
-=======
-        missing_policy=missing_policy,
-        missing_limit=missing_limit,
->>>>>>> f31bf108
     )
     if res is None:
         return pd.DataFrame()
@@ -934,14 +860,8 @@
         seed=getattr(cfg, "seed", 42),
         weighting_scheme=cfg.portfolio.get("weighting_scheme", "equal"),
         constraints=cfg.portfolio.get("constraints"),
-        stats_cfg=stats_cfg,
-<<<<<<< HEAD
         missing_policy=policy_spec,
         missing_limit=limit_spec,
-=======
-        missing_policy=missing_policy,
-        missing_limit=missing_limit,
->>>>>>> f31bf108
     )
     return {} if res is None else res
 
