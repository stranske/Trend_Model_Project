from __future__ import annotations

import logging
import math
from dataclasses import dataclass
import math
from typing import TYPE_CHECKING, Any, Mapping, cast

import numpy as np
import pandas as pd
from numpy.typing import NDArray

from .core.rank_selection import (
    RiskStatsConfig,
    get_window_metric_bundle,
    make_window_key,
    rank_select_funds,
)
from .data import load_csv
from .metrics import (
    annual_return,
    information_ratio,
    max_drawdown,
    sharpe_ratio,
    sortino_ratio,
    volatility,
)
from .perf.rolling_cache import compute_dataset_hash, get_cache
from .regimes import build_regime_payload
from .risk import (
    RiskDiagnostics,
    RiskWindow,
    compute_constrained_weights,
    periods_per_year_from_code,
    realised_volatility,
)
from .signals import TrendSpec, compute_trend_signals
from .timefreq import MONTHLY_DATE_FREQ
from .util.frequency import FrequencySummary, detect_frequency
from .util.missing import MissingPolicyResult, apply_missing_policy

logger = logging.getLogger(__name__)

if TYPE_CHECKING:  # pragma: no cover - for static type checking only
    from .config.models import ConfigProtocol as Config

del TYPE_CHECKING


@dataclass
class _Stats:
    """Container for performance metrics.

    AvgCorr fields are optional and only populated when the user explicitly
    requests the ``AvgCorr`` metric (Issue #1160). They remain ``None`` to
    preserve backward compatibility and avoid altering column order when the
    feature is not in use.
    """

    cagr: float
    vol: float
    sharpe: float
    sortino: float
    max_drawdown: float
    information_ratio: float
    is_avg_corr: float | None = None
    os_avg_corr: float | None = None

    def __eq__(self, other: object) -> bool:  # pragma: no cover - exercised via tests
        if not isinstance(other, _Stats):
            return NotImplemented

        def _equal(a: float | None, b: float | None) -> bool:
            if a is None or b is None:
                return a is b
            if a == b:
                return True
            return math.isnan(a) and math.isnan(b)

        return (
            _equal(self.cagr, other.cagr)
            and _equal(self.vol, other.vol)
            and _equal(self.sharpe, other.sharpe)
            and _equal(self.sortino, other.sortino)
            and _equal(self.max_drawdown, other.max_drawdown)
            and _equal(self.information_ratio, other.information_ratio)
<<<<<<< HEAD
            and self.is_avg_corr == other.is_avg_corr
            and self.os_avg_corr == other.os_avg_corr
=======
            and _equal(self.is_avg_corr, other.is_avg_corr)
            and _equal(self.os_avg_corr, other.os_avg_corr)
>>>>>>> 382cf021
        )


def _frequency_label(code: str) -> str:
    return {"D": "Daily", "W": "Weekly", "M": "Monthly"}.get(code, code)


def _preprocessing_summary(
    freq_code: str, *, normalised: bool, missing_summary: str | None
) -> str:
    cadence = _frequency_label(freq_code)
    cadence_text = f"Cadence: {cadence}"
    if normalised and freq_code != "M":
        cadence_text += " → monthly"
    elif freq_code == "M":
        cadence_text += " (month-end)"
    parts = [cadence_text]
    if missing_summary:
        parts.append(f"Missing data: {missing_summary}")
    return "; ".join(parts)


def _cfg_value(cfg: Mapping[str, Any] | Any, key: str, default: Any = None) -> Any:
    if isinstance(cfg, Mapping):
        return cfg.get(key, default)
    return getattr(cfg, key, default)


def _cfg_section(cfg: Mapping[str, Any] | Any, key: str) -> Any:
    section = _cfg_value(cfg, key, None)
    if section is None:
        return {}
    return section


def _section_get(section: Any, key: str, default: Any = None) -> Any:
    if section is None:
        return default
    if isinstance(section, Mapping):
        return section.get(key, default)
    getter = getattr(section, "get", None)
    if callable(getter):
        try:
            return getter(key, default)
        except TypeError:
            try:
                return getter(key)
            except KeyError:
                return default
            except Exception:  # pragma: no cover - defensive
                return default
        except KeyError:
            return default
    return getattr(section, key, default)


def _unwrap_cfg(cfg: Mapping[str, Any] | Any) -> Any:
    current = cfg
    visited: set[int] = set()
    while isinstance(current, Mapping) and "__cfg__" in current:
        marker = id(current)
        if marker in visited:  # pragma: no cover - defensive cycle guard
            break
        visited.add(marker)
        candidate = current.get("__cfg__")
        if candidate is None:
            break
        current = candidate
    return current


def _empty_run_full_result() -> dict[str, object]:
    return {
        "out_sample_stats": {},
        "in_sample_stats": {},
        "benchmark_ir": {},
        "risk_diagnostics": {},
        "fund_weights": {},
    }


def _build_trend_spec(
    cfg: Mapping[str, Any] | Any,
    vol_adjust_cfg: Mapping[str, Any] | Any,
) -> TrendSpec:
    signals_cfg = _cfg_section(cfg, "signals")
    kind = str(_section_get(signals_cfg, "kind", "tsmom") or "tsmom").lower()
    if kind != "tsmom":  # pragma: no cover - future extension guard
        raise ValueError(f"Unsupported trend signal kind: {kind}")

    try:
        window_raw = _section_get(signals_cfg, "window", 63)
        window = int(window_raw)
    except (TypeError, ValueError):
        window = 63
    min_periods_raw = _section_get(signals_cfg, "min_periods")
    try:
        min_periods = int(min_periods_raw) if min_periods_raw is not None else None
    except (TypeError, ValueError):
        min_periods = None

    try:
        lag_raw = _section_get(signals_cfg, "lag", 1)
        lag = max(1, int(lag_raw))
    except (TypeError, ValueError):
        lag = 1

    vol_adjust_default = bool(_section_get(vol_adjust_cfg, "enabled", False))
    vol_adjust_flag = bool(_section_get(signals_cfg, "vol_adjust", vol_adjust_default))
    vol_target_raw = _section_get(signals_cfg, "vol_target")
    if vol_target_raw is None and vol_adjust_flag:
        vol_target_raw = _section_get(vol_adjust_cfg, "target_vol")
    try:
        vol_target = float(vol_target_raw) if vol_target_raw is not None else None
        if vol_target is not None and vol_target <= 0:
            vol_target = None
    except (TypeError, ValueError):
        vol_target = None

    zscore_flag = bool(_section_get(signals_cfg, "zscore", False))

    return TrendSpec(
        kind="tsmom",
        window=max(1, window),
        min_periods=min_periods,
        lag=lag,
        vol_adjust=vol_adjust_flag,
        vol_target=vol_target,
        zscore=zscore_flag,
    )


def _policy_from_config(
    cfg: Mapping[str, Any] | None,
) -> tuple[str | Mapping[str, str] | None, int | Mapping[str, int | None] | None]:
    if not cfg:
        return None, None
    policy_base = cfg.get("policy")
    per_asset = cfg.get("per_asset")
    policy_spec: str | Mapping[str, str] | None
    if isinstance(per_asset, Mapping):
        policy_spec = {str(k): str(v) for k, v in per_asset.items()}
        if policy_base is not None:
            policy_spec = {"default": str(policy_base), **policy_spec}
    elif policy_base is not None:
        policy_spec = str(policy_base)
    else:
        policy_spec = None

    limit_base = cfg.get("limit")
    per_asset_limit = cfg.get("per_asset_limit")
    if isinstance(per_asset_limit, Mapping):
        limit_map: dict[str, int | None] = {
            str(k): v for k, v in per_asset_limit.items()
        }
        if limit_base is not None:
            limit_map = {"default": limit_base, **limit_map}
        limit_spec: Mapping[str, int | None] | None = limit_map
    else:
        limit_spec = limit_base
    return policy_spec, limit_spec


def _format_period(period: pd.Period) -> str:
    return f"{period.year:04d}-{period.month:02d}"


def _derive_split_from_periods(
    periods: pd.PeriodIndex,
    *,
    method: str,
    boundary: pd.Period | None,
    ratio: float,
) -> dict[str, str]:
    if len(periods) == 0:
        raise ValueError("Unable to derive sample splits without any observations")
    if len(periods) == 1:
        period = periods[0]
        formatted = _format_period(period)
        return {
            "in_start": formatted,
            "in_end": formatted,
            "out_start": formatted,
            "out_end": formatted,
        }

    # Attempt date-based split first when boundary provided.
    if method == "date" and boundary is not None:
        in_mask = periods <= boundary
        out_mask = periods > boundary
        if in_mask.any() and out_mask.any():
            in_periods = periods[in_mask]
            out_periods = periods[out_mask]
            return {
                "in_start": _format_period(in_periods[0]),
                "in_end": _format_period(in_periods[-1]),
                "out_start": _format_period(out_periods[0]),
                "out_end": _format_period(out_periods[-1]),
            }

    # Fallback to ratio-based split when date split is unavailable or invalid.
    try:
        ratio_val = float(ratio)
    except (TypeError, ValueError):
        ratio_val = 0.7
    if not np.isfinite(ratio_val) or ratio_val <= 0:
        ratio_val = 0.5
    if ratio_val >= 1:
        ratio_val = 0.9
    in_count = int(round(len(periods) * ratio_val))
    if in_count <= 0:
        in_count = 1
    if in_count >= len(periods):
        in_count = len(periods) - 1

    in_periods = periods[:in_count]
    out_periods = periods[in_count:]
    if len(out_periods) == 0:
        raise ValueError("Unable to derive out-of-sample window from ratio split")
    return {
        "in_start": _format_period(in_periods[0]),
        "in_end": _format_period(in_periods[-1]),
        "out_start": _format_period(out_periods[0]),
        "out_end": _format_period(out_periods[-1]),
    }


def _resolve_sample_split(
    df: pd.DataFrame,
    split_cfg: Mapping[str, Any] | Any,
) -> dict[str, str]:
    required_keys = ("in_start", "in_end", "out_start", "out_end")
    resolved: dict[str, str] = {}
    for key in required_keys:
        value = _section_get(split_cfg, key)
        if value not in (None, ""):
            resolved[key] = str(value)

    missing = [key for key in required_keys if key not in resolved]
    if not missing:
        return resolved

    if "Date" not in df.columns:
        raise ValueError(
            "Input data must contain a 'Date' column to derive sample splits"
        )

    date_series = pd.to_datetime(df["Date"], errors="coerce")
    date_series = date_series.dropna()
    if date_series.empty:
        raise ValueError("Input data contains no valid dates to derive sample splits")

    sorted_periods = date_series.dt.to_period("M").sort_values()
    periods = pd.PeriodIndex(sorted_periods.unique())

    method_raw = _section_get(split_cfg, "method", "date")
    method = str(method_raw or "date").lower()
    boundary: pd.Period | None = None
    if method == "date":
        raw_boundary = _section_get(split_cfg, "date")
        if raw_boundary not in (None, ""):
            try:
                boundary = pd.Period(str(raw_boundary), freq="M")
            except Exception:
                boundary = None
    ratio_value = _section_get(split_cfg, "ratio", 0.7)

    derived = _derive_split_from_periods(
        periods,
        method=method,
        boundary=boundary,
        ratio=ratio_value,
    )

    for key, value in derived.items():
        resolved.setdefault(key, value)

    still_missing = [key for key in required_keys if key not in resolved]
    if still_missing:
        raise ValueError(
            f"Unable to derive sample split values for: {', '.join(still_missing)}"
        )
    return resolved


def _prepare_input_data(
    df: pd.DataFrame,
    *,
    date_col: str,
    missing_policy: str | Mapping[str, str] | None,
    missing_limit: int | Mapping[str, int | None] | None,
    enforce_completeness: bool = True,
) -> tuple[pd.DataFrame, FrequencySummary, MissingPolicyResult, bool]:
    if date_col not in df.columns:
        raise ValueError(f"DataFrame must contain a '{date_col}' column")

    work = df.copy()
    if not pd.api.types.is_datetime64_any_dtype(work[date_col].dtype):
        work[date_col] = pd.to_datetime(work[date_col])
    work.sort_values(date_col, inplace=True)

    freq_summary = detect_frequency(work[date_col])

    value_cols = [c for c in work.columns if c != date_col]
    if value_cols:
        numeric = work[value_cols].apply(pd.to_numeric, errors="coerce")
    else:
        numeric = work[value_cols]
    numeric.index = pd.DatetimeIndex(work[date_col])

    if freq_summary.resampled:
        resampled = (1 + numeric).resample(MONTHLY_DATE_FREQ).prod(min_count=1) - 1
        normalised = True
    else:
        resampled = numeric.resample(MONTHLY_DATE_FREQ).last()
        normalised = False

    resampled = resampled.dropna(how="all")
    resampled.index.name = date_col

    policy_spec: str | Mapping[str, str] | None = missing_policy or "drop"
    filled, missing_result = apply_missing_policy(
        resampled,
        policy=policy_spec,
        limit=missing_limit,
        enforce_completeness=enforce_completeness,
    )
    filled = filled.dropna(how="all")

    if filled.empty:
        monthly_df = pd.DataFrame(columns=[date_col])
    else:
        monthly_df = filled.reset_index().rename(columns={"index": date_col})
        monthly_df[date_col] = pd.to_datetime(monthly_df[date_col])
        monthly_df.sort_values(date_col, inplace=True)

    return monthly_df, freq_summary, missing_result, normalised


def calc_portfolio_returns(
    weights: NDArray[Any], returns_df: pd.DataFrame
) -> pd.Series:
    """Calculate weighted portfolio returns."""
    return returns_df.mul(weights, axis=1).sum(axis=1)


def single_period_run(
    df: pd.DataFrame,
    start: str,
    end: str,
    *,
    stats_cfg: RiskStatsConfig | None = None,
) -> pd.DataFrame:
    """Return a score frame of metrics for a single period.

    Parameters
    ----------
    df : pd.DataFrame
        Input returns data with a ``Date`` column.
    start, end : str
        Inclusive period in ``YYYY-MM`` format.
    stats_cfg : RiskStatsConfig | None
        Metric configuration; defaults to ``RiskStatsConfig()``.

    Returns
    -------
    pd.DataFrame
        Table of metric values (index = fund code).  The frame is pure
        and carries ``insample_len`` and ``period`` metadata so callers
        can reason about the analysed window.
    """
    from .core.rank_selection import RiskStatsConfig, _compute_metric_series

    if stats_cfg is None:
        stats_cfg = RiskStatsConfig()

    if "Date" not in df.columns:
        raise ValueError("DataFrame must contain a 'Date' column")

    df = df.copy()
    if not pd.api.types.is_datetime64_any_dtype(df["Date"].dtype):
        df["Date"] = pd.to_datetime(df["Date"])

    def _parse_month(s: str) -> pd.Timestamp:
        return pd.to_datetime(f"{s}-01") + pd.offsets.MonthEnd(0)

    sdate, edate = _parse_month(start), _parse_month(end)
    window = df[(df["Date"] >= sdate) & (df["Date"] <= edate)].set_index("Date")

    metrics = stats_cfg.metrics_to_run
    if not metrics:
        raise ValueError("stats_cfg.metrics_to_run must not be empty")

    parts = [
        _compute_metric_series(window.dropna(axis=1, how="all"), m, stats_cfg)
        for m in metrics
    ]
    score_frame = pd.concat(parts, axis=1)
    score_frame.columns = metrics
    score_frame.attrs["insample_len"] = len(window)
    score_frame.attrs["period"] = (start, end)
    # Optional derived correlation metric (opt-in via stats_cfg.extra_metrics)
    try:
        extra = getattr(stats_cfg, "extra_metrics", [])
        if (
            "AvgCorr" in extra
            and score_frame.shape[1] > 0
            and window.shape[1] > 1
            and "AvgCorr" not in score_frame.columns
        ):
            from .core.rank_selection import compute_metric_series_with_cache

            avg_corr_series = compute_metric_series_with_cache(
                window.dropna(axis=1, how="all"),
                "AvgCorr",
                stats_cfg,
                enable_cache=False,
            )
            score_frame = pd.concat([score_frame, avg_corr_series], axis=1)
    except Exception:  # pragma: no cover - defensive
        pass
    return score_frame.astype(float)


def _compute_stats(
    df: pd.DataFrame,
    rf: pd.Series,
    *,
    in_sample_avg_corr: dict[str, float] | None = None,
    out_sample_avg_corr: dict[str, float] | None = None,
) -> dict[str, _Stats]:
    # Metrics expect 1D Series; iterating keeps the logic simple for a handful
    # of columns and avoids reshaping into higher-dimensional arrays.
    stats: dict[str, _Stats] = {}
    for col in df:
        key = str(col)
        stats[key] = _Stats(
            cagr=float(annual_return(df[col])),
            vol=float(volatility(df[col])),
            sharpe=float(sharpe_ratio(df[col], rf)),
            sortino=float(sortino_ratio(df[col], rf)),
            max_drawdown=float(max_drawdown(df[col])),
            information_ratio=float(information_ratio(df[col], rf)),
            is_avg_corr=(in_sample_avg_corr or {}).get(col),
            os_avg_corr=(out_sample_avg_corr or {}).get(col),
        )
    return stats


def _run_analysis(
    df: pd.DataFrame,
    in_start: str,
    in_end: str,
    out_start: str,
    out_end: str,
    target_vol: float,
    monthly_cost: float,
    *,
    floor_vol: float | None = None,
    warmup_periods: int = 0,
    selection_mode: str = "all",
    random_n: int = 8,
    custom_weights: dict[str, float] | None = None,
    rank_kwargs: Mapping[str, Any] | None = None,
    manual_funds: list[str] | None = None,
    indices_list: list[str] | None = None,
    benchmarks: dict[str, str] | None = None,
    seed: int = 42,
    stats_cfg: RiskStatsConfig | None = None,
    weighting_scheme: str | None = None,
    constraints: dict[str, Any] | None = None,
    missing_policy: str | Mapping[str, str] | None = None,
    missing_limit: int | Mapping[str, int | None] | None = None,
    risk_window: Mapping[str, Any] | None = None,
    periods_per_year_override: float | None = None,
    previous_weights: Mapping[str, float] | None = None,
    max_turnover: float | None = None,
    signal_spec: TrendSpec | None = None,
    regime_cfg: Mapping[str, Any] | None = None,
) -> dict[str, object] | None:
    if df is None:
        return None

    # Guard against negative configuration inputs.  ``floor_vol`` enforces the
    # minimum realised volatility used for scaling so we never divide by zero,
    # while ``warmup_periods`` zeroes the initial rows (Issue #1439).
    try:
        min_floor = float(floor_vol) if floor_vol is not None else 0.0
    except (TypeError, ValueError):  # pragma: no cover - defensive
        min_floor = 0.0
    if min_floor < 0:
        min_floor = 0.0
    try:
        warmup = int(warmup_periods)
    except (TypeError, ValueError):  # pragma: no cover - defensive
        warmup = 0
    if warmup < 0:
        warmup = 0

    date_col = "Date"
    if date_col not in df.columns:
        raise ValueError("DataFrame must contain a 'Date' column")

    na_cfg = getattr(stats_cfg, "na_as_zero_cfg", None) if stats_cfg else None
    enforce_complete = not (na_cfg and bool(na_cfg.get("enabled", False)))

    df_prepared, freq_summary, missing_result, normalised = _prepare_input_data(
        df,
        date_col=date_col,
        missing_policy=missing_policy,
        missing_limit=missing_limit,
        enforce_completeness=enforce_complete,
    )
    if df_prepared.empty:
        return None

    df = df_prepared.copy()
    value_cols_all = [c for c in df.columns if c != date_col]
    if not value_cols_all:
        return None

    if df.empty or df.shape[1] <= 1:
        return None

    freq_code = freq_summary.code
    missing_meta = missing_result

    frequency_payload = {
        "code": freq_summary.code,
        "label": freq_summary.label,
        "target": freq_summary.target,
        "target_label": freq_summary.target_label,
        "resampled": freq_summary.resampled,
    }
    periods_per_year = periods_per_year_override or periods_per_year_from_code(
        freq_summary.target
    )
    missing_payload = {
        "policy": missing_result.default_policy,
        "policy_map": missing_result.policy,
        "limit": missing_result.default_limit,
        "limit_map": missing_result.limit,
        "dropped_assets": list(missing_result.dropped_assets),
        "filled_assets": {asset: count for asset, count in missing_result.filled_cells},
        "total_filled": missing_result.total_filled,
    }

    preprocess_info = {
        "input_frequency": frequency_payload["code"],
        "input_frequency_details": frequency_payload,
        "resampled_to_monthly": normalised,
        "missing": missing_meta,
        "missing_data_policy": missing_payload,
    }
    preprocess_info["summary"] = _preprocessing_summary(
        freq_code,
        normalised=normalised,
        missing_summary=missing_meta.summary,
    )

    def _parse_month(s: str) -> pd.Timestamp:
        return pd.to_datetime(f"{s}-01") + pd.offsets.MonthEnd(0)

    in_sdate, in_edate = _parse_month(in_start), _parse_month(in_end)
    out_sdate, out_edate = _parse_month(out_start), _parse_month(out_end)

    in_df = df[(df[date_col] >= in_sdate) & (df[date_col] <= in_edate)].set_index(
        date_col
    )
    out_df = df[(df[date_col] >= out_sdate) & (df[date_col] <= out_edate)].set_index(
        date_col
    )

    if in_df.empty or out_df.empty:
        return None

    ret_cols = [c for c in df.columns if c != date_col]
    if not ret_cols:
        return None
    if indices_list:
        idx_set = set(indices_list)  # pragma: no cover - seldom used
        ret_cols = [c for c in ret_cols if c not in idx_set]  # pragma: no cover
    else:
        indices_list = []
    rf_col = min(ret_cols, key=lambda c: df[c].std())
    fund_cols = [c for c in ret_cols if c != rf_col]

    # determine which index columns have complete data
    valid_indices: list[str] = []
    if indices_list:
        idx_in_ok = ~in_df[indices_list].isna().any()  # pragma: no cover
        idx_out_ok = ~out_df[indices_list].isna().any()  # pragma: no cover
        valid_indices = [
            c for c in indices_list if idx_in_ok[c] and idx_out_ok[c]
        ]  # pragma: no cover

    # keep only funds that satisfy missing-data policy in both windows
    # default is strict completeness; optionally allow small gaps if
    # stats_cfg carries an `na_as_zero_cfg` with tolerances.
    def _max_consecutive_nans(s: pd.Series) -> int:
        is_na = s.isna().astype(int)
        # count consecutive runs
        runs = is_na.groupby((is_na != is_na.shift()).cumsum()).cumsum() * is_na
        return int(runs.max() if not runs.empty else 0)

    na_cfg = getattr(stats_cfg, "na_as_zero_cfg", None)
    if na_cfg and bool(na_cfg.get("enabled", False)):
        max_missing = int(na_cfg.get("max_missing_per_window", 0))
        max_gap = int(na_cfg.get("max_consecutive_gap", 0))

        def _ok_window(window: pd.DataFrame, col: str) -> bool:
            s = window[col]
            missing = int(s.isna().sum())
            if missing == 0:
                return True
            if missing > max_missing:
                return False
            return _max_consecutive_nans(s) <= max_gap

        fund_cols = [
            c for c in fund_cols if _ok_window(in_df, c) and _ok_window(out_df, c)
        ]
    else:
        in_ok = ~in_df[fund_cols].isna().any()
        out_ok = ~out_df[fund_cols].isna().any()
        fund_cols = [c for c in fund_cols if in_ok[c] and out_ok[c]]

    if stats_cfg is None:
        stats_cfg = RiskStatsConfig(risk_free=0.0)

    if selection_mode == "random" and len(fund_cols) > random_n:
        rng = np.random.default_rng(seed)
        fund_cols = rng.choice(fund_cols, size=random_n, replace=False).tolist()
    elif selection_mode == "rank":
        mask = (df[date_col] >= in_sdate) & (df[date_col] <= in_edate)
        sub = df.loc[mask, fund_cols]
        window_key = make_window_key(in_start, in_end, fund_cols, stats_cfg)
        bundle = get_window_metric_bundle(window_key)
        rank_options: dict[str, Any] = dict(rank_kwargs or {})
        fund_cols = rank_select_funds(
            sub,
            stats_cfg,
            **rank_options,
            window_key=window_key,
            bundle=bundle,
        )
    elif selection_mode == "manual":
        if manual_funds:  # pragma: no cover - rarely hit
            fund_cols = [c for c in fund_cols if c in manual_funds]
        else:
            fund_cols = []  # pragma: no cover

    if not fund_cols:
        return None
    score_frame = single_period_run(
        df[[date_col] + fund_cols], in_start, in_end, stats_cfg=stats_cfg
    )

    weight_engine_fallback: dict[str, str] | None = None
    if (
        custom_weights is None
        and weighting_scheme
        and weighting_scheme.lower() != "equal"
    ):
        try:
            from .plugins import create_weight_engine

            cov = in_df[fund_cols].cov()
            engine = create_weight_engine(weighting_scheme.lower())
            w_series = engine.weight(cov).reindex(fund_cols).fillna(0.0)
            custom_weights = {c: float(w_series.get(c, 0.0) * 100.0) for c in fund_cols}
            logger.setLevel(logging.DEBUG)
            logger.debug("Successfully created %s weight engine", weighting_scheme)
        except Exception as e:  # pragma: no cover - exercised via tests
            msg = (
                "Weight engine '%s' failed (%s: %s); falling back to equal weights"
                % (weighting_scheme, type(e).__name__, e)
            )
            logger.warning(msg)
            logger.debug(
                "Weight engine creation failed, falling back to equal weights: %s", e
            )
            weight_engine_fallback = {
                "engine": str(weighting_scheme),
                "error_type": type(e).__name__,
                "error": str(e),
            }
            custom_weights = None

    if custom_weights is None:
        custom_weights = {c: 100 / len(fund_cols) for c in fund_cols}

    base_series = pd.Series(
        {c: float(custom_weights.get(c, 0.0)) / 100.0 for c in fund_cols},
        dtype=float,
    )
    if float(base_series.sum()) <= 0:
        base_series = pd.Series(
            np.repeat(1.0 / len(fund_cols), len(fund_cols)),
            index=fund_cols,
            dtype=float,
        )

    constraints_cfg = constraints or {}
    if not isinstance(constraints_cfg, Mapping):
        constraints_cfg = {}
    long_only = bool(constraints_cfg.get("long_only", True))
    raw_max_weight = constraints_cfg.get("max_weight")
    try:
        max_weight_val = float(raw_max_weight) if raw_max_weight is not None else None
    except (TypeError, ValueError):
        max_weight_val = None
    raw_group_caps = constraints_cfg.get("group_caps")
    group_caps_map = (
        {str(k): float(v) for k, v in raw_group_caps.items()}
        if isinstance(raw_group_caps, Mapping)
        else None
    )
    raw_groups = constraints_cfg.get("groups")
    groups_map = (
        {str(k): str(v) for k, v in raw_groups.items()}
        if isinstance(raw_groups, Mapping)
        else None
    )

    window_cfg = dict(risk_window or {})
    try:
        window_length = int(window_cfg.get("length", len(in_df)))
    except (TypeError, ValueError):
        window_length = len(in_df)
    if window_length <= 0:
        window_length = max(len(in_df), 1)
    decay_mode = str(window_cfg.get("decay", "simple"))
    lambda_value = window_cfg.get("lambda", window_cfg.get("ewma_lambda", 0.94))
    try:
        ewma_lambda = float(lambda_value)
    except (TypeError, ValueError):
        ewma_lambda = 0.94
    window_spec = RiskWindow(
        length=window_length, decay=decay_mode, ewma_lambda=ewma_lambda
    )

    turnover_cap = None
    if max_turnover is not None:
        try:
            mt = float(max_turnover)
        except (TypeError, ValueError):
            mt = None
        if mt is not None and mt > 0:
            turnover_cap = mt

    risk_diagnostics: RiskDiagnostics

    effective_signal_spec = signal_spec or TrendSpec(
        window=window_spec.length,
        min_periods=None,
        lag=1,
        vol_adjust=False,
        vol_target=None,
        zscore=False,
    )
    signal_inputs = (
        df.set_index(date_col)[fund_cols].astype(float)
        if fund_cols
        else pd.DataFrame(dtype=float)
    )
    if not signal_inputs.empty:
        signal_frame = compute_trend_signals(signal_inputs, effective_signal_spec)
    else:
        signal_frame = pd.DataFrame(dtype=float)

    try:
        weights_series, risk_diagnostics = compute_constrained_weights(
            base_series,
            in_df[fund_cols],
            window=window_spec,
            target_vol=target_vol,
            periods_per_year=periods_per_year,
            floor_vol=min_floor if min_floor > 0 else None,
            long_only=long_only,
            max_weight=max_weight_val,
            previous_weights=previous_weights,
            max_turnover=turnover_cap,
            group_caps=group_caps_map,
            groups=groups_map,
        )
    except Exception as exc:  # pragma: no cover - defensive fallback
        logger.warning(
            "Risk controls failed; falling back to base weights: %s", exc, exc_info=True
        )
        weights_series = base_series.copy()
        asset_vol = realised_volatility(
            in_df[fund_cols], window_spec, periods_per_year=periods_per_year
        )
        latest_vol = asset_vol.iloc[-1].reindex(fund_cols)
        latest_vol = latest_vol.ffill().bfill()
        positive = latest_vol[latest_vol > 0]
        fallback_vol = float(positive.min()) if not positive.empty else 1.0
        latest_vol = latest_vol.fillna(fallback_vol)
        if min_floor > 0:
            latest_vol = latest_vol.clip(lower=min_floor)
        scale_factors = (
            pd.Series(target_vol, index=fund_cols, dtype=float)
            .div(latest_vol)
            .replace([np.inf, -np.inf], 0.0)
            .fillna(0.0)
        )
        scaled_returns = in_df[fund_cols].mul(scale_factors, axis=1)
        portfolio_returns = scaled_returns.mul(weights_series, axis=1).sum(axis=1)
        portfolio_vol = realised_volatility(
            portfolio_returns.to_frame("portfolio"),
            window_spec,
            periods_per_year=periods_per_year,
        )["portfolio"]
        risk_diagnostics = RiskDiagnostics(
            asset_volatility=asset_vol,
            portfolio_volatility=portfolio_vol,
            turnover=pd.Series(dtype=float, name="turnover"),
            turnover_value=float("nan"),
            scale_factors=scale_factors,
        )

    weights_series = weights_series.reindex(fund_cols).fillna(0.0)
    scale_factors = risk_diagnostics.scale_factors.reindex(fund_cols).fillna(0.0)

    in_scaled = in_df[fund_cols].mul(scale_factors, axis=1) - monthly_cost
    out_scaled = out_df[fund_cols].mul(scale_factors, axis=1) - monthly_cost
    in_scaled = in_scaled.clip(lower=-1.0)
    out_scaled = out_scaled.clip(lower=-1.0)

    if warmup > 0:
        warmup_in = min(warmup, len(in_scaled))
        warmup_out = min(warmup, len(out_scaled))
        if warmup_in:
            in_scaled.iloc[:warmup_in] = 0.0
        if warmup_out:
            out_scaled.iloc[:warmup_out] = 0.0

    in_scaled = in_scaled.fillna(0.0)
    out_scaled = out_scaled.fillna(0.0)

    rf_in = in_df[rf_col]
    rf_out = out_df[rf_col]

    want_avg_corr = False
    try:
        reg = getattr(stats_cfg, "metrics_to_run", []) or []
        want_avg_corr = "AvgCorr" in reg
    except Exception:  # pragma: no cover - defensive
        want_avg_corr = False

    is_avg_corr: dict[str, float] | None = None
    os_avg_corr: dict[str, float] | None = None
    if want_avg_corr and len(fund_cols) > 1:
        try:
            corr_in = in_scaled[fund_cols].corr()
            corr_out = out_scaled[fund_cols].corr()
            n_f = len(fund_cols)
            is_avg_corr = {}
            os_avg_corr = {}
            denominator = float(n_f - 1) if n_f > 1 else 1.0
            for f in fund_cols:
                in_sum = cast(float, corr_in.loc[f].sum())
                out_sum = cast(float, corr_out.loc[f].sum())
                in_val = (in_sum - 1.0) / denominator
                out_val = (out_sum - 1.0) / denominator
                is_avg_corr[f] = float(in_val)
                os_avg_corr[f] = float(out_val)
        except Exception:  # pragma: no cover - defensive
            is_avg_corr = None
            os_avg_corr = None

    in_stats = _compute_stats(
        in_scaled,
        rf_in,
        in_sample_avg_corr=is_avg_corr,
        out_sample_avg_corr=None,
    )
    out_stats = _compute_stats(
        out_scaled,
        rf_out,
        in_sample_avg_corr=None,
        out_sample_avg_corr=os_avg_corr,
    )
    out_stats_raw = _compute_stats(
        out_df[fund_cols],
        rf_out,
        in_sample_avg_corr=None,
        out_sample_avg_corr=os_avg_corr,
    )

    ew_weights = np.repeat(1.0 / len(fund_cols), len(fund_cols))
    ew_w_dict = {c: w for c, w in zip(fund_cols, ew_weights)}
    in_ew = calc_portfolio_returns(ew_weights, in_scaled)
    out_ew = calc_portfolio_returns(ew_weights, out_scaled)
    out_ew_raw = calc_portfolio_returns(ew_weights, out_df[fund_cols])

    in_ew_stats = _compute_stats(pd.DataFrame({"ew": in_ew}), rf_in)["ew"]
    out_ew_stats = _compute_stats(pd.DataFrame({"ew": out_ew}), rf_out)["ew"]
    out_ew_stats_raw = _compute_stats(pd.DataFrame({"ew": out_ew_raw}), rf_out)["ew"]

    user_w = weights_series.to_numpy(dtype=float, copy=False)
    user_w_dict = {c: float(weights_series[c]) for c in fund_cols}

    in_user = calc_portfolio_returns(user_w, in_scaled)
    out_user = calc_portfolio_returns(user_w, out_scaled)
    out_user_raw = calc_portfolio_returns(user_w, out_df[fund_cols])

    in_user_stats = _compute_stats(pd.DataFrame({"user": in_user}), rf_in)["user"]
    out_user_stats = _compute_stats(pd.DataFrame({"user": out_user}), rf_out)["user"]
    out_user_stats_raw = _compute_stats(pd.DataFrame({"user": out_user_raw}), rf_out)[
        "user"
    ]

    benchmark_stats: dict[str, dict[str, _Stats]] = {}
    benchmark_ir: dict[str, dict[str, float]] = {}
    all_benchmarks: dict[str, str] = {}
    if benchmarks:
        all_benchmarks.update(benchmarks)
    for idx in valid_indices:
        if idx not in all_benchmarks:
            all_benchmarks[idx] = idx

    risk_payload = {
        "asset_volatility": risk_diagnostics.asset_volatility,
        "portfolio_volatility": risk_diagnostics.portfolio_volatility,
        "turnover": risk_diagnostics.turnover,
        "turnover_value": risk_diagnostics.turnover_value,
        "scale_factors": scale_factors,
        "final_weights": weights_series,
    }

    for label, col in all_benchmarks.items():
        if col not in in_df.columns or col not in out_df.columns:
            continue
        benchmark_stats[label] = {
            "in_sample": _compute_stats(pd.DataFrame({label: in_df[col]}), rf_in)[
                label
            ],
            "out_sample": _compute_stats(pd.DataFrame({label: out_df[col]}), rf_out)[
                label
            ],
        }
        ir_series = information_ratio(out_scaled[fund_cols], out_df[col])
        ir_dict = (
            ir_series.to_dict()
            if isinstance(ir_series, pd.Series)
            else {fund_cols[0]: float(ir_series)}
        )
        # Add portfolio-level IR references for context
        try:
            ir_eq = information_ratio(out_ew_raw, out_df[col])
            ir_usr = information_ratio(out_user_raw, out_df[col])
            # Best effort conversion; skip if not scalar convertible
            ir_dict["equal_weight"] = (
                float(ir_eq)
                if isinstance(ir_eq, (float, int, np.floating))
                else float("nan")
            )
            ir_dict["user_weight"] = (
                float(ir_usr)
                if isinstance(ir_usr, (float, int, np.floating))
                else float("nan")
            )
        except Exception:
            # Leave without portfolio-level IRs if computation fails
            pass
        benchmark_ir[label] = ir_dict

    regime_returns_map: dict[str, pd.Series] = {
        "User": out_user.astype(float, copy=False),
        "Equal-Weight": out_ew.astype(float, copy=False),
    }
    regime_payload = build_regime_payload(
        data=df,
        out_index=out_df.index,
        returns_map=regime_returns_map,
        risk_free=rf_out,
        config=regime_cfg,
        freq_code=freq_summary.target,
        periods_per_year=periods_per_year,
    )

    return {
        "selected_funds": fund_cols,
        "in_sample_scaled": in_scaled,
        "out_sample_scaled": out_scaled,
        "in_sample_stats": in_stats,
        "out_sample_stats": out_stats,
        "out_sample_stats_raw": out_stats_raw,
        "in_ew_stats": in_ew_stats,
        "out_ew_stats": out_ew_stats,
        "out_ew_stats_raw": out_ew_stats_raw,
        "in_user_stats": in_user_stats,
        "out_user_stats": out_user_stats,
        "out_user_stats_raw": out_user_stats_raw,
        "ew_weights": ew_w_dict,
        "fund_weights": user_w_dict,
        "benchmark_stats": benchmark_stats,
        "benchmark_ir": benchmark_ir,
        "score_frame": score_frame,
        "weight_engine_fallback": weight_engine_fallback,
        "preprocessing": preprocess_info,
        "preprocessing_summary": preprocess_info.get("summary"),
        "risk_diagnostics": risk_payload,
        "signal_frame": signal_frame,
        "signal_spec": effective_signal_spec,
        "performance_by_regime": regime_payload.get("table", pd.DataFrame()),
        "regime_labels": regime_payload.get("labels", pd.Series(dtype="string")),
        "regime_labels_out": regime_payload.get(
            "out_labels", pd.Series(dtype="string")
        ),
        "regime_notes": regime_payload.get("notes", []),
        "regime_settings": regime_payload.get("settings", {}),
        "regime_summary": regime_payload.get("summary"),
    }


def run_analysis(
    df: pd.DataFrame,
    in_start: str,
    in_end: str,
    out_start: str,
    out_end: str,
    target_vol: float,
    monthly_cost: float,
    *,
    floor_vol: float | None = None,
    warmup_periods: int = 0,
    selection_mode: str = "all",
    random_n: int = 8,
    custom_weights: dict[str, float] | None = None,
    rank_kwargs: Mapping[str, Any] | None = None,
    manual_funds: list[str] | None = None,
    indices_list: list[str] | None = None,
    benchmarks: dict[str, str] | None = None,
    seed: int = 42,
    stats_cfg: RiskStatsConfig | None = None,
    weighting_scheme: str | None = None,
    constraints: dict[str, Any] | None = None,
    missing_policy: str | Mapping[str, str] | None = None,
    missing_limit: int | Mapping[str, int | None] | None = None,
    risk_window: Mapping[str, Any] | None = None,
    periods_per_year: float | None = None,
    previous_weights: Mapping[str, float] | None = None,
    max_turnover: float | None = None,
    signal_spec: TrendSpec | None = None,
    regime_cfg: Mapping[str, Any] | None = None,
) -> dict[str, object] | None:
    """Backward-compatible wrapper around ``_run_analysis``."""
    return _run_analysis(
        df,
        in_start,
        in_end,
        out_start,
        out_end,
        target_vol,
        monthly_cost,
        floor_vol=floor_vol,
        warmup_periods=warmup_periods,
        selection_mode=selection_mode,
        random_n=random_n,
        custom_weights=custom_weights,
        rank_kwargs=rank_kwargs,
        manual_funds=manual_funds,
        indices_list=indices_list,
        benchmarks=benchmarks,
        seed=seed,
        stats_cfg=stats_cfg,
        weighting_scheme=weighting_scheme,
        constraints=constraints,
        missing_policy=missing_policy,
        missing_limit=missing_limit,
        risk_window=risk_window,
        periods_per_year_override=periods_per_year,
        previous_weights=previous_weights,
        max_turnover=max_turnover,
        signal_spec=signal_spec,
        regime_cfg=regime_cfg,
    )


def run(cfg: Config) -> pd.DataFrame:
    """Execute the analysis pipeline based on ``cfg``."""
    cfg = _unwrap_cfg(cfg)
    data_settings = _cfg_section(cfg, "data")
    csv_path = _section_get(data_settings, "csv_path")
    if csv_path is None:
        raise KeyError("cfg.data['csv_path'] must be provided")

    missing_policy_cfg = _section_get(data_settings, "missing_policy")
    if missing_policy_cfg is None:
        missing_policy_cfg = _section_get(data_settings, "nan_policy")
    missing_limit_cfg = _section_get(data_settings, "missing_limit")
    if missing_limit_cfg is None:
        missing_limit_cfg = _section_get(data_settings, "nan_limit")

    df = load_csv(
        csv_path,
        errors="raise",
        missing_policy=missing_policy_cfg,
        missing_limit=missing_limit_cfg,
    )
    df = cast(pd.DataFrame, df)

    split_cfg = _cfg_section(cfg, "sample_split")
    resolved_split = _resolve_sample_split(df, split_cfg)
    metrics_section = _cfg_section(cfg, "metrics")
    metrics_list = _section_get(metrics_section, "registry")
    stats_cfg = None
    if metrics_list:
        from .core.rank_selection import RiskStatsConfig, canonical_metric_list

        stats_cfg = RiskStatsConfig(
            metrics_to_run=canonical_metric_list(metrics_list),
            risk_free=0.0,
        )

    preprocessing_section = _cfg_section(cfg, "preprocessing")
    missing_section = _section_get(preprocessing_section, "missing_data")
    if not isinstance(missing_section, Mapping):
        missing_section = None
    policy_spec, limit_spec = _policy_from_config(
        missing_section if isinstance(missing_section, Mapping) else None
    )

    vol_adjust = _cfg_section(cfg, "vol_adjust")
    run_settings = _cfg_section(cfg, "run")
    portfolio_cfg = _cfg_section(cfg, "portfolio")
    trend_spec = _build_trend_spec(cfg, vol_adjust)

    res = _run_analysis(
        df,
        resolved_split["in_start"],
        resolved_split["in_end"],
        resolved_split["out_start"],
        resolved_split["out_end"],
        _section_get(vol_adjust, "target_vol", 1.0),
        _section_get(run_settings, "monthly_cost", 0.0),
        floor_vol=_section_get(vol_adjust, "floor_vol"),
        warmup_periods=int(_section_get(vol_adjust, "warmup_periods", 0) or 0),
        selection_mode=_section_get(portfolio_cfg, "selection_mode", "all"),
        random_n=_section_get(portfolio_cfg, "random_n", 8),
        custom_weights=_section_get(portfolio_cfg, "custom_weights"),
        rank_kwargs=_section_get(portfolio_cfg, "rank"),
        manual_funds=_section_get(portfolio_cfg, "manual_list"),
        indices_list=_section_get(portfolio_cfg, "indices_list"),
        benchmarks=_cfg_value(cfg, "benchmarks"),
        seed=_cfg_value(cfg, "seed", 42),
        constraints=_section_get(portfolio_cfg, "constraints"),
        stats_cfg=stats_cfg,
        missing_policy=policy_spec,
        missing_limit=limit_spec,
        risk_window=_section_get(vol_adjust, "window"),
        previous_weights=_section_get(portfolio_cfg, "previous_weights"),
        max_turnover=_section_get(portfolio_cfg, "max_turnover"),
        signal_spec=trend_spec,
        regime_cfg=_cfg_section(cfg, "regime"),
    )
    if res is None:
        return pd.DataFrame()
    stats = cast(dict[str, _Stats], res["out_sample_stats"])
    df = pd.DataFrame({k: vars(v) for k, v in stats.items()}).T
    for label, ir_map in cast(
        dict[str, dict[str, float]], res.get("benchmark_ir", {})
    ).items():
        col = f"ir_{label}"
        df[col] = pd.Series(
            {
                k: v
                for k, v in ir_map.items()
                if k not in {"equal_weight", "user_weight"}
            }
        )
    return df


def run_full(cfg: Config) -> dict[str, object]:
    """Return the full analysis results based on ``cfg``."""
    cfg = _unwrap_cfg(cfg)
    data_settings = _cfg_section(cfg, "data")
    csv_path = _section_get(data_settings, "csv_path")
    if csv_path is None:
        raise KeyError("cfg.data['csv_path'] must be provided")

    missing_policy_cfg = _section_get(data_settings, "missing_policy")
    if missing_policy_cfg is None:
        missing_policy_cfg = _section_get(data_settings, "nan_policy")
    missing_limit_cfg = _section_get(data_settings, "missing_limit")
    if missing_limit_cfg is None:
        missing_limit_cfg = _section_get(data_settings, "nan_limit")

    df = load_csv(
        csv_path,
        errors="raise",
        missing_policy=missing_policy_cfg,
        missing_limit=missing_limit_cfg,
    )
    df = cast(pd.DataFrame, df)

    split_cfg = _cfg_section(cfg, "sample_split")
    resolved_split = _resolve_sample_split(df, split_cfg)
    metrics_section = _cfg_section(cfg, "metrics")
    metrics_list = _section_get(metrics_section, "registry")
    stats_cfg = None
    if metrics_list:
        from .core.rank_selection import RiskStatsConfig, canonical_metric_list

        stats_cfg = RiskStatsConfig(
            metrics_to_run=canonical_metric_list(metrics_list),
            risk_free=0.0,
        )

    preprocessing_section = _cfg_section(cfg, "preprocessing")
    missing_section = _section_get(preprocessing_section, "missing_data")
    if not isinstance(missing_section, Mapping):
        missing_section = None
    policy_spec, limit_spec = _policy_from_config(
        missing_section if isinstance(missing_section, Mapping) else None
    )

    vol_adjust = _cfg_section(cfg, "vol_adjust")
    run_settings = _cfg_section(cfg, "run")
    portfolio_cfg = _cfg_section(cfg, "portfolio")
    trend_spec = _build_trend_spec(cfg, vol_adjust)

    res = _run_analysis(
        df,
        resolved_split["in_start"],
        resolved_split["in_end"],
        resolved_split["out_start"],
        resolved_split["out_end"],
        _section_get(vol_adjust, "target_vol", 1.0),
        _section_get(run_settings, "monthly_cost", 0.0),
        floor_vol=_section_get(vol_adjust, "floor_vol"),
        warmup_periods=int(_section_get(vol_adjust, "warmup_periods", 0) or 0),
        selection_mode=_section_get(portfolio_cfg, "selection_mode", "all"),
        random_n=_section_get(portfolio_cfg, "random_n", 8),
        custom_weights=_section_get(portfolio_cfg, "custom_weights"),
        rank_kwargs=_section_get(portfolio_cfg, "rank"),
        manual_funds=_section_get(portfolio_cfg, "manual_list"),
        indices_list=_section_get(portfolio_cfg, "indices_list"),
        benchmarks=_cfg_value(cfg, "benchmarks"),
        seed=_cfg_value(cfg, "seed", 42),
        weighting_scheme=_section_get(portfolio_cfg, "weighting_scheme", "equal"),
        constraints=_section_get(portfolio_cfg, "constraints"),
        stats_cfg=stats_cfg,
        missing_policy=policy_spec,
        missing_limit=limit_spec,
        risk_window=_section_get(vol_adjust, "window"),
        previous_weights=_section_get(portfolio_cfg, "previous_weights"),
        max_turnover=_section_get(portfolio_cfg, "max_turnover"),
        signal_spec=trend_spec,
        regime_cfg=_cfg_section(cfg, "regime"),
    )
    return {} if res is None else res


# --- Shift-safe helpers ----------------------------------------------------


def compute_signal(
    df: pd.DataFrame,
    *,
    column: str = "returns",
    window: int = 3,
    min_periods: int | None = None,
) -> pd.Series:
    """Return a trailing rolling-mean signal using information strictly prior
    to the current row.

    Args:
        df (pd.DataFrame): Input DataFrame containing the data.
        column (str, optional): Name of the column to compute the signal from.
            Defaults to "returns".
        window (int, optional): Size of the trailing window for the rolling mean.
            Must be positive. Defaults to 3.
        min_periods (int or None, optional): Minimum number of observations in window
            required to have a value (otherwise result is NaN). If None, defaults to
            the value of `window`.

    Returns:
        pd.Series: A float Series containing the strictly causal (look‑back only)
            rolling mean of the specified column. Value at index t uses rows
            (t-window) .. (t-1) and never the current row, enforcing shift‑safe
            behaviour. The Series is named "<column>_signal". NaN values appear
            until at least `min_periods` prior observations exist (plus one for
            the shift). Dtype is float.
    """

    if column not in df.columns:
        raise KeyError(column)
    if window <= 0:
        raise ValueError("window must be a positive integer")

    base = df[column].astype(float)
    effective_min_periods = window if min_periods is None else int(min_periods)
    if effective_min_periods <= 0:
        raise ValueError("min_periods must be positive")

    cache = get_cache()

    def _compute() -> pd.Series:
        spec = TrendSpec(
            window=window,
            min_periods=effective_min_periods,
            lag=1,
            vol_adjust=False,
            zscore=False,
        )
        frame = compute_trend_signals(df[[column]].astype(float), spec)
        series = frame[column].rename(f"{column}_signal")
        return series.astype(float)

    if cache.is_enabled():
        dataset_hash = compute_dataset_hash([base])
        idx = base.index
        # Best-effort frequency tag; keep simple to satisfy type checker
        try:  # pragma: no cover - heuristic only
            freq = getattr(idx, "freq", None)
            if freq is not None:
                freq = str(freq)
            else:
                freq = None
        except Exception:  # noqa: BLE001
            freq = None
        freq_tag = freq or "unknown"
        method_tag = f"trend_spec_window{window}_min{effective_min_periods}"
        return cache.get_or_compute(
            dataset_hash, int(window), freq_tag, method_tag, _compute
        )

    return _compute()


def position_from_signal(
    signal: pd.Series,
    *,
    long_position: float = 1.0,
    short_position: float = -1.0,
    neutral_position: float = 0.0,
) -> pd.Series:
    """Convert a trading signal into positions using only past information.

    This function maps a time series of trading signals to position values, using only
    information available up to each point in time (no look-ahead bias).

    Rules:
        - The initial position is set to `neutral_position`.
        - For each signal value:
            - If the value is NaN or exactly zero, the position retains its previous value.
            - If the value is positive, the position is set to `long_position`.
            - If the value is negative, the position is set to `short_position`.
    Parameters:
        signal (pd.Series): The input trading signal.
        long_position (float, optional): Position value for positive signals (default: 1.0).
        short_position (float, optional): Position value for negative signals (default: -1.0).
        neutral_position (float, optional): Initial position and value for zero/NaN signals (default: 0.0).
    Returns:
        pd.Series: Series of position values, named "position", indexed as the input signal.
    """
    values = signal.astype(float).to_numpy()
    positions = np.empty_like(values, dtype=float)
    current = float(neutral_position)

    for idx, value in enumerate(values):
        if np.isnan(value) or value == 0.0:
            positions[idx] = current
            continue
        current = float(long_position if value > 0.0 else short_position)
        positions[idx] = current

    out = pd.Series(positions, index=signal.index, name="position")
    return out


# Export alias for backward compatibility
Stats = _Stats

__all__ = [
    "Stats",  # noqa: F822
    "calc_portfolio_returns",
    "single_period_run",
    "run_analysis",
    "run",
    "run_full",
    "compute_signal",
    "position_from_signal",
]


def __getattr__(name: str) -> object:
    if name == "Stats":
        return _Stats
    raise AttributeError(name)


del Stats<|MERGE_RESOLUTION|>--- conflicted
+++ resolved
@@ -84,13 +84,8 @@
             and _equal(self.sortino, other.sortino)
             and _equal(self.max_drawdown, other.max_drawdown)
             and _equal(self.information_ratio, other.information_ratio)
-<<<<<<< HEAD
-            and self.is_avg_corr == other.is_avg_corr
-            and self.os_avg_corr == other.os_avg_corr
-=======
             and _equal(self.is_avg_corr, other.is_avg_corr)
             and _equal(self.os_avg_corr, other.os_avg_corr)
->>>>>>> 382cf021
         )
 
 
