from __future__ import annotations

import logging
import math
from dataclasses import dataclass
from typing import TYPE_CHECKING, Any, Mapping, cast

import numpy as np
import pandas as pd
from numpy.typing import NDArray

from analysis.results import build_metadata
from trend.diagnostics import DiagnosticResult

from .core.rank_selection import (
    RiskStatsConfig,
    get_window_metric_bundle,
    make_window_key,
    rank_select_funds,
)
from .data import identify_risk_free_fund, load_csv
<<<<<<< HEAD
=======
from .diagnostics import (
    PipelineReasonCode,
    PipelineResult,
    pipeline_failure,
    pipeline_success,
)
>>>>>>> f56d9daa
from .metrics import (
    annual_return,
    information_ratio,
    max_drawdown,
    sharpe_ratio,
    sortino_ratio,
    volatility,
)
from .perf.rolling_cache import compute_dataset_hash, get_cache
from .portfolio import apply_weight_policy
from .regimes import build_regime_payload
from .risk import (
    RiskDiagnostics,
    RiskWindow,
    compute_constrained_weights,
    periods_per_year_from_code,
    realised_volatility,
)
from .signals import TrendSpec, compute_trend_signals
from .time_utils import align_calendar
from .timefreq import MONTHLY_DATE_FREQ
from .util.frequency import FrequencySummary, detect_frequency
from .util.missing import MissingPolicyResult, apply_missing_policy

logger = logging.getLogger(__name__)

if TYPE_CHECKING:  # pragma: no cover - for static type checking only
    from .config.models import ConfigProtocol as Config

del TYPE_CHECKING


@dataclass
class _Stats:
    """Container for performance metrics.

    AvgCorr fields are optional and only populated when the user explicitly
    requests the ``AvgCorr`` metric (Issue #1160). They remain ``None`` to
    preserve backward compatibility and avoid altering column order when the
    feature is not in use.
    """

    cagr: float
    vol: float
    sharpe: float
    sortino: float
    max_drawdown: float
    information_ratio: float
    is_avg_corr: float | None = None
    os_avg_corr: float | None = None

    def __eq__(self, other: object) -> bool:  # pragma: no cover - exercised via tests
        if not isinstance(other, _Stats):
            return NotImplemented

        def _equal(a: float | None, b: float | None) -> bool:
            if a is None or b is None:
                return a is b
            if a == b:
                return True
            return math.isnan(a) and math.isnan(b)

        return (
            _equal(self.cagr, other.cagr)
            and _equal(self.vol, other.vol)
            and _equal(self.sharpe, other.sharpe)
            and _equal(self.sortino, other.sortino)
            and _equal(self.max_drawdown, other.max_drawdown)
            and _equal(self.information_ratio, other.information_ratio)
            and _equal(self.is_avg_corr, other.is_avg_corr)
            and _equal(self.os_avg_corr, other.os_avg_corr)
        )


def _frequency_label(code: str) -> str:
    return {"D": "Daily", "W": "Weekly", "M": "Monthly"}.get(code, code)


def _preprocessing_summary(
    freq_code: str, *, normalised: bool, missing_summary: str | None
) -> str:
    cadence = _frequency_label(freq_code)
    cadence_text = f"Cadence: {cadence}"
    if normalised and freq_code != "M":
        cadence_text += " → monthly"
    elif freq_code == "M":
        cadence_text += " (month-end)"
    parts = [cadence_text]
    if missing_summary:
        parts.append(f"Missing data: {missing_summary}")
    return "; ".join(parts)


def _cfg_value(cfg: Mapping[str, Any] | Any, key: str, default: Any = None) -> Any:
    if isinstance(cfg, Mapping):
        return cfg.get(key, default)
    return getattr(cfg, key, default)


def _cfg_section(cfg: Mapping[str, Any] | Any, key: str) -> Any:
    section = _cfg_value(cfg, key, None)
    if section is None:
        return {}
    return section


def _section_get(section: Any, key: str, default: Any = None) -> Any:
    if section is None:
        return default
    if isinstance(section, Mapping):
        return section.get(key, default)
    getter = getattr(section, "get", None)
    if callable(getter):
        try:
            return getter(key, default)
        except TypeError:
            try:
                return getter(key)
            except KeyError:
                return default
        except KeyError:
            return default
    attr_value = getattr(section, key, default)
    return attr_value


def _unwrap_cfg(cfg: Mapping[str, Any] | Any) -> Any:
    current = cfg
    visited: set[int] = set()
    while isinstance(current, Mapping) and "__cfg__" in current:
        marker = id(current)
        if marker in visited:  # pragma: no cover - defensive cycle guard
            break
        visited.add(marker)
        candidate = current.get("__cfg__")
        if candidate is None:
            break
        current = candidate
    return current


def _empty_run_full_result() -> dict[str, object]:
    return {
        "out_sample_stats": {},
        "in_sample_stats": {},
        "benchmark_ir": {},
        "risk_diagnostics": {},
        "fund_weights": {},
    }


def _build_trend_spec(
    cfg: Mapping[str, Any] | Any,
    vol_adjust_cfg: Mapping[str, Any] | Any,
) -> TrendSpec:
    signals_cfg = _cfg_section(cfg, "signals")
    kind = str(_section_get(signals_cfg, "kind", "tsmom") or "tsmom").lower()
    if kind != "tsmom":  # pragma: no cover - future extension guard
        raise ValueError(f"Unsupported trend signal kind: {kind}")

    try:
        window_raw = _section_get(signals_cfg, "window", 63)
        window = int(window_raw)
    except (TypeError, ValueError):
        window = 63
    min_periods_raw = _section_get(signals_cfg, "min_periods")
    try:
        min_periods = int(min_periods_raw) if min_periods_raw is not None else None
    except (TypeError, ValueError):
        min_periods = None

    try:
        lag_raw = _section_get(signals_cfg, "lag", 1)
        lag = max(1, int(lag_raw))
    except (TypeError, ValueError):
        lag = 1

    vol_adjust_default = bool(_section_get(vol_adjust_cfg, "enabled", False))
    vol_adjust_flag = bool(_section_get(signals_cfg, "vol_adjust", vol_adjust_default))
    vol_target_raw = _section_get(signals_cfg, "vol_target")
    if vol_target_raw is None and vol_adjust_flag:
        vol_target_raw = _section_get(vol_adjust_cfg, "target_vol")
    try:
        vol_target = float(vol_target_raw) if vol_target_raw is not None else None
        if vol_target is not None and vol_target <= 0:
            vol_target = None
    except (TypeError, ValueError):
        vol_target = None

    zscore_flag = bool(_section_get(signals_cfg, "zscore", False))

    return TrendSpec(
        kind="tsmom",
        window=max(1, window),
        min_periods=min_periods,
        lag=lag,
        vol_adjust=vol_adjust_flag,
        vol_target=vol_target,
        zscore=zscore_flag,
    )


def _policy_from_config(
    cfg: Mapping[str, Any] | None,
) -> tuple[str | Mapping[str, str] | None, int | Mapping[str, int | None] | None]:
    if not cfg:
        return None, None
    policy_base = cfg.get("policy")
    per_asset = cfg.get("per_asset")
    policy_spec: str | Mapping[str, str] | None
    if isinstance(per_asset, Mapping):
        policy_spec = {str(k): str(v) for k, v in per_asset.items()}
        if policy_base is not None:
            policy_spec = {"default": str(policy_base), **policy_spec}
    elif policy_base is not None:
        policy_spec = str(policy_base)
    else:
        policy_spec = None

    limit_base = cfg.get("limit")
    per_asset_limit = cfg.get("per_asset_limit")
    if isinstance(per_asset_limit, Mapping):
        limit_map: dict[str, int | None] = {
            str(k): v for k, v in per_asset_limit.items()
        }
        if limit_base is not None:
            limit_map = {"default": limit_base, **limit_map}
        limit_spec: Mapping[str, int | None] | None = limit_map
    else:
        limit_spec = limit_base
    return policy_spec, limit_spec


def _format_period(period: pd.Period) -> str:
    return f"{period.year:04d}-{period.month:02d}"


def _derive_split_from_periods(
    periods: pd.PeriodIndex,
    *,
    method: str,
    boundary: pd.Period | None,
    ratio: float,
) -> dict[str, str]:
    if len(periods) == 0:
        raise ValueError("Unable to derive sample splits without any observations")
    if len(periods) == 1:
        period = periods[0]
        formatted = _format_period(period)
        return {
            "in_start": formatted,
            "in_end": formatted,
            "out_start": formatted,
            "out_end": formatted,
        }

    # Attempt date-based split first when boundary provided.
    if method == "date" and boundary is not None:
        in_mask = periods <= boundary
        out_mask = periods > boundary
        if in_mask.any() and out_mask.any():
            in_periods = periods[in_mask]
            out_periods = periods[out_mask]
            return {
                "in_start": _format_period(in_periods[0]),
                "in_end": _format_period(in_periods[-1]),
                "out_start": _format_period(out_periods[0]),
                "out_end": _format_period(out_periods[-1]),
            }

    # Fallback to ratio-based split when date split is unavailable or invalid.
    try:
        ratio_val = float(ratio)
    except (TypeError, ValueError):
        ratio_val = 0.7
    if not np.isfinite(ratio_val) or ratio_val <= 0:
        ratio_val = 0.5
    if ratio_val >= 1:
        ratio_val = 0.9
    in_count = int(round(len(periods) * ratio_val))
    if in_count <= 0:
        in_count = 1
    if in_count >= len(periods):
        in_count = len(periods) - 1

    in_periods = periods[:in_count]
    out_periods = periods[in_count:]
    if len(out_periods) == 0:
        raise ValueError("Unable to derive out-of-sample window from ratio split")
    return {
        "in_start": _format_period(in_periods[0]),
        "in_end": _format_period(in_periods[-1]),
        "out_start": _format_period(out_periods[0]),
        "out_end": _format_period(out_periods[-1]),
    }


def _resolve_sample_split(
    df: pd.DataFrame,
    split_cfg: Mapping[str, Any] | Any,
) -> dict[str, str]:
    required_keys = ("in_start", "in_end", "out_start", "out_end")
    resolved: dict[str, str] = {}
    for key in required_keys:
        value = _section_get(split_cfg, key)
        if value not in (None, ""):
            resolved[key] = str(value)

    missing = [key for key in required_keys if key not in resolved]
    if not missing:
        return resolved

    if "Date" not in df.columns:
        raise ValueError(
            "Input data must contain a 'Date' column to derive sample splits"
        )

    date_series = pd.to_datetime(df["Date"], errors="coerce")
    date_series = date_series.dropna()
    if date_series.empty:
        raise ValueError("Input data contains no valid dates to derive sample splits")

    sorted_periods = date_series.dt.to_period("M").sort_values()
    periods = pd.PeriodIndex(sorted_periods.unique())

    method_raw = _section_get(split_cfg, "method", "date")
    method = str(method_raw or "date").lower()
    boundary: pd.Period | None = None
    if method == "date":
        raw_boundary = _section_get(split_cfg, "date")
        if raw_boundary not in (None, ""):
            try:
                boundary = pd.Period(str(raw_boundary), freq="M")
            except Exception:
                boundary = None
    ratio_value = _section_get(split_cfg, "ratio", 0.7)

    derived = _derive_split_from_periods(
        periods,
        method=method,
        boundary=boundary,
        ratio=ratio_value,
    )

    for key, value in derived.items():
        resolved.setdefault(key, value)

    still_missing = [key for key in required_keys if key not in resolved]
    if still_missing:
        raise ValueError(
            f"Unable to derive sample split values for: {', '.join(still_missing)}"
        )
    return resolved


def _prepare_input_data(
    df: pd.DataFrame,
    *,
    date_col: str,
    missing_policy: str | Mapping[str, str] | None,
    missing_limit: int | Mapping[str, int | None] | None,
    enforce_completeness: bool = True,
) -> tuple[pd.DataFrame, FrequencySummary, MissingPolicyResult, bool]:
    if date_col not in df.columns:
        raise ValueError(f"DataFrame must contain a '{date_col}' column")

    work = df.copy()
    if not pd.api.types.is_datetime64_any_dtype(work[date_col].dtype):
        work[date_col] = pd.to_datetime(work[date_col])
    work.sort_values(date_col, inplace=True)

    freq_summary = detect_frequency(work[date_col])

    value_cols = [c for c in work.columns if c != date_col]
    if value_cols:
        numeric = work[value_cols].apply(pd.to_numeric, errors="coerce")
    else:
        numeric = work[value_cols]
    numeric.index = pd.DatetimeIndex(work[date_col])

    if freq_summary.resampled:
        resampled = (1 + numeric).resample(MONTHLY_DATE_FREQ).prod(min_count=1) - 1
        normalised = True
    else:
        resampled = numeric.resample(MONTHLY_DATE_FREQ).last()
        normalised = False

    resampled = resampled.dropna(how="all")
    resampled.index.name = date_col

    policy_spec: str | Mapping[str, str] | None = missing_policy or "drop"
    filled, missing_result = apply_missing_policy(
        resampled,
        policy=policy_spec,
        limit=missing_limit,
        enforce_completeness=enforce_completeness,
    )
    filled = filled.dropna(how="all")

    if filled.empty:
        monthly_df = pd.DataFrame(columns=[date_col])
    else:
        monthly_df = filled.reset_index().rename(columns={"index": date_col})
        monthly_df[date_col] = pd.to_datetime(monthly_df[date_col])
        monthly_df.sort_values(date_col, inplace=True)

    return monthly_df, freq_summary, missing_result, normalised


def calc_portfolio_returns(
    weights: NDArray[Any], returns_df: pd.DataFrame
) -> pd.Series:
    """Calculate weighted portfolio returns."""
    return returns_df.mul(weights, axis=1).sum(axis=1)


def _resolve_risk_free_column(
    df: pd.DataFrame,
    *,
    date_col: str,
    indices_list: list[str] | None,
    risk_free_column: str | None,
    allow_risk_free_fallback: bool | None,
) -> tuple[str, list[str], str]:
    """Select the risk-free column and investable funds.

    Returns
    -------
    tuple[str, list[str], str]
        ``(risk_free_column, fund_columns, source)`` where ``source`` is
        ``"configured"`` when explicitly provided or ``"fallback"`` when the
        column is inferred.
    """

    idx_set = {str(c) for c in indices_list or []}
    numeric_cols = [c for c in df.select_dtypes("number").columns if c != date_col]
    ret_cols = [c for c in numeric_cols if c not in idx_set]

    if not ret_cols:
        raise ValueError("No numeric return columns available to process")

    configured_rf = (risk_free_column or "").strip()
    if configured_rf:
        if configured_rf == date_col:
            raise ValueError("Risk-free column cannot reuse the date column")
        if configured_rf not in df.columns:
            raise ValueError(
                f"Configured risk-free column '{configured_rf}' was not found in the dataset"
            )
        if configured_rf not in numeric_cols:
            raise ValueError(
                f"Configured risk-free column '{configured_rf}' must be numeric"
            )
        if configured_rf in idx_set:
            raise ValueError(
                f"Risk-free column '{configured_rf}' cannot also be listed as an index/benchmark"
            )
        rf_col = configured_rf
        source = "configured"
    else:
        fallback_enabled = (
            allow_risk_free_fallback is True or allow_risk_free_fallback is None
        )
        if not fallback_enabled:
            raise ValueError(
                "Set data.risk_free_column or enable data.allow_risk_free_fallback to select a risk-free series."
            )
        probe_cols = [date_col, *ret_cols] if date_col in df.columns else ret_cols
        detected = identify_risk_free_fund(df[probe_cols])
        if detected is None:
            raise ValueError(
                "Risk-free fallback could not find a numeric return series"
            )
        rf_col = detected
        source = "fallback"
        logger.info(
            "Using lowest-volatility column '%s' as risk-free (fallback enabled)",
            rf_col,
        )

    fund_cols = [c for c in ret_cols if c != rf_col]
    return rf_col, fund_cols, source


def single_period_run(
    df: pd.DataFrame,
    start: str,
    end: str,
    *,
    stats_cfg: RiskStatsConfig | None = None,
    risk_free: float | pd.Series | None = None,
) -> pd.DataFrame:
    """Return a score frame of metrics for a single period.

    Parameters
    ----------
    df : pd.DataFrame
        Input returns data with a ``Date`` column.
    start, end : str
        Inclusive period in ``YYYY-MM`` format.
    stats_cfg : RiskStatsConfig | None
        Metric configuration; defaults to ``RiskStatsConfig()``.

    Returns
    -------
    pd.DataFrame
        Table of metric values (index = fund code).  The frame is pure
        and carries ``insample_len`` and ``period`` metadata so callers
        can reason about the analysed window.
    """
    from .core.rank_selection import RiskStatsConfig, _compute_metric_series

    if stats_cfg is None:
        stats_cfg = RiskStatsConfig()

    if "Date" not in df.columns:
        raise ValueError("DataFrame must contain a 'Date' column")

    df = df.copy()
    if not pd.api.types.is_datetime64_any_dtype(df["Date"].dtype):
        df["Date"] = pd.to_datetime(df["Date"])

    def _parse_month(s: str) -> pd.Timestamp:
        return pd.to_datetime(f"{s}-01") + pd.offsets.MonthEnd(0)

    sdate, edate = _parse_month(start), _parse_month(end)
    window = df[(df["Date"] >= sdate) & (df["Date"] <= edate)].set_index("Date")

    metrics = stats_cfg.metrics_to_run
    if not metrics:
        raise ValueError("stats_cfg.metrics_to_run must not be empty")

    parts = [
        _compute_metric_series(
            window.dropna(axis=1, how="all"), m, stats_cfg, risk_free_override=risk_free
        )
        for m in metrics
    ]
    score_frame = pd.concat(parts, axis=1)
    score_frame.columns = metrics
    score_frame.attrs["insample_len"] = len(window)
    score_frame.attrs["period"] = (start, end)
    # Optional derived correlation metric (opt-in via stats_cfg.extra_metrics)
    try:
        extra = getattr(stats_cfg, "extra_metrics", [])
        if (
            "AvgCorr" in extra
            and score_frame.shape[1] > 0
            and window.shape[1] > 1
            and "AvgCorr" not in score_frame.columns
        ):
            from .core.rank_selection import compute_metric_series_with_cache

            avg_corr_series = compute_metric_series_with_cache(
                window.dropna(axis=1, how="all"),
                "AvgCorr",
                stats_cfg,
                risk_free_override=risk_free,
                enable_cache=False,
            )
            score_frame = pd.concat([score_frame, avg_corr_series], axis=1)
    except Exception:  # pragma: no cover - defensive
        pass
    return score_frame.astype(float)


def _compute_stats(
    df: pd.DataFrame,
    rf: pd.Series,
    *,
    in_sample_avg_corr: dict[str, float] | None = None,
    out_sample_avg_corr: dict[str, float] | None = None,
) -> dict[str, _Stats]:
    # Metrics expect 1D Series; iterating keeps the logic simple for a handful
    # of columns and avoids reshaping into higher-dimensional arrays.
    stats: dict[str, _Stats] = {}
    for col in df:
        key = str(col)
        stats[key] = _Stats(
            cagr=float(annual_return(df[col])),
            vol=float(volatility(df[col])),
            sharpe=float(sharpe_ratio(df[col], rf)),
            sortino=float(sortino_ratio(df[col], rf)),
            max_drawdown=float(max_drawdown(df[col])),
            information_ratio=float(information_ratio(df[col], rf)),
            is_avg_corr=(in_sample_avg_corr or {}).get(col),
            os_avg_corr=(out_sample_avg_corr or {}).get(col),
        )
    return stats


def _run_analysis_with_diagnostics(
    df: pd.DataFrame,
    in_start: str,
    in_end: str,
    out_start: str,
    out_end: str,
    target_vol: float,
    monthly_cost: float,
    *,
    floor_vol: float | None = None,
    warmup_periods: int = 0,
    selection_mode: str = "all",
    random_n: int = 8,
    custom_weights: dict[str, float] | None = None,
    rank_kwargs: Mapping[str, Any] | None = None,
    manual_funds: list[str] | None = None,
    indices_list: list[str] | None = None,
    benchmarks: dict[str, str] | None = None,
    seed: int = 42,
    stats_cfg: RiskStatsConfig | None = None,
    weighting_scheme: str | None = None,
    constraints: dict[str, Any] | None = None,
    missing_policy: str | Mapping[str, str] | None = None,
    missing_limit: int | Mapping[str, int | None] | None = None,
    risk_window: Mapping[str, Any] | None = None,
    periods_per_year_override: float | None = None,
    previous_weights: Mapping[str, float] | None = None,
    lambda_tc: float | None = None,
    max_turnover: float | None = None,
    signal_spec: TrendSpec | None = None,
    regime_cfg: Mapping[str, Any] | None = None,
    weight_policy: Mapping[str, Any] | None = None,
    risk_free_column: str | None = None,
    allow_risk_free_fallback: bool | None = None,
<<<<<<< HEAD
) -> dict[str, object] | None:
=======
) -> PipelineResult:
>>>>>>> f56d9daa
    if df is None:
        return pipeline_failure(PipelineReasonCode.INPUT_NONE)

    attrs_copy = dict(getattr(df, "attrs", {}))
    if type(df) is not pd.DataFrame:  # noqa: E721 - type check intentional
        df = pd.DataFrame(df)
    if attrs_copy:
        df.attrs = attrs_copy

    date_col = "Date"
    if date_col not in df.columns:
        raise ValueError("DataFrame must contain a 'Date' column")

    calendar_settings = attrs_copy.get("calendar_settings", {})

    # Fast-fail when no usable timestamps exist so tests that simulate
    # pathological DataFrame subclasses continue to short-circuit.
    date_probe = pd.to_datetime(df[date_col], errors="coerce")
    if not date_probe.notna().any():
        return pipeline_failure(
            PipelineReasonCode.NO_VALID_DATES,
            context={"date_column": date_col},
        )

    # ``df`` is now a vanilla ``pd.DataFrame`` so pandas internals do not
    # trip over overridden properties (Issue #3633 regression). Align the
    # calendar next so downstream stages operate on consistent timestamps.
    try:
        df = align_calendar(
            df,
            date_col=date_col,
            frequency=calendar_settings.get("frequency"),
            timezone=calendar_settings.get("timezone", "UTC"),
            holiday_calendar=calendar_settings.get("holiday_calendar"),
        )
    except ValueError as exc:
        message = str(exc)
        if (
            "contains no valid timestamps" in message
            or "All rows were removed" in message
        ):
            return pipeline_failure(
                PipelineReasonCode.CALENDAR_ALIGNMENT_WIPE,
                context={"error": message},
            )
        raise
    alignment_info = df.attrs.get("calendar_alignment", {})

    # Guard against negative configuration inputs.  ``floor_vol`` enforces the
    # minimum realised volatility used for scaling so we never divide by zero,
    # while ``warmup_periods`` zeroes the initial rows (Issue #1439).
    try:
        min_floor = float(floor_vol) if floor_vol is not None else 0.0
    except (TypeError, ValueError):  # pragma: no cover - defensive
        min_floor = 0.0
    if min_floor < 0:
        min_floor = 0.0
    try:
        warmup = int(warmup_periods)
    except (TypeError, ValueError):  # pragma: no cover - defensive
        warmup = 0
    if warmup < 0:
        warmup = 0

    na_cfg = getattr(stats_cfg, "na_as_zero_cfg", None) if stats_cfg else None
    enforce_complete = not (na_cfg and bool(na_cfg.get("enabled", False)))

    df_prepared, freq_summary, missing_result, normalised = _prepare_input_data(
        df,
        date_col=date_col,
        missing_policy=missing_policy,
        missing_limit=missing_limit,
        enforce_completeness=enforce_complete,
    )
    if df_prepared.empty:
        return pipeline_failure(
            PipelineReasonCode.PREPARED_FRAME_EMPTY,
            context={
                "missing_summary": getattr(missing_result, "summary", None),
                "dropped_assets": list(getattr(missing_result, "dropped_assets", ())),
            },
        )
    initial_value_cols = [c for c in df_prepared.columns if c != date_col]
    df_original = df_prepared.copy()
    prepared_attrs = dict(getattr(df_prepared, "attrs", {}))
    value_cols_all = [c for c in df_prepared.columns if c != date_col]

    if not initial_value_cols or not value_cols_all:
        reason = (
            PipelineReasonCode.NO_VALUE_COLUMNS
            if not initial_value_cols
            else PipelineReasonCode.INSUFFICIENT_COLUMNS
        )
        return pipeline_failure(
            reason,
            context={
                "stage": "post-prep-column-check",
                "initial_value_cols": len(initial_value_cols),
                "post_probe_value_cols": len(value_cols_all),
            },
        )

    if type(df_original) is not pd.DataFrame:  # noqa: E721 - intentional type check
        df = pd.DataFrame(df_original)
    else:
        df = df_original
    if prepared_attrs:
        df.attrs = prepared_attrs

    if df.empty or df.shape[1] <= 1:
        return pipeline_failure(
            PipelineReasonCode.INSUFFICIENT_COLUMNS,
            context={"columns": df.shape[1], "rows": df.shape[0]},
        )

    freq_code = freq_summary.code
    missing_meta = missing_result

    frequency_payload = {
        "code": freq_summary.code,
        "label": freq_summary.label,
        "target": freq_summary.target,
        "target_label": freq_summary.target_label,
        "resampled": freq_summary.resampled,
    }
    periods_per_year = periods_per_year_override or periods_per_year_from_code(
        freq_summary.target
    )
    missing_payload = {
        "policy": missing_result.default_policy,
        "policy_map": missing_result.policy,
        "limit": missing_result.default_limit,
        "limit_map": missing_result.limit,
        "dropped_assets": list(missing_result.dropped_assets),
        "filled_assets": {asset: count for asset, count in missing_result.filled_cells},
        "total_filled": missing_result.total_filled,
    }

    preprocess_info = {
        "input_frequency": frequency_payload["code"],
        "input_frequency_details": frequency_payload,
        "resampled_to_monthly": normalised,
        "missing": missing_meta,
        "missing_data_policy": missing_payload,
    }
    preprocess_info["summary"] = _preprocessing_summary(
        freq_code,
        normalised=normalised,
        missing_summary=missing_meta.summary,
    )
    preprocess_info["calendar_alignment"] = alignment_info

    def _is_month_label(label: str) -> bool:
        text = str(label).strip()
        return len(text) == 7 and text.count("-") == 1

    def _resolve_bound(label: str, *, bound: str) -> pd.Timestamp:
        text = str(label).strip()
        if not text:
            raise ValueError("Period label must be non-empty")
        try:
            if _is_month_label(text):
                period = pd.Period(text, freq="M")
                ts = period.start_time if bound == "start" else period.end_time
            else:
                ts = pd.to_datetime(text)
        except Exception as exc:  # pragma: no cover - defensive
            msg = f"Failed to parse period label '{label}': {exc}"
            raise ValueError(msg) from exc
        return pd.Timestamp(ts).normalize()

    in_sdate = _resolve_bound(in_start, bound="start")
    in_edate = _resolve_bound(in_end, bound="end")
    out_sdate = _resolve_bound(out_start, bound="start")
    out_edate = _resolve_bound(out_end, bound="end")

    in_df = df[(df[date_col] >= in_sdate) & (df[date_col] <= in_edate)].set_index(
        date_col
    )
    out_df = df[(df[date_col] >= out_sdate) & (df[date_col] <= out_edate)].set_index(
        date_col
    )

    if in_df.empty or out_df.empty:
        return pipeline_failure(
            PipelineReasonCode.SAMPLE_WINDOW_EMPTY,
            context={
                "in_rows": int(in_df.shape[0]),
                "out_rows": int(out_df.shape[0]),
            },
        )

    if indices_list is None:
        indices_list = []

    rf_col: str
    fund_cols: list[str]
    rf_source: str
    rf_col, fund_cols, rf_source = _resolve_risk_free_column(
        df,
        date_col=date_col,
        indices_list=indices_list,
        risk_free_column=risk_free_column,
        allow_risk_free_fallback=allow_risk_free_fallback,
    )

    # determine which index columns have complete data
    valid_indices: list[str] = []
    if indices_list:
        idx_in_ok = ~in_df[indices_list].isna().any()  # pragma: no cover
        idx_out_ok = ~out_df[indices_list].isna().any()  # pragma: no cover
        valid_indices = [
            c for c in indices_list if idx_in_ok[c] and idx_out_ok[c]
        ]  # pragma: no cover

    # keep only funds that satisfy missing-data policy in both windows
    # default is strict completeness; optionally allow small gaps if
    # stats_cfg carries an `na_as_zero_cfg` with tolerances.
    def _max_consecutive_nans(s: pd.Series) -> int:
        is_na = s.isna().astype(int)
        # count consecutive runs
        runs = is_na.groupby((is_na != is_na.shift()).cumsum()).cumsum() * is_na
        return int(runs.max() if not runs.empty else 0)

    na_cfg = getattr(stats_cfg, "na_as_zero_cfg", None)
    if na_cfg and bool(na_cfg.get("enabled", False)):
        max_missing = int(na_cfg.get("max_missing_per_window", 0))
        max_gap = int(na_cfg.get("max_consecutive_gap", 0))

        def _ok_window(window: pd.DataFrame, col: str) -> bool:
            s = window[col]
            missing = int(s.isna().sum())
            if missing == 0:
                return True
            if missing > max_missing:
                return False
            return _max_consecutive_nans(s) <= max_gap

        fund_cols = [
            c for c in fund_cols if _ok_window(in_df, c) and _ok_window(out_df, c)
        ]
    else:
        in_ok = ~in_df[fund_cols].isna().any()
        out_ok = ~out_df[fund_cols].isna().any()
        fund_cols = [c for c in fund_cols if in_ok[c] and out_ok[c]]

    if stats_cfg is None:
        stats_cfg = RiskStatsConfig(risk_free=0.0)

    risk_free_override = in_df[rf_col]

    if selection_mode == "random" and len(fund_cols) > random_n:
        rng = np.random.default_rng(seed)
        fund_cols = rng.choice(fund_cols, size=random_n, replace=False).tolist()
    elif selection_mode == "rank":
        mask = (df[date_col] >= in_sdate) & (df[date_col] <= in_edate)
        sub = df.loc[mask, fund_cols]
        window_key = None
        bundle = None
        if stats_cfg is not None and fund_cols:
            try:
                window_key = make_window_key(in_start, in_end, sub.columns, stats_cfg)
            except Exception:  # pragma: no cover - defensive
                window_key = None
        if window_key is not None:
            bundle = get_window_metric_bundle(window_key)
        rank_options: dict[str, Any] = dict(rank_kwargs or {})
        rank_options.setdefault("window_key", window_key)
        rank_options.setdefault("bundle", bundle)
        fund_cols = rank_select_funds(
            sub,
            stats_cfg,
            **rank_options,
            risk_free=risk_free_override,
        )
    elif selection_mode == "manual":
        if manual_funds:  # pragma: no cover - rarely hit
            fund_cols = [c for c in fund_cols if c in manual_funds]
        else:
            fund_cols = []  # pragma: no cover

    if not fund_cols:
        return pipeline_failure(
            PipelineReasonCode.NO_FUNDS_SELECTED,
            context={
                "selection_mode": selection_mode,
                "universe_size": len(value_cols_all),
            },
        )
    score_frame = single_period_run(
        df[[date_col] + fund_cols],
        in_start,
        in_end,
        stats_cfg=stats_cfg,
        risk_free=in_df[rf_col],
    )

    weight_engine_fallback: dict[str, str] | None = None
    if (
        custom_weights is None
        and weighting_scheme
        and weighting_scheme.lower() != "equal"
    ):
        try:
            from .plugins import create_weight_engine

            cov = in_df[fund_cols].cov()
            engine = create_weight_engine(weighting_scheme.lower())
            w_series = engine.weight(cov).reindex(fund_cols).fillna(0.0)
            custom_weights = {c: float(w_series.get(c, 0.0) * 100.0) for c in fund_cols}
            logger.debug(
                "Successfully created %s weight engine",
                weighting_scheme,
                extra={"weight_engine": weighting_scheme},
            )
        except Exception as e:  # pragma: no cover - exercised via tests
            msg = (
                "Weight engine '%s' failed (%s: %s); falling back to equal weights"
                % (weighting_scheme, type(e).__name__, e)
            )
            logger.warning(msg)
            logger.debug(
                "Weight engine creation failed, falling back to equal weights: %s", e
            )
            weight_engine_fallback = {
                "engine": str(weighting_scheme),
                "error_type": type(e).__name__,
                "error": str(e),
                "logger_level": logging.getLevelName(logger.getEffectiveLevel()),
            }
            custom_weights = None

    if custom_weights is None:
        custom_weights = {c: 100 / len(fund_cols) for c in fund_cols}

    base_series = pd.Series(
        {c: float(custom_weights.get(c, 0.0)) / 100.0 for c in fund_cols},
        dtype=float,
    )
    if float(base_series.sum()) <= 0:
        base_series = pd.Series(
            np.repeat(1.0 / len(fund_cols), len(fund_cols)),
            index=fund_cols,
            dtype=float,
        )

    constraints_cfg = constraints or {}
    if not isinstance(constraints_cfg, Mapping):
        constraints_cfg = {}
    long_only = bool(constraints_cfg.get("long_only", True))
    raw_max_weight = constraints_cfg.get("max_weight")
    try:
        max_weight_val = float(raw_max_weight) if raw_max_weight is not None else None
    except (TypeError, ValueError):
        max_weight_val = None
    raw_group_caps = constraints_cfg.get("group_caps")
    group_caps_map = (
        {str(k): float(v) for k, v in raw_group_caps.items()}
        if isinstance(raw_group_caps, Mapping)
        else None
    )
    raw_groups = constraints_cfg.get("groups")
    groups_map = (
        {str(k): str(v) for k, v in raw_groups.items()}
        if isinstance(raw_groups, Mapping)
        else None
    )

    window_cfg = dict(risk_window or {})
    try:
        window_length = int(window_cfg.get("length", len(in_df)))
    except (TypeError, ValueError):
        window_length = len(in_df)
    if window_length <= 0:
        window_length = max(len(in_df), 1)
    decay_mode = str(window_cfg.get("decay", "simple"))
    lambda_value = window_cfg.get("lambda", window_cfg.get("ewma_lambda", 0.94))
    try:
        ewma_lambda = float(lambda_value)
    except (TypeError, ValueError):
        ewma_lambda = 0.94
    window_spec = RiskWindow(
        length=window_length, decay=decay_mode, ewma_lambda=ewma_lambda
    )

    turnover_cap = None
    if max_turnover is not None:
        try:
            mt = float(max_turnover)
        except (TypeError, ValueError):
            mt = None
        if mt is not None and mt > 0:
            turnover_cap = mt

    risk_diagnostics: RiskDiagnostics

    effective_signal_spec = signal_spec or TrendSpec(
        window=window_spec.length,
        min_periods=None,
        lag=1,
        vol_adjust=False,
        vol_target=None,
        zscore=False,
    )
    signal_source = df_original
    signal_inputs = (
        signal_source.set_index(date_col)[fund_cols].astype(float)
        if fund_cols
        else pd.DataFrame(dtype=float)
    )
    if not signal_inputs.empty:
        signal_frame = compute_trend_signals(signal_inputs, effective_signal_spec)
    else:
        signal_frame = pd.DataFrame(dtype=float)

    try:
        weights_series, risk_diagnostics = compute_constrained_weights(
            base_series,
            in_df[fund_cols],
            window=window_spec,
            target_vol=target_vol,
            periods_per_year=periods_per_year,
            floor_vol=min_floor if min_floor > 0 else None,
            long_only=long_only,
            max_weight=max_weight_val,
            previous_weights=previous_weights,
            lambda_tc=lambda_tc,
            max_turnover=turnover_cap,
            group_caps=group_caps_map,
            groups=groups_map,
        )
    except Exception as exc:  # pragma: no cover - defensive fallback
        logger.warning(
            "Risk controls failed; falling back to base weights: %s", exc, exc_info=True
        )
        weights_series = base_series.copy()
        asset_vol = realised_volatility(
            in_df[fund_cols], window_spec, periods_per_year=periods_per_year
        )
        latest_vol = asset_vol.iloc[-1].reindex(fund_cols)
        latest_vol = latest_vol.ffill().bfill()
        positive = latest_vol[latest_vol > 0]
        fallback_vol = float(positive.min()) if not positive.empty else 1.0
        latest_vol = latest_vol.fillna(fallback_vol)
        if min_floor > 0:
            latest_vol = latest_vol.clip(lower=min_floor)
        scale_factors = (
            pd.Series(target_vol, index=fund_cols, dtype=float)
            .div(latest_vol)
            .replace([np.inf, -np.inf], 0.0)
            .fillna(0.0)
        )
        scaled_returns = in_df[fund_cols].mul(scale_factors, axis=1)
        portfolio_returns = scaled_returns.mul(weights_series, axis=1).sum(axis=1)
        portfolio_vol = realised_volatility(
            portfolio_returns.to_frame("portfolio"),
            window_spec,
            periods_per_year=periods_per_year,
        )["portfolio"]
        risk_diagnostics = RiskDiagnostics(
            asset_volatility=asset_vol,
            portfolio_volatility=portfolio_vol,
            turnover=pd.Series(dtype=float, name="turnover"),
            turnover_value=float("nan"),
            scale_factors=scale_factors,
        )

    policy_cfg = dict(weight_policy or {})
    policy_mode = str(policy_cfg.get("mode", policy_cfg.get("policy", "drop"))).lower()
    min_assets_policy = int(policy_cfg.get("min_assets", 1) or 0)

    signal_snapshot: pd.Series | None = None
    if not signal_frame.empty:
        try:
            target_index = (
                out_df.index[0] if len(out_df.index) else signal_frame.index[-1]
            )
            aligned = signal_frame.reindex(columns=fund_cols)
            if target_index in aligned.index:
                signal_snapshot = aligned.loc[target_index]
            elif not aligned.empty:
                signal_snapshot = aligned.iloc[-1]
        except Exception:  # pragma: no cover - defensive
            signal_snapshot = None

    weights_series = (
        apply_weight_policy(
            weights_series,
            signal_snapshot,
            mode=policy_mode,
            min_assets=min_assets_policy,
            previous=previous_weights,
        )
        .reindex(fund_cols)
        .fillna(0.0)
    )
    scale_factors = risk_diagnostics.scale_factors.reindex(fund_cols).fillna(0.0)

    in_scaled = in_df[fund_cols].mul(scale_factors, axis=1) - monthly_cost
    out_scaled = out_df[fund_cols].mul(scale_factors, axis=1) - monthly_cost
    in_scaled = in_scaled.clip(lower=-1.0)
    out_scaled = out_scaled.clip(lower=-1.0)

    if warmup > 0:
        warmup_in = min(warmup, len(in_scaled))
        warmup_out = min(warmup, len(out_scaled))
        if warmup_in:
            in_scaled.iloc[:warmup_in] = 0.0
        if warmup_out:
            out_scaled.iloc[:warmup_out] = 0.0

    in_scaled = in_scaled.fillna(0.0)
    out_scaled = out_scaled.fillna(0.0)

    rf_in = in_df[rf_col]
    rf_out = out_df[rf_col]

    want_avg_corr = False
    try:
        reg = getattr(stats_cfg, "metrics_to_run", []) or []
        want_avg_corr = "AvgCorr" in reg
    except Exception:  # pragma: no cover - defensive
        want_avg_corr = False

    is_avg_corr: dict[str, float] | None = None
    os_avg_corr: dict[str, float] | None = None
    if want_avg_corr and len(fund_cols) > 1:
        try:
            corr_in = in_scaled[fund_cols].corr()
            corr_out = out_scaled[fund_cols].corr()
            n_f = len(fund_cols)
            is_avg_corr = {}
            os_avg_corr = {}
            denominator = float(n_f - 1) if n_f > 1 else 1.0
            for f in fund_cols:
                in_sum = cast(float, corr_in.loc[f].sum())
                out_sum = cast(float, corr_out.loc[f].sum())
                in_val = (in_sum - 1.0) / denominator
                out_val = (out_sum - 1.0) / denominator
                is_avg_corr[f] = float(in_val)
                os_avg_corr[f] = float(out_val)
        except Exception:  # pragma: no cover - defensive
            is_avg_corr = None
            os_avg_corr = None

    in_stats = _compute_stats(
        in_scaled,
        rf_in,
        in_sample_avg_corr=is_avg_corr,
        out_sample_avg_corr=None,
    )
    out_stats = _compute_stats(
        out_scaled,
        rf_out,
        in_sample_avg_corr=None,
        out_sample_avg_corr=os_avg_corr,
    )
    out_stats_raw = _compute_stats(
        out_df[fund_cols],
        rf_out,
        in_sample_avg_corr=None,
        out_sample_avg_corr=os_avg_corr,
    )

    ew_weights = np.repeat(1.0 / len(fund_cols), len(fund_cols))
    ew_w_dict = {c: w for c, w in zip(fund_cols, ew_weights)}
    in_ew = calc_portfolio_returns(ew_weights, in_scaled)
    out_ew = calc_portfolio_returns(ew_weights, out_scaled)
    out_ew_raw = calc_portfolio_returns(ew_weights, out_df[fund_cols])

    in_ew_stats = _compute_stats(pd.DataFrame({"ew": in_ew}), rf_in)["ew"]
    out_ew_stats = _compute_stats(pd.DataFrame({"ew": out_ew}), rf_out)["ew"]
    out_ew_stats_raw = _compute_stats(pd.DataFrame({"ew": out_ew_raw}), rf_out)["ew"]

    user_w = weights_series.to_numpy(dtype=float, copy=False)
    user_w_dict = {c: float(weights_series[c]) for c in fund_cols}

    in_user = calc_portfolio_returns(user_w, in_scaled)
    out_user = calc_portfolio_returns(user_w, out_scaled)
    out_user_raw = calc_portfolio_returns(user_w, out_df[fund_cols])

    in_user_stats = _compute_stats(pd.DataFrame({"user": in_user}), rf_in)["user"]
    out_user_stats = _compute_stats(pd.DataFrame({"user": out_user}), rf_out)["user"]
    out_user_stats_raw = _compute_stats(pd.DataFrame({"user": out_user_raw}), rf_out)[
        "user"
    ]

    benchmark_stats: dict[str, dict[str, _Stats]] = {}
    benchmark_ir: dict[str, dict[str, float]] = {}
    all_benchmarks: dict[str, str] = {}
    if benchmarks:
        all_benchmarks.update(benchmarks)
    for idx in valid_indices:
        if idx not in all_benchmarks:
            all_benchmarks[idx] = idx

    risk_payload = {
        "asset_volatility": risk_diagnostics.asset_volatility,
        "portfolio_volatility": risk_diagnostics.portfolio_volatility,
        "turnover": risk_diagnostics.turnover,
        "turnover_value": risk_diagnostics.turnover_value,
        "scale_factors": scale_factors,
        "final_weights": weights_series,
    }

    for label, col in all_benchmarks.items():
        if col not in in_df.columns or col not in out_df.columns:
            continue
        benchmark_stats[label] = {
            "in_sample": _compute_stats(pd.DataFrame({label: in_df[col]}), rf_in)[
                label
            ],
            "out_sample": _compute_stats(pd.DataFrame({label: out_df[col]}), rf_out)[
                label
            ],
        }
        ir_series = information_ratio(out_scaled[fund_cols], out_df[col])
        ir_dict = (
            ir_series.to_dict()
            if isinstance(ir_series, pd.Series)
            else {fund_cols[0]: float(ir_series)}
        )
        # Add portfolio-level IR references for context
        try:
            ir_eq = information_ratio(out_ew_raw, out_df[col])
            ir_usr = information_ratio(out_user_raw, out_df[col])
            # Best effort conversion; skip if not scalar convertible
            ir_dict["equal_weight"] = (
                float(ir_eq)
                if isinstance(ir_eq, (float, int, np.floating))
                else float("nan")
            )
            ir_dict["user_weight"] = (
                float(ir_usr)
                if isinstance(ir_usr, (float, int, np.floating))
                else float("nan")
            )
        except Exception:
            # Leave without portfolio-level IRs if computation fails
            pass
        benchmark_ir[label] = ir_dict

    regime_returns_map: dict[str, pd.Series] = {
        "User": out_user.astype(float, copy=False),
        "Equal-Weight": out_ew.astype(float, copy=False),
    }
    regime_payload = build_regime_payload(
        data=df,
        out_index=out_df.index,
        returns_map=regime_returns_map,
        risk_free=rf_out,
        config=regime_cfg,
        freq_code=freq_summary.target,
        periods_per_year=periods_per_year,
    )

    metadata = build_metadata(
        universe=value_cols_all,
        selected=fund_cols,
        lookbacks={
            "in_start": in_start,
            "in_end": in_end,
            "out_start": out_start,
            "out_end": out_end,
        },
        costs={
            "monthly_cost": monthly_cost,
            "target_vol": target_vol,
            "floor_vol": min_floor if min_floor > 0 else None,
            "max_turnover": turnover_cap,
        },
    )
    metadata["frequency"] = frequency_payload
    metadata["missing_data"] = missing_payload
    metadata["risk_free_column"] = rf_col
<<<<<<< HEAD

    return {
        "selected_funds": fund_cols,
        "risk_free_column": rf_col,
        "risk_free_source": rf_source,
        "in_sample_scaled": in_scaled,
        "out_sample_scaled": out_scaled,
        "in_sample_stats": in_stats,
        "out_sample_stats": out_stats,
        "out_sample_stats_raw": out_stats_raw,
        "in_ew_stats": in_ew_stats,
        "out_ew_stats": out_ew_stats,
        "out_ew_stats_raw": out_ew_stats_raw,
        "in_user_stats": in_user_stats,
        "out_user_stats": out_user_stats,
        "out_user_stats_raw": out_user_stats_raw,
        "ew_weights": ew_w_dict,
        "fund_weights": user_w_dict,
        "benchmark_stats": benchmark_stats,
        "benchmark_ir": benchmark_ir,
        "score_frame": score_frame,
        "weight_engine_fallback": weight_engine_fallback,
        "preprocessing": preprocess_info,
        "preprocessing_summary": preprocess_info.get("summary"),
        "risk_diagnostics": risk_payload,
        "signal_frame": signal_frame,
        "signal_spec": effective_signal_spec,
        "performance_by_regime": regime_payload.get("table", pd.DataFrame()),
        "regime_labels": regime_payload.get("labels", pd.Series(dtype="string")),
        "regime_labels_out": regime_payload.get(
            "out_labels", pd.Series(dtype="string")
        ),
        "regime_notes": regime_payload.get("notes", []),
        "regime_settings": regime_payload.get("settings", {}),
        "regime_summary": regime_payload.get("summary"),
        "metadata": metadata,
    }
=======

    return pipeline_success(
        {
            "selected_funds": fund_cols,
            "risk_free_column": rf_col,
            "risk_free_source": rf_source,
            "in_sample_scaled": in_scaled,
            "out_sample_scaled": out_scaled,
            "in_sample_stats": in_stats,
            "out_sample_stats": out_stats,
            "out_sample_stats_raw": out_stats_raw,
            "in_ew_stats": in_ew_stats,
            "out_ew_stats": out_ew_stats,
            "out_ew_stats_raw": out_ew_stats_raw,
            "in_user_stats": in_user_stats,
            "out_user_stats": out_user_stats,
            "out_user_stats_raw": out_user_stats_raw,
            "ew_weights": ew_w_dict,
            "fund_weights": user_w_dict,
            "benchmark_stats": benchmark_stats,
            "benchmark_ir": benchmark_ir,
            "score_frame": score_frame,
            "weight_engine_fallback": weight_engine_fallback,
            "preprocessing": preprocess_info,
            "preprocessing_summary": preprocess_info.get("summary"),
            "risk_diagnostics": risk_payload,
            "signal_frame": signal_frame,
            "signal_spec": effective_signal_spec,
            "performance_by_regime": regime_payload.get("table", pd.DataFrame()),
            "regime_labels": regime_payload.get("labels", pd.Series(dtype="string")),
            "regime_labels_out": regime_payload.get(
                "out_labels", pd.Series(dtype="string")
            ),
            "regime_notes": regime_payload.get("notes", []),
            "regime_settings": regime_payload.get("settings", {}),
            "regime_summary": regime_payload.get("summary"),
            "metadata": metadata,
        }
    )


def _run_analysis(
    df: pd.DataFrame,
    in_start: str,
    in_end: str,
    out_start: str,
    out_end: str,
    target_vol: float,
    monthly_cost: float,
    *,
    floor_vol: float | None = None,
    warmup_periods: int = 0,
    selection_mode: str = "all",
    random_n: int = 8,
    custom_weights: dict[str, float] | None = None,
    rank_kwargs: Mapping[str, Any] | None = None,
    manual_funds: list[str] | None = None,
    indices_list: list[str] | None = None,
    benchmarks: dict[str, str] | None = None,
    seed: int = 42,
    stats_cfg: RiskStatsConfig | None = None,
    weighting_scheme: str | None = None,
    constraints: dict[str, Any] | None = None,
    missing_policy: str | Mapping[str, str] | None = None,
    missing_limit: int | Mapping[str, int | None] | None = None,
    risk_window: Mapping[str, Any] | None = None,
    periods_per_year_override: float | None = None,
    previous_weights: Mapping[str, float] | None = None,
    lambda_tc: float | None = None,
    max_turnover: float | None = None,
    signal_spec: TrendSpec | None = None,
    regime_cfg: Mapping[str, Any] | None = None,
    weight_policy: Mapping[str, Any] | None = None,
    risk_free_column: str | None = None,
    allow_risk_free_fallback: bool | None = None,
) -> dict[str, object] | None:
    """
    Backward-compatible wrapper returning the raw analysis payload.

    Returns
    -------
    dict[str, object] or None
        Returns a dictionary containing the analysis results on success,
        or None if the pipeline exits early (e.g., due to a failure or unmet precondition).
    """
    result = _run_analysis_with_diagnostics(
        df,
        in_start,
        in_end,
        out_start,
        out_end,
        target_vol,
        monthly_cost,
        floor_vol=floor_vol,
        warmup_periods=warmup_periods,
        selection_mode=selection_mode,
        random_n=random_n,
        custom_weights=custom_weights,
        rank_kwargs=rank_kwargs,
        manual_funds=manual_funds,
        indices_list=indices_list,
        benchmarks=benchmarks,
        seed=seed,
        stats_cfg=stats_cfg,
        weighting_scheme=weighting_scheme,
        constraints=constraints,
        missing_policy=missing_policy,
        missing_limit=missing_limit,
        risk_window=risk_window,
        periods_per_year_override=periods_per_year_override,
        previous_weights=previous_weights,
        lambda_tc=lambda_tc,
        max_turnover=max_turnover,
        signal_spec=signal_spec,
        regime_cfg=regime_cfg,
        weight_policy=weight_policy,
        risk_free_column=risk_free_column,
        allow_risk_free_fallback=allow_risk_free_fallback,
    )
    value = result.value
    return value


_DEFAULT_RUN_ANALYSIS = _run_analysis


def _invoke_analysis_with_diag(*args: Any, **kwargs: Any) -> PipelineResult:
    """Call the patched analysis hook and normalise into a PipelineResult."""

    if _run_analysis is _DEFAULT_RUN_ANALYSIS:
        return _run_analysis_with_diagnostics(*args, **kwargs)
    patched_result = _run_analysis(*args, **kwargs)
    if isinstance(patched_result, DiagnosticResult):
        return patched_result
    return DiagnosticResult(value=patched_result, diagnostic=None)
>>>>>>> f56d9daa


def run_analysis(
    df: pd.DataFrame,
    in_start: str,
    in_end: str,
    out_start: str,
    out_end: str,
    target_vol: float,
    monthly_cost: float,
    *,
    floor_vol: float | None = None,
    warmup_periods: int = 0,
    selection_mode: str = "all",
    random_n: int = 8,
    custom_weights: dict[str, float] | None = None,
    rank_kwargs: Mapping[str, Any] | None = None,
    manual_funds: list[str] | None = None,
    indices_list: list[str] | None = None,
    benchmarks: dict[str, str] | None = None,
    seed: int = 42,
    stats_cfg: RiskStatsConfig | None = None,
    weighting_scheme: str | None = None,
    constraints: dict[str, Any] | None = None,
    missing_policy: str | Mapping[str, str] | None = None,
    missing_limit: int | Mapping[str, int | None] | None = None,
    risk_window: Mapping[str, Any] | None = None,
    periods_per_year: float | None = None,
    previous_weights: Mapping[str, float] | None = None,
    lambda_tc: float | None = None,
    max_turnover: float | None = None,
    signal_spec: TrendSpec | None = None,
    regime_cfg: Mapping[str, Any] | None = None,
    calendar_frequency: str | None = None,
    calendar_timezone: str | None = None,
    holiday_calendar: str | None = None,
    weight_policy: Mapping[str, Any] | None = None,
    risk_free_column: str | None = None,
    allow_risk_free_fallback: bool | None = None,
) -> dict[str, object] | None:
    """Backward-compatible wrapper around ``_run_analysis``."""
    if any(
        value is not None
        for value in (calendar_frequency, calendar_timezone, holiday_calendar)
    ):
        df = df.copy()
        calendar_settings = dict(getattr(df, "attrs", {}).get("calendar_settings", {}))
        if calendar_frequency is not None:
            calendar_settings["frequency"] = calendar_frequency
        if calendar_timezone is not None:
            calendar_settings["timezone"] = calendar_timezone
        if holiday_calendar is not None:
            calendar_settings["holiday_calendar"] = holiday_calendar
        df.attrs["calendar_settings"] = calendar_settings
    return _run_analysis(
        df,
        in_start,
        in_end,
        out_start,
        out_end,
        target_vol,
        monthly_cost,
        floor_vol=floor_vol,
        warmup_periods=warmup_periods,
        selection_mode=selection_mode,
        random_n=random_n,
        custom_weights=custom_weights,
        rank_kwargs=rank_kwargs,
        manual_funds=manual_funds,
        indices_list=indices_list,
        benchmarks=benchmarks,
        seed=seed,
        stats_cfg=stats_cfg,
        weighting_scheme=weighting_scheme,
        constraints=constraints,
        missing_policy=missing_policy,
        missing_limit=missing_limit,
        risk_window=risk_window,
        periods_per_year_override=periods_per_year,
        previous_weights=previous_weights,
        lambda_tc=lambda_tc,
        max_turnover=max_turnover,
        signal_spec=signal_spec,
        regime_cfg=regime_cfg,
        weight_policy=weight_policy,
        risk_free_column=risk_free_column,
        allow_risk_free_fallback=allow_risk_free_fallback,
    )


def _attach_calendar_settings(df: pd.DataFrame, cfg: Config) -> None:
    preprocessing_section = _cfg_section(cfg, "preprocessing")
    data_settings = _cfg_section(cfg, "data")
    data_frequency = _section_get(data_settings, "frequency")
    data_timezone = _section_get(data_settings, "timezone", "UTC")
    holiday_calendar = _section_get(preprocessing_section, "holiday_calendar")
    df.attrs["calendar_settings"] = {
        "frequency": data_frequency,
        "timezone": data_timezone,
        "holiday_calendar": holiday_calendar,
    }


def run(cfg: Config) -> pd.DataFrame:
    """Execute the analysis pipeline based on ``cfg``."""
    cfg = _unwrap_cfg(cfg)
    preprocessing_section = _cfg_section(cfg, "preprocessing")
    data_settings = _cfg_section(cfg, "data")
    csv_path = _section_get(data_settings, "csv_path")
    if csv_path is None:
        raise KeyError("cfg.data['csv_path'] must be provided")

    missing_policy_cfg = _section_get(data_settings, "missing_policy")
    if missing_policy_cfg is None:
        missing_policy_cfg = _section_get(data_settings, "nan_policy")
    missing_limit_cfg = _section_get(data_settings, "missing_limit")
    if missing_limit_cfg is None:
        missing_limit_cfg = _section_get(data_settings, "nan_limit")

    df = load_csv(
        csv_path,
        errors="raise",
        missing_policy=missing_policy_cfg,
        missing_limit=missing_limit_cfg,
    )
    df = cast(pd.DataFrame, df)

    _attach_calendar_settings(df, cfg)

    split_cfg = _cfg_section(cfg, "sample_split")
    resolved_split = _resolve_sample_split(df, split_cfg)
    metrics_section = _cfg_section(cfg, "metrics")
    metrics_list = _section_get(metrics_section, "registry")
    stats_cfg = None
    if metrics_list:
        from .core.rank_selection import RiskStatsConfig, canonical_metric_list

        stats_cfg = RiskStatsConfig(
            metrics_to_run=canonical_metric_list(metrics_list),
            risk_free=0.0,
        )

    missing_section = _section_get(preprocessing_section, "missing_data")
    if not isinstance(missing_section, Mapping):
        missing_section = None
    policy_spec, limit_spec = _policy_from_config(
        missing_section if isinstance(missing_section, Mapping) else None
    )

    vol_adjust = _cfg_section(cfg, "vol_adjust")
    run_settings = _cfg_section(cfg, "run")
    portfolio_cfg = _cfg_section(cfg, "portfolio")
    trend_spec = _build_trend_spec(cfg, vol_adjust)
    lambda_tc_val = _section_get(portfolio_cfg, "lambda_tc", 0.0)
    risk_free_column = _section_get(data_settings, "risk_free_column")
    allow_risk_free_fallback = _section_get(data_settings, "allow_risk_free_fallback")

    diag_res = _invoke_analysis_with_diag(
        df,
        resolved_split["in_start"],
        resolved_split["in_end"],
        resolved_split["out_start"],
        resolved_split["out_end"],
        _section_get(vol_adjust, "target_vol", 1.0),
        _section_get(run_settings, "monthly_cost", 0.0),
        floor_vol=_section_get(vol_adjust, "floor_vol"),
        warmup_periods=int(_section_get(vol_adjust, "warmup_periods", 0) or 0),
        selection_mode=_section_get(portfolio_cfg, "selection_mode", "all"),
        random_n=_section_get(portfolio_cfg, "random_n", 8),
        custom_weights=_section_get(portfolio_cfg, "custom_weights"),
        rank_kwargs=_section_get(portfolio_cfg, "rank"),
        manual_funds=_section_get(portfolio_cfg, "manual_list"),
        indices_list=_section_get(portfolio_cfg, "indices_list"),
        benchmarks=_cfg_value(cfg, "benchmarks"),
        seed=_cfg_value(cfg, "seed", 42),
        constraints=_section_get(portfolio_cfg, "constraints"),
        stats_cfg=stats_cfg,
        missing_policy=policy_spec,
        missing_limit=limit_spec,
        risk_window=_section_get(vol_adjust, "window"),
        previous_weights=_section_get(portfolio_cfg, "previous_weights"),
        lambda_tc=lambda_tc_val,
        max_turnover=_section_get(portfolio_cfg, "max_turnover"),
        signal_spec=trend_spec,
        regime_cfg=_cfg_section(cfg, "regime"),
        weight_policy=_section_get(portfolio_cfg, "weight_policy"),
        risk_free_column=risk_free_column,
        allow_risk_free_fallback=allow_risk_free_fallback,
    )
    diag = diag_res.diagnostic
    if diag_res.value is None:
        if diag:
            logger.warning(
                "pipeline.run aborted (%s): %s",
                diag.reason_code,
                diag.message,
            )
        empty = pd.DataFrame()
        if diag:
            empty.attrs["diagnostic"] = diag
        return empty

    res = diag_res.value
    stats = cast(dict[str, _Stats], res["out_sample_stats"])
    df = pd.DataFrame({k: vars(v) for k, v in stats.items()}).T
    for label, ir_map in cast(
        dict[str, dict[str, float]], res.get("benchmark_ir", {})
    ).items():
        col = f"ir_{label}"
        df[col] = pd.Series(
            {
                k: v
                for k, v in ir_map.items()
                if k not in {"equal_weight", "user_weight"}
            }
        )
    if diag:
        df.attrs["diagnostic"] = diag
    return df


def run_full(cfg: Config) -> dict[str, object]:
    """Return the full analysis results based on ``cfg``."""
    cfg = _unwrap_cfg(cfg)
    preprocessing_section = _cfg_section(cfg, "preprocessing")
    data_settings = _cfg_section(cfg, "data")
    csv_path = _section_get(data_settings, "csv_path")
    if csv_path is None:
        raise KeyError("cfg.data['csv_path'] must be provided")

    missing_policy_cfg = _section_get(data_settings, "missing_policy")
    if missing_policy_cfg is None:
        missing_policy_cfg = _section_get(data_settings, "nan_policy")
    missing_limit_cfg = _section_get(data_settings, "missing_limit")
    if missing_limit_cfg is None:
        missing_limit_cfg = _section_get(data_settings, "nan_limit")

    df = load_csv(
        csv_path,
        errors="raise",
        missing_policy=missing_policy_cfg,
        missing_limit=missing_limit_cfg,
    )
    df = cast(pd.DataFrame, df)

    _attach_calendar_settings(df, cfg)

    split_cfg = _cfg_section(cfg, "sample_split")
    resolved_split = _resolve_sample_split(df, split_cfg)
    metrics_section = _cfg_section(cfg, "metrics")
    metrics_list = _section_get(metrics_section, "registry")
    stats_cfg = None
    if metrics_list:
        from .core.rank_selection import RiskStatsConfig, canonical_metric_list

        stats_cfg = RiskStatsConfig(
            metrics_to_run=canonical_metric_list(metrics_list),
            risk_free=0.0,
        )

    missing_section = _section_get(preprocessing_section, "missing_data")
    if not isinstance(missing_section, Mapping):
        missing_section = None
    policy_spec, limit_spec = _policy_from_config(
        missing_section if isinstance(missing_section, Mapping) else None
    )

    vol_adjust = _cfg_section(cfg, "vol_adjust")
    run_settings = _cfg_section(cfg, "run")
    portfolio_cfg = _cfg_section(cfg, "portfolio")
    risk_free_column = _section_get(data_settings, "risk_free_column")
    trend_spec = _build_trend_spec(cfg, vol_adjust)
    lambda_tc_val = _section_get(portfolio_cfg, "lambda_tc", 0.0)
    risk_free_column = _section_get(data_settings, "risk_free_column")
    allow_risk_free_fallback = _section_get(data_settings, "allow_risk_free_fallback")

    diag_res = _invoke_analysis_with_diag(
        df,
        resolved_split["in_start"],
        resolved_split["in_end"],
        resolved_split["out_start"],
        resolved_split["out_end"],
        _section_get(vol_adjust, "target_vol", 1.0),
        _section_get(run_settings, "monthly_cost", 0.0),
        floor_vol=_section_get(vol_adjust, "floor_vol"),
        warmup_periods=int(_section_get(vol_adjust, "warmup_periods", 0) or 0),
        selection_mode=_section_get(portfolio_cfg, "selection_mode", "all"),
        random_n=_section_get(portfolio_cfg, "random_n", 8),
        custom_weights=_section_get(portfolio_cfg, "custom_weights"),
        rank_kwargs=_section_get(portfolio_cfg, "rank"),
        manual_funds=_section_get(portfolio_cfg, "manual_list"),
        indices_list=_section_get(portfolio_cfg, "indices_list"),
        benchmarks=_cfg_value(cfg, "benchmarks"),
        seed=_cfg_value(cfg, "seed", 42),
        weighting_scheme=_section_get(portfolio_cfg, "weighting_scheme", "equal"),
        constraints=_section_get(portfolio_cfg, "constraints"),
        stats_cfg=stats_cfg,
        missing_policy=policy_spec,
        missing_limit=limit_spec,
        risk_window=_section_get(vol_adjust, "window"),
        previous_weights=_section_get(portfolio_cfg, "previous_weights"),
        lambda_tc=lambda_tc_val,
        max_turnover=_section_get(portfolio_cfg, "max_turnover"),
        signal_spec=trend_spec,
        regime_cfg=_cfg_section(cfg, "regime"),
        weight_policy=_section_get(portfolio_cfg, "weight_policy"),
        risk_free_column=risk_free_column,
        allow_risk_free_fallback=allow_risk_free_fallback,
    )
    diag = diag_res.diagnostic
    value = diag_res.value
    if value is None:
        if diag:
            logger.warning(
                "pipeline.run_full aborted (%s): %s",
                diag.reason_code,
                diag.message,
            )
        return {}
    return value


# --- Shift-safe helpers ----------------------------------------------------


def compute_signal(
    df: pd.DataFrame,
    *,
    column: str = "returns",
    window: int = 3,
    min_periods: int | None = None,
) -> pd.Series:
    """Return a trailing rolling-mean signal using information strictly prior
    to the current row.

    Args:
        df (pd.DataFrame): Input DataFrame containing the data.
        column (str, optional): Name of the column to compute the signal from.
            Defaults to "returns".
        window (int, optional): Size of the trailing window for the rolling mean.
            Must be positive. Defaults to 3.
        min_periods (int or None, optional): Minimum number of observations in window
            required to have a value (otherwise result is NaN). If None, defaults to
            the value of `window`.

    Returns:
        pd.Series: A float Series containing the strictly causal (look‑back only)
            rolling mean of the specified column. Value at index t uses rows
            (t-window) .. (t-1) and never the current row, enforcing shift‑safe
            behaviour. The Series is named "<column>_signal". NaN values appear
            until at least `min_periods` prior observations exist (plus one for
            the shift). Dtype is float.
    """

    if column not in df.columns:
        raise KeyError(column)
    if window <= 0:
        raise ValueError("window must be a positive integer")

    base = df[column].astype(float)
    effective_min_periods = window if min_periods is None else int(min_periods)
    if effective_min_periods <= 0:
        raise ValueError("min_periods must be positive")

    cache = get_cache()

    def _compute() -> pd.Series:
        spec = TrendSpec(
            window=window,
            min_periods=effective_min_periods,
            lag=1,
            vol_adjust=False,
            zscore=False,
        )
        frame = compute_trend_signals(df[[column]].astype(float), spec)
        series = frame[column].rename(f"{column}_signal")
        return series.astype(float)

    if cache.is_enabled():
        dataset_hash = compute_dataset_hash([base])
        idx = base.index
        # Best-effort frequency tag; keep simple to satisfy type checker
        try:  # pragma: no cover - heuristic only
            freq = getattr(idx, "freq", None)
            if freq is not None:
                freq = str(freq)
            else:
                freq = None
        except Exception:  # noqa: BLE001
            freq = None
        freq_tag = freq or "unknown"
        method_tag = f"trend_spec_window{window}_min{effective_min_periods}"
        return cache.get_or_compute(
            dataset_hash, int(window), freq_tag, method_tag, _compute
        )

    return _compute()


def position_from_signal(
    signal: pd.Series,
    *,
    long_position: float = 1.0,
    short_position: float = -1.0,
    neutral_position: float = 0.0,
) -> pd.Series:
    """Convert a trading signal into positions using only past information.

    This function maps a time series of trading signals to position values, using only
    information available up to each point in time (no look-ahead bias).

    Rules:
        - The initial position is set to `neutral_position`.
        - For each signal value:
            - If the value is NaN or exactly zero, the position retains its previous value.
            - If the value is positive, the position is set to `long_position`.
            - If the value is negative, the position is set to `short_position`.
    Parameters:
        signal (pd.Series): The input trading signal.
        long_position (float, optional): Position value for positive signals (default: 1.0).
        short_position (float, optional): Position value for negative signals (default: -1.0).
        neutral_position (float, optional): Initial position and value for zero/NaN signals (default: 0.0).
    Returns:
        pd.Series: Series of position values, named "position", indexed as the input signal.
    """
    values = signal.astype(float).to_numpy()
    positions = np.empty_like(values, dtype=float)
    current = float(neutral_position)

    for idx, value in enumerate(values):
        if np.isnan(value) or value == 0.0:
            positions[idx] = current
            continue
        current = float(long_position if value > 0.0 else short_position)
        positions[idx] = current

    out = pd.Series(positions, index=signal.index, name="position")
    return out


# Export alias for backward compatibility
Stats = _Stats

__all__ = [
    "Stats",  # noqa: F822
    "calc_portfolio_returns",
    "single_period_run",
    "run_analysis",
    "run",
    "run_full",
    "compute_signal",
    "position_from_signal",
]


def __getattr__(name: str) -> object:
    if name == "Stats":
        return _Stats
    raise AttributeError(name)


del Stats<|MERGE_RESOLUTION|>--- conflicted
+++ resolved
@@ -19,15 +19,6 @@
     rank_select_funds,
 )
 from .data import identify_risk_free_fund, load_csv
-<<<<<<< HEAD
-=======
-from .diagnostics import (
-    PipelineReasonCode,
-    PipelineResult,
-    pipeline_failure,
-    pipeline_success,
-)
->>>>>>> f56d9daa
 from .metrics import (
     annual_return,
     information_ratio,
@@ -653,11 +644,7 @@
     weight_policy: Mapping[str, Any] | None = None,
     risk_free_column: str | None = None,
     allow_risk_free_fallback: bool | None = None,
-<<<<<<< HEAD
 ) -> dict[str, object] | None:
-=======
-) -> PipelineResult:
->>>>>>> f56d9daa
     if df is None:
         return pipeline_failure(PipelineReasonCode.INPUT_NONE)
 
@@ -1333,7 +1320,6 @@
     metadata["frequency"] = frequency_payload
     metadata["missing_data"] = missing_payload
     metadata["risk_free_column"] = rf_col
-<<<<<<< HEAD
 
     return {
         "selected_funds": fund_cols,
@@ -1371,143 +1357,6 @@
         "regime_summary": regime_payload.get("summary"),
         "metadata": metadata,
     }
-=======
-
-    return pipeline_success(
-        {
-            "selected_funds": fund_cols,
-            "risk_free_column": rf_col,
-            "risk_free_source": rf_source,
-            "in_sample_scaled": in_scaled,
-            "out_sample_scaled": out_scaled,
-            "in_sample_stats": in_stats,
-            "out_sample_stats": out_stats,
-            "out_sample_stats_raw": out_stats_raw,
-            "in_ew_stats": in_ew_stats,
-            "out_ew_stats": out_ew_stats,
-            "out_ew_stats_raw": out_ew_stats_raw,
-            "in_user_stats": in_user_stats,
-            "out_user_stats": out_user_stats,
-            "out_user_stats_raw": out_user_stats_raw,
-            "ew_weights": ew_w_dict,
-            "fund_weights": user_w_dict,
-            "benchmark_stats": benchmark_stats,
-            "benchmark_ir": benchmark_ir,
-            "score_frame": score_frame,
-            "weight_engine_fallback": weight_engine_fallback,
-            "preprocessing": preprocess_info,
-            "preprocessing_summary": preprocess_info.get("summary"),
-            "risk_diagnostics": risk_payload,
-            "signal_frame": signal_frame,
-            "signal_spec": effective_signal_spec,
-            "performance_by_regime": regime_payload.get("table", pd.DataFrame()),
-            "regime_labels": regime_payload.get("labels", pd.Series(dtype="string")),
-            "regime_labels_out": regime_payload.get(
-                "out_labels", pd.Series(dtype="string")
-            ),
-            "regime_notes": regime_payload.get("notes", []),
-            "regime_settings": regime_payload.get("settings", {}),
-            "regime_summary": regime_payload.get("summary"),
-            "metadata": metadata,
-        }
-    )
-
-
-def _run_analysis(
-    df: pd.DataFrame,
-    in_start: str,
-    in_end: str,
-    out_start: str,
-    out_end: str,
-    target_vol: float,
-    monthly_cost: float,
-    *,
-    floor_vol: float | None = None,
-    warmup_periods: int = 0,
-    selection_mode: str = "all",
-    random_n: int = 8,
-    custom_weights: dict[str, float] | None = None,
-    rank_kwargs: Mapping[str, Any] | None = None,
-    manual_funds: list[str] | None = None,
-    indices_list: list[str] | None = None,
-    benchmarks: dict[str, str] | None = None,
-    seed: int = 42,
-    stats_cfg: RiskStatsConfig | None = None,
-    weighting_scheme: str | None = None,
-    constraints: dict[str, Any] | None = None,
-    missing_policy: str | Mapping[str, str] | None = None,
-    missing_limit: int | Mapping[str, int | None] | None = None,
-    risk_window: Mapping[str, Any] | None = None,
-    periods_per_year_override: float | None = None,
-    previous_weights: Mapping[str, float] | None = None,
-    lambda_tc: float | None = None,
-    max_turnover: float | None = None,
-    signal_spec: TrendSpec | None = None,
-    regime_cfg: Mapping[str, Any] | None = None,
-    weight_policy: Mapping[str, Any] | None = None,
-    risk_free_column: str | None = None,
-    allow_risk_free_fallback: bool | None = None,
-) -> dict[str, object] | None:
-    """
-    Backward-compatible wrapper returning the raw analysis payload.
-
-    Returns
-    -------
-    dict[str, object] or None
-        Returns a dictionary containing the analysis results on success,
-        or None if the pipeline exits early (e.g., due to a failure or unmet precondition).
-    """
-    result = _run_analysis_with_diagnostics(
-        df,
-        in_start,
-        in_end,
-        out_start,
-        out_end,
-        target_vol,
-        monthly_cost,
-        floor_vol=floor_vol,
-        warmup_periods=warmup_periods,
-        selection_mode=selection_mode,
-        random_n=random_n,
-        custom_weights=custom_weights,
-        rank_kwargs=rank_kwargs,
-        manual_funds=manual_funds,
-        indices_list=indices_list,
-        benchmarks=benchmarks,
-        seed=seed,
-        stats_cfg=stats_cfg,
-        weighting_scheme=weighting_scheme,
-        constraints=constraints,
-        missing_policy=missing_policy,
-        missing_limit=missing_limit,
-        risk_window=risk_window,
-        periods_per_year_override=periods_per_year_override,
-        previous_weights=previous_weights,
-        lambda_tc=lambda_tc,
-        max_turnover=max_turnover,
-        signal_spec=signal_spec,
-        regime_cfg=regime_cfg,
-        weight_policy=weight_policy,
-        risk_free_column=risk_free_column,
-        allow_risk_free_fallback=allow_risk_free_fallback,
-    )
-    value = result.value
-    return value
-
-
-_DEFAULT_RUN_ANALYSIS = _run_analysis
-
-
-def _invoke_analysis_with_diag(*args: Any, **kwargs: Any) -> PipelineResult:
-    """Call the patched analysis hook and normalise into a PipelineResult."""
-
-    if _run_analysis is _DEFAULT_RUN_ANALYSIS:
-        return _run_analysis_with_diagnostics(*args, **kwargs)
-    patched_result = _run_analysis(*args, **kwargs)
-    if isinstance(patched_result, DiagnosticResult):
-        return patched_result
-    return DiagnosticResult(value=patched_result, diagnostic=None)
->>>>>>> f56d9daa
 
 
 def run_analysis(
