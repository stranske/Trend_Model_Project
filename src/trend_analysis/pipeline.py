from __future__ import annotations

import logging
import math
from dataclasses import dataclass
from typing import TYPE_CHECKING, Any, Mapping, cast

import numpy as np
import pandas as pd
from numpy.typing import NDArray

from analysis.results import build_metadata
from trend.diagnostics import DiagnosticResult

from .core.rank_selection import (
    RiskStatsConfig,
    get_window_metric_bundle,
    make_window_key,
    rank_select_funds,
)
from .data import identify_risk_free_fund, load_csv
<<<<<<< HEAD
from .diagnostics import PipelineReasonCode, PipelineResult, pipeline_failure
=======
from .diagnostics import (
    AnalysisResult,
    PipelineReasonCode,
    PipelineResult,
    pipeline_failure,
    pipeline_success,
)
>>>>>>> b5538813
from .metrics import (
    annual_return,
    information_ratio,
    max_drawdown,
    sharpe_ratio,
    sortino_ratio,
    volatility,
)
from .perf.rolling_cache import compute_dataset_hash, get_cache
from .portfolio import apply_weight_policy
from .regimes import build_regime_payload
from .risk import (
    RiskDiagnostics,
    RiskWindow,
    compute_constrained_weights,
    periods_per_year_from_code,
    realised_volatility,
)
from .signals import TrendSpec, compute_trend_signals
from .time_utils import align_calendar
from .timefreq import MONTHLY_DATE_FREQ
from .util.frequency import FrequencySummary, detect_frequency
from .util.missing import MissingPolicyResult, apply_missing_policy

logger = logging.getLogger(__name__)

if TYPE_CHECKING:  # pragma: no cover - for static type checking only
    from .config.models import ConfigProtocol as Config

del TYPE_CHECKING


@dataclass
class _Stats:
    """Container for performance metrics.

    AvgCorr fields are optional and only populated when the user explicitly
    requests the ``AvgCorr`` metric (Issue #1160). They remain ``None`` to
    preserve backward compatibility and avoid altering column order when the
    feature is not in use.
    """

    cagr: float
    vol: float
    sharpe: float
    sortino: float
    max_drawdown: float
    information_ratio: float
    is_avg_corr: float | None = None
    os_avg_corr: float | None = None

    def __eq__(self, other: object) -> bool:  # pragma: no cover - exercised via tests
        if not isinstance(other, _Stats):
            return NotImplemented

        def _equal(a: float | None, b: float | None) -> bool:
            if a is None or b is None:
                return a is b
            if a == b:
                return True
            return math.isnan(a) and math.isnan(b)

        return (
            _equal(self.cagr, other.cagr)
            and _equal(self.vol, other.vol)
            and _equal(self.sharpe, other.sharpe)
            and _equal(self.sortino, other.sortino)
            and _equal(self.max_drawdown, other.max_drawdown)
            and _equal(self.information_ratio, other.information_ratio)
            and _equal(self.is_avg_corr, other.is_avg_corr)
            and _equal(self.os_avg_corr, other.os_avg_corr)
        )


def _frequency_label(code: str) -> str:
    return {"D": "Daily", "W": "Weekly", "M": "Monthly"}.get(code, code)


def _preprocessing_summary(
    freq_code: str, *, normalised: bool, missing_summary: str | None
) -> str:
    cadence = _frequency_label(freq_code)
    cadence_text = f"Cadence: {cadence}"
    if normalised and freq_code != "M":
        cadence_text += " → monthly"
    elif freq_code == "M":
        cadence_text += " (month-end)"
    parts = [cadence_text]
    if missing_summary:
        parts.append(f"Missing data: {missing_summary}")
    return "; ".join(parts)


def _cfg_value(cfg: Mapping[str, Any] | Any, key: str, default: Any = None) -> Any:
    if isinstance(cfg, Mapping):
        return cfg.get(key, default)
    return getattr(cfg, key, default)


def _cfg_section(cfg: Mapping[str, Any] | Any, key: str) -> Any:
    section = _cfg_value(cfg, key, None)
    if section is None:
        return {}
    return section


def _section_get(section: Any, key: str, default: Any = None) -> Any:
    if section is None:
        return default
    if isinstance(section, Mapping):
        return section.get(key, default)
    getter = getattr(section, "get", None)
    if callable(getter):
        try:
            return getter(key, default)
        except TypeError:
            try:
                return getter(key)
            except KeyError:
                return default
        except KeyError:
            return default
    attr_value = getattr(section, key, default)
    return attr_value


def _unwrap_cfg(cfg: Mapping[str, Any] | Any) -> Any:
    current = cfg
    visited: set[int] = set()
    while isinstance(current, Mapping) and "__cfg__" in current:
        marker = id(current)
        if marker in visited:  # pragma: no cover - defensive cycle guard
            break
        visited.add(marker)
        candidate = current.get("__cfg__")
        if candidate is None:
            break
        current = candidate
    return current


def _empty_run_full_result() -> dict[str, object]:
    return {
        "out_sample_stats": {},
        "in_sample_stats": {},
        "benchmark_ir": {},
        "risk_diagnostics": {},
        "fund_weights": {},
    }


def _build_trend_spec(
    cfg: Mapping[str, Any] | Any,
    vol_adjust_cfg: Mapping[str, Any] | Any,
) -> TrendSpec:
    signals_cfg = _cfg_section(cfg, "signals")
    kind = str(_section_get(signals_cfg, "kind", "tsmom") or "tsmom").lower()
    if kind != "tsmom":  # pragma: no cover - future extension guard
        raise ValueError(f"Unsupported trend signal kind: {kind}")

    try:
        window_raw = _section_get(signals_cfg, "window", 63)
        window = int(window_raw)
    except (TypeError, ValueError):
        window = 63
    min_periods_raw = _section_get(signals_cfg, "min_periods")
    try:
        min_periods = int(min_periods_raw) if min_periods_raw is not None else None
    except (TypeError, ValueError):
        min_periods = None

    try:
        lag_raw = _section_get(signals_cfg, "lag", 1)
        lag = max(1, int(lag_raw))
    except (TypeError, ValueError):
        lag = 1

    vol_adjust_default = bool(_section_get(vol_adjust_cfg, "enabled", False))
    vol_adjust_flag = bool(_section_get(signals_cfg, "vol_adjust", vol_adjust_default))
    vol_target_raw = _section_get(signals_cfg, "vol_target")
    if vol_target_raw is None and vol_adjust_flag:
        vol_target_raw = _section_get(vol_adjust_cfg, "target_vol")
    try:
        vol_target = float(vol_target_raw) if vol_target_raw is not None else None
        if vol_target is not None and vol_target <= 0:
            vol_target = None
    except (TypeError, ValueError):
        vol_target = None

    zscore_flag = bool(_section_get(signals_cfg, "zscore", False))

    return TrendSpec(
        kind="tsmom",
        window=max(1, window),
        min_periods=min_periods,
        lag=lag,
        vol_adjust=vol_adjust_flag,
        vol_target=vol_target,
        zscore=zscore_flag,
    )


def _policy_from_config(
    cfg: Mapping[str, Any] | None,
) -> tuple[str | Mapping[str, str] | None, int | Mapping[str, int | None] | None]:
    if not cfg:
        return None, None
    policy_base = cfg.get("policy")
    per_asset = cfg.get("per_asset")
    policy_spec: str | Mapping[str, str] | None
    if isinstance(per_asset, Mapping):
        policy_spec = {str(k): str(v) for k, v in per_asset.items()}
        if policy_base is not None:
            policy_spec = {"default": str(policy_base), **policy_spec}
    elif policy_base is not None:
        policy_spec = str(policy_base)
    else:
        policy_spec = None

    limit_base = cfg.get("limit")
    per_asset_limit = cfg.get("per_asset_limit")
    if isinstance(per_asset_limit, Mapping):
        limit_map: dict[str, int | None] = {
            str(k): v for k, v in per_asset_limit.items()
        }
        if limit_base is not None:
            limit_map = {"default": limit_base, **limit_map}
        limit_spec: Mapping[str, int | None] | None = limit_map
    else:
        limit_spec = limit_base
    return policy_spec, limit_spec


def _format_period(period: pd.Period) -> str:
    return f"{period.year:04d}-{period.month:02d}"


def _derive_split_from_periods(
    periods: pd.PeriodIndex,
    *,
    method: str,
    boundary: pd.Period | None,
    ratio: float,
) -> dict[str, str]:
    if len(periods) == 0:
        raise ValueError("Unable to derive sample splits without any observations")
    if len(periods) == 1:
        period = periods[0]
        formatted = _format_period(period)
        return {
            "in_start": formatted,
            "in_end": formatted,
            "out_start": formatted,
            "out_end": formatted,
        }

    # Attempt date-based split first when boundary provided.
    if method == "date" and boundary is not None:
        in_mask = periods <= boundary
        out_mask = periods > boundary
        if in_mask.any() and out_mask.any():
            in_periods = periods[in_mask]
            out_periods = periods[out_mask]
            return {
                "in_start": _format_period(in_periods[0]),
                "in_end": _format_period(in_periods[-1]),
                "out_start": _format_period(out_periods[0]),
                "out_end": _format_period(out_periods[-1]),
            }

    # Fallback to ratio-based split when date split is unavailable or invalid.
    try:
        ratio_val = float(ratio)
    except (TypeError, ValueError):
        ratio_val = 0.7
    if not np.isfinite(ratio_val) or ratio_val <= 0:
        ratio_val = 0.5
    if ratio_val >= 1:
        ratio_val = 0.9
    in_count = int(round(len(periods) * ratio_val))
    if in_count <= 0:
        in_count = 1
    if in_count >= len(periods):
        in_count = len(periods) - 1

    in_periods = periods[:in_count]
    out_periods = periods[in_count:]
    if len(out_periods) == 0:
        raise ValueError("Unable to derive out-of-sample window from ratio split")
    return {
        "in_start": _format_period(in_periods[0]),
        "in_end": _format_period(in_periods[-1]),
        "out_start": _format_period(out_periods[0]),
        "out_end": _format_period(out_periods[-1]),
    }


def _resolve_sample_split(
    df: pd.DataFrame,
    split_cfg: Mapping[str, Any] | Any,
) -> dict[str, str]:
    required_keys = ("in_start", "in_end", "out_start", "out_end")
    resolved: dict[str, str] = {}
    for key in required_keys:
        value = _section_get(split_cfg, key)
        if value not in (None, ""):
            resolved[key] = str(value)

    missing = [key for key in required_keys if key not in resolved]
    if not missing:
        return resolved

    if "Date" not in df.columns:
        raise ValueError(
            "Input data must contain a 'Date' column to derive sample splits"
        )

    date_series = pd.to_datetime(df["Date"], errors="coerce")
    date_series = date_series.dropna()
    if date_series.empty:
        raise ValueError("Input data contains no valid dates to derive sample splits")

    sorted_periods = date_series.dt.to_period("M").sort_values()
    periods = pd.PeriodIndex(sorted_periods.unique())

    method_raw = _section_get(split_cfg, "method", "date")
    method = str(method_raw or "date").lower()
    boundary: pd.Period | None = None
    if method == "date":
        raw_boundary = _section_get(split_cfg, "date")
        if raw_boundary not in (None, ""):
            try:
                boundary = pd.Period(str(raw_boundary), freq="M")
            except Exception:
                boundary = None
    ratio_value = _section_get(split_cfg, "ratio", 0.7)

    derived = _derive_split_from_periods(
        periods,
        method=method,
        boundary=boundary,
        ratio=ratio_value,
    )

    for key, value in derived.items():
        resolved.setdefault(key, value)

    still_missing = [key for key in required_keys if key not in resolved]
    if still_missing:
        raise ValueError(
            f"Unable to derive sample split values for: {', '.join(still_missing)}"
        )
    return resolved


def _prepare_input_data(
    df: pd.DataFrame,
    *,
    date_col: str,
    missing_policy: str | Mapping[str, str] | None,
    missing_limit: int | Mapping[str, int | None] | None,
    enforce_completeness: bool = True,
) -> tuple[pd.DataFrame, FrequencySummary, MissingPolicyResult, bool]:
    if date_col not in df.columns:
        raise ValueError(f"DataFrame must contain a '{date_col}' column")

    work = df.copy()
    if not pd.api.types.is_datetime64_any_dtype(work[date_col].dtype):
        work[date_col] = pd.to_datetime(work[date_col])
    work.sort_values(date_col, inplace=True)

    freq_summary = detect_frequency(work[date_col])

    value_cols = [c for c in work.columns if c != date_col]
    if value_cols:
        numeric = work[value_cols].apply(pd.to_numeric, errors="coerce")
    else:
        numeric = work[value_cols]
    numeric.index = pd.DatetimeIndex(work[date_col])

    if freq_summary.resampled:
        resampled = (1 + numeric).resample(MONTHLY_DATE_FREQ).prod(min_count=1) - 1
        normalised = True
    else:
        resampled = numeric.resample(MONTHLY_DATE_FREQ).last()
        normalised = False

    resampled = resampled.dropna(how="all")
    resampled.index.name = date_col

    policy_spec: str | Mapping[str, str] | None = missing_policy or "drop"
    filled, missing_result = apply_missing_policy(
        resampled,
        policy=policy_spec,
        limit=missing_limit,
        enforce_completeness=enforce_completeness,
    )
    filled = filled.dropna(how="all")

    if filled.empty:
        monthly_df = pd.DataFrame(columns=[date_col])
    else:
        monthly_df = filled.reset_index().rename(columns={"index": date_col})
        monthly_df[date_col] = pd.to_datetime(monthly_df[date_col])
        monthly_df.sort_values(date_col, inplace=True)

    return monthly_df, freq_summary, missing_result, normalised


def calc_portfolio_returns(
    weights: NDArray[Any], returns_df: pd.DataFrame
) -> pd.Series:
    """Calculate weighted portfolio returns."""
    return returns_df.mul(weights, axis=1).sum(axis=1)


def _resolve_risk_free_column(
    df: pd.DataFrame,
    *,
    date_col: str,
    indices_list: list[str] | None,
    risk_free_column: str | None,
    allow_risk_free_fallback: bool | None,
) -> tuple[str, list[str], str]:
    """Select the risk-free column and investable funds.

    Returns
    -------
    tuple[str, list[str], str]
        ``(risk_free_column, fund_columns, source)`` where ``source`` is
        ``"configured"`` when explicitly provided or ``"fallback"`` when the
        column is inferred.
    """

    idx_set = {str(c) for c in indices_list or []}
    numeric_cols = [c for c in df.select_dtypes("number").columns if c != date_col]
    ret_cols = [c for c in numeric_cols if c not in idx_set]

    if not ret_cols:
        raise ValueError("No numeric return columns available to process")

    configured_rf = (risk_free_column or "").strip()
    if configured_rf:
        if configured_rf == date_col:
            raise ValueError("Risk-free column cannot reuse the date column")
        if configured_rf not in df.columns:
            raise ValueError(
                f"Configured risk-free column '{configured_rf}' was not found in the dataset"
            )
        if configured_rf not in numeric_cols:
            raise ValueError(
                f"Configured risk-free column '{configured_rf}' must be numeric"
            )
        if configured_rf in idx_set:
            raise ValueError(
                f"Risk-free column '{configured_rf}' cannot also be listed as an index/benchmark"
            )
        rf_col = configured_rf
        source = "configured"
    else:
        fallback_enabled = allow_risk_free_fallback is True
        if not fallback_enabled:
            raise ValueError(
                "Set data.risk_free_column or enable data.allow_risk_free_fallback to select a risk-free series."
            )
        probe_cols = [date_col, *ret_cols] if date_col in df.columns else ret_cols
        detected = identify_risk_free_fund(df[probe_cols])
        if detected is None:
            raise ValueError(
                "Risk-free fallback could not find a numeric return series"
            )
        rf_col = detected
        source = "fallback"
        logger.info(
            "Using lowest-volatility column '%s' as risk-free (fallback enabled)",
            rf_col,
        )

    fund_cols = [c for c in ret_cols if c != rf_col]
    return rf_col, fund_cols, source


def single_period_run(
    df: pd.DataFrame,
    start: str,
    end: str,
    *,
    stats_cfg: RiskStatsConfig | None = None,
    risk_free: float | pd.Series | None = None,
) -> pd.DataFrame:
    """Return a score frame of metrics for a single period.

    Parameters
    ----------
    df : pd.DataFrame
        Input returns data with a ``Date`` column.
    start, end : str
        Inclusive period in ``YYYY-MM`` format.
    stats_cfg : RiskStatsConfig | None
        Metric configuration; defaults to ``RiskStatsConfig()``.

    Returns
    -------
    pd.DataFrame
        Table of metric values (index = fund code).  The frame is pure
        and carries ``insample_len`` and ``period`` metadata so callers
        can reason about the analysed window.
    """
    from .core.rank_selection import RiskStatsConfig, _call_metric_series

    if stats_cfg is None:
        stats_cfg = RiskStatsConfig()

    if "Date" not in df.columns:
        raise ValueError("DataFrame must contain a 'Date' column")

    df = df.copy()
    if not pd.api.types.is_datetime64_any_dtype(df["Date"].dtype):
        df["Date"] = pd.to_datetime(df["Date"])

    def _parse_month(s: str) -> pd.Timestamp:
        return pd.to_datetime(f"{s}-01") + pd.offsets.MonthEnd(0)

    sdate, edate = _parse_month(start), _parse_month(end)
    window = df[(df["Date"] >= sdate) & (df["Date"] <= edate)].set_index("Date")

    metrics = stats_cfg.metrics_to_run
    if not metrics:
        raise ValueError("stats_cfg.metrics_to_run must not be empty")

    in_sample = window.dropna(axis=1, how="all")
    parts = [
        _call_metric_series(
            in_sample,
            m,
            stats_cfg,
            risk_free_override=risk_free,
        )
        for m in metrics
    ]
    score_frame = pd.concat(parts, axis=1)
    score_frame.columns = metrics
    score_frame.attrs["insample_len"] = len(window)
    score_frame.attrs["period"] = (start, end)
    # Optional derived correlation metric (opt-in via stats_cfg.extra_metrics)
    try:
        extra = getattr(stats_cfg, "extra_metrics", [])
        if (
            "AvgCorr" in extra
            and score_frame.shape[1] > 0
            and window.shape[1] > 1
            and "AvgCorr" not in score_frame.columns
        ):
            from .core.rank_selection import compute_metric_series_with_cache

            avg_corr_series = compute_metric_series_with_cache(
                in_sample,
                "AvgCorr",
                stats_cfg,
                risk_free_override=risk_free,
                enable_cache=False,
            )
            score_frame = pd.concat([score_frame, avg_corr_series], axis=1)
    except Exception:  # pragma: no cover - defensive
        pass
    return score_frame.astype(float)


def _compute_stats(
    df: pd.DataFrame,
    rf: pd.Series,
    *,
    in_sample_avg_corr: dict[str, float] | None = None,
    out_sample_avg_corr: dict[str, float] | None = None,
) -> dict[str, _Stats]:
    # Metrics expect 1D Series; iterating keeps the logic simple for a handful
    # of columns and avoids reshaping into higher-dimensional arrays.
    stats: dict[str, _Stats] = {}
    for col in df:
        key = str(col)
        stats[key] = _Stats(
            cagr=float(annual_return(df[col])),
            vol=float(volatility(df[col])),
            sharpe=float(sharpe_ratio(df[col], rf)),
            sortino=float(sortino_ratio(df[col], rf)),
            max_drawdown=float(max_drawdown(df[col])),
            information_ratio=float(information_ratio(df[col], rf)),
            is_avg_corr=(in_sample_avg_corr or {}).get(col),
            os_avg_corr=(out_sample_avg_corr or {}).get(col),
        )
    return stats


def _run_analysis_with_diagnostics(
    df: pd.DataFrame,
    in_start: str,
    in_end: str,
    out_start: str,
    out_end: str,
    target_vol: float,
    monthly_cost: float,
    *,
    floor_vol: float | None = None,
    warmup_periods: int = 0,
    selection_mode: str = "all",
    random_n: int = 8,
    custom_weights: dict[str, float] | None = None,
    rank_kwargs: Mapping[str, Any] | None = None,
    manual_funds: list[str] | None = None,
    indices_list: list[str] | None = None,
    benchmarks: dict[str, str] | None = None,
    seed: int = 42,
    stats_cfg: RiskStatsConfig | None = None,
    weighting_scheme: str | None = None,
    constraints: dict[str, Any] | None = None,
    missing_policy: str | Mapping[str, str] | None = None,
    missing_limit: int | Mapping[str, int | None] | None = None,
    risk_window: Mapping[str, Any] | None = None,
    periods_per_year_override: float | None = None,
    previous_weights: Mapping[str, float] | None = None,
    lambda_tc: float | None = None,
    max_turnover: float | None = None,
    signal_spec: TrendSpec | None = None,
    regime_cfg: Mapping[str, Any] | None = None,
    weight_policy: Mapping[str, Any] | None = None,
    risk_free_column: str | None = None,
    allow_risk_free_fallback: bool | None = True,
) -> PipelineResult | dict[str, object] | None:
    if df is None:
        return pipeline_failure(PipelineReasonCode.INPUT_NONE)

    attrs_copy = dict(getattr(df, "attrs", {}))
    if type(df) is not pd.DataFrame:  # noqa: E721 - type check intentional
        df = pd.DataFrame(df)
    if attrs_copy:
        df.attrs = attrs_copy

    date_col = "Date"
    if date_col not in df.columns:
        raise ValueError("DataFrame must contain a 'Date' column")

    calendar_settings = attrs_copy.get("calendar_settings", {})

    # Fast-fail when no usable timestamps exist so tests that simulate
    # pathological DataFrame subclasses continue to short-circuit.
    date_probe = pd.to_datetime(df[date_col], errors="coerce")
    if not date_probe.notna().any():
        return pipeline_failure(
            PipelineReasonCode.NO_VALID_DATES,
            context={"date_column": date_col},
        )

    # ``df`` is now a vanilla ``pd.DataFrame`` so pandas internals do not
    # trip over overridden properties (Issue #3633 regression). Align the
    # calendar next so downstream stages operate on consistent timestamps.
    try:
        df = align_calendar(
            df,
            date_col=date_col,
            frequency=calendar_settings.get("frequency"),
            timezone=calendar_settings.get("timezone", "UTC"),
            holiday_calendar=calendar_settings.get("holiday_calendar"),
        )
    except ValueError as exc:
        message = str(exc)
        if (
            "contains no valid timestamps" in message
            or "All rows were removed" in message
        ):
            return pipeline_failure(
                PipelineReasonCode.CALENDAR_ALIGNMENT_WIPE,
                context={"error": message},
            )
        raise
    alignment_info = df.attrs.get("calendar_alignment", {})

    # Guard against negative configuration inputs.  ``floor_vol`` enforces the
    # minimum realised volatility used for scaling so we never divide by zero,
    # while ``warmup_periods`` zeroes the initial rows (Issue #1439).
    try:
        min_floor = float(floor_vol) if floor_vol is not None else 0.0
    except (TypeError, ValueError):  # pragma: no cover - defensive
        min_floor = 0.0
    if min_floor < 0:
        min_floor = 0.0
    try:
        warmup = int(warmup_periods)
    except (TypeError, ValueError):  # pragma: no cover - defensive
        warmup = 0
    if warmup < 0:
        warmup = 0

    na_cfg = getattr(stats_cfg, "na_as_zero_cfg", None) if stats_cfg else None
    enforce_complete = not (na_cfg and bool(na_cfg.get("enabled", False)))

    df_prepared, freq_summary, missing_result, normalised = _prepare_input_data(
        df,
        date_col=date_col,
        missing_policy=missing_policy,
        missing_limit=missing_limit,
        enforce_completeness=enforce_complete,
    )
    if df_prepared.empty:
        return pipeline_failure(
            PipelineReasonCode.PREPARED_FRAME_EMPTY,
            context={
                "missing_summary": getattr(missing_result, "summary", None),
                "dropped_assets": list(getattr(missing_result, "dropped_assets", ())),
            },
        )
    initial_value_cols = [c for c in df_prepared.columns if c != date_col]
    df_original = df_prepared.copy()
    prepared_attrs = dict(getattr(df_prepared, "attrs", {}))
    value_cols_all = [c for c in df_prepared.columns if c != date_col]

    if not initial_value_cols or not value_cols_all:
        reason = (
            PipelineReasonCode.NO_VALUE_COLUMNS
            if not initial_value_cols
            else PipelineReasonCode.INSUFFICIENT_COLUMNS
        )
        return pipeline_failure(
            reason,
            context={
                "stage": "post-prep-column-check",
                "initial_value_cols": len(initial_value_cols),
                "post_probe_value_cols": len(value_cols_all),
            },
        )

    if type(df_original) is not pd.DataFrame:  # noqa: E721 - intentional type check
        df = pd.DataFrame(df_original)
    else:
        df = df_original
    if prepared_attrs:
        df.attrs = prepared_attrs

    if df.empty or df.shape[1] <= 1:
        return pipeline_failure(
            PipelineReasonCode.INSUFFICIENT_COLUMNS,
            context={"columns": df.shape[1], "rows": df.shape[0]},
        )

    freq_code = freq_summary.code
    missing_meta = missing_result

    frequency_payload = {
        "code": freq_summary.code,
        "label": freq_summary.label,
        "target": freq_summary.target,
        "target_label": freq_summary.target_label,
        "resampled": freq_summary.resampled,
    }
    periods_per_year = periods_per_year_override or periods_per_year_from_code(
        freq_summary.target
    )
    missing_payload = {
        "policy": missing_result.default_policy,
        "policy_map": missing_result.policy,
        "limit": missing_result.default_limit,
        "limit_map": missing_result.limit,
        "dropped_assets": list(missing_result.dropped_assets),
        "filled_assets": {asset: count for asset, count in missing_result.filled_cells},
        "total_filled": missing_result.total_filled,
    }

    preprocess_info = {
        "input_frequency": frequency_payload["code"],
        "input_frequency_details": frequency_payload,
        "resampled_to_monthly": normalised,
        "missing": missing_meta,
        "missing_data_policy": missing_payload,
    }
    preprocess_info["summary"] = _preprocessing_summary(
        freq_code,
        normalised=normalised,
        missing_summary=missing_meta.summary,
    )
    preprocess_info["calendar_alignment"] = alignment_info

    def _is_month_label(label: str) -> bool:
        text = str(label).strip()
        return len(text) == 7 and text.count("-") == 1

    def _resolve_bound(label: str, *, bound: str) -> pd.Timestamp:
        text = str(label).strip()
        if not text:
            raise ValueError("Period label must be non-empty")
        try:
            if _is_month_label(text):
                period = pd.Period(text, freq="M")
                ts = period.start_time if bound == "start" else period.end_time
            else:
                ts = pd.to_datetime(text)
        except Exception as exc:  # pragma: no cover - defensive
            msg = f"Failed to parse period label '{label}': {exc}"
            raise ValueError(msg) from exc
        return pd.Timestamp(ts).normalize()

    in_sdate = _resolve_bound(in_start, bound="start")
    in_edate = _resolve_bound(in_end, bound="end")
    out_sdate = _resolve_bound(out_start, bound="start")
    out_edate = _resolve_bound(out_end, bound="end")

    in_df = df[(df[date_col] >= in_sdate) & (df[date_col] <= in_edate)].set_index(
        date_col
    )
    out_df = df[(df[date_col] >= out_sdate) & (df[date_col] <= out_edate)].set_index(
        date_col
    )

    if in_df.empty or out_df.empty:
        return pipeline_failure(
            PipelineReasonCode.SAMPLE_WINDOW_EMPTY,
            context={
                "in_rows": int(in_df.shape[0]),
                "out_rows": int(out_df.shape[0]),
            },
        )

    if indices_list is None:
        indices_list = []

    rf_col: str
    fund_cols: list[str]
    rf_source: str
    rf_col, fund_cols, rf_source = _resolve_risk_free_column(
        df,
        date_col=date_col,
        indices_list=indices_list,
        risk_free_column=risk_free_column,
        allow_risk_free_fallback=allow_risk_free_fallback,
    )

    # determine which index columns have complete data
    valid_indices: list[str] = []
    if indices_list:
        idx_in_ok = ~in_df[indices_list].isna().any()  # pragma: no cover
        idx_out_ok = ~out_df[indices_list].isna().any()  # pragma: no cover
        valid_indices = [
            c for c in indices_list if idx_in_ok[c] and idx_out_ok[c]
        ]  # pragma: no cover

    # keep only funds that satisfy missing-data policy in both windows
    # default is strict completeness; optionally allow small gaps if
    # stats_cfg carries an `na_as_zero_cfg` with tolerances.
    def _max_consecutive_nans(s: pd.Series) -> int:
        is_na = s.isna().astype(int)
        # count consecutive runs
        runs = is_na.groupby((is_na != is_na.shift()).cumsum()).cumsum() * is_na
        return int(runs.max() if not runs.empty else 0)

    na_cfg = getattr(stats_cfg, "na_as_zero_cfg", None)
    if na_cfg and bool(na_cfg.get("enabled", False)):
        max_missing = int(na_cfg.get("max_missing_per_window", 0))
        max_gap = int(na_cfg.get("max_consecutive_gap", 0))

        def _ok_window(window: pd.DataFrame, col: str) -> bool:
            s = window[col]
            missing = int(s.isna().sum())
            if missing == 0:
                return True
            if missing > max_missing:
                return False
            return _max_consecutive_nans(s) <= max_gap

        fund_cols = [
            c for c in fund_cols if _ok_window(in_df, c) and _ok_window(out_df, c)
        ]
    else:
        in_ok = ~in_df[fund_cols].isna().any()
        out_ok = ~out_df[fund_cols].isna().any()
        fund_cols = [c for c in fund_cols if in_ok[c] and out_ok[c]]

    if stats_cfg is None:
        stats_cfg = RiskStatsConfig(risk_free=0.0)

    risk_free_override = in_df[rf_col]

    if selection_mode == "random" and len(fund_cols) > random_n:
        rng = np.random.default_rng(seed)
        fund_cols = rng.choice(fund_cols, size=random_n, replace=False).tolist()
    elif selection_mode == "rank":
        mask = (df[date_col] >= in_sdate) & (df[date_col] <= in_edate)
        sub = df.loc[mask, fund_cols]
        window_key = None
        bundle = None
        if stats_cfg is not None and fund_cols:
            try:
                window_key = make_window_key(in_start, in_end, sub.columns, stats_cfg)
            except Exception:  # pragma: no cover - defensive
                window_key = None
        if window_key is not None:
            bundle = get_window_metric_bundle(window_key)
        rank_options: dict[str, Any] = dict(rank_kwargs or {})
        rank_options.setdefault("window_key", window_key)
        rank_options.setdefault("bundle", bundle)
        fund_cols = rank_select_funds(
            sub,
            stats_cfg,
            **rank_options,
            risk_free=risk_free_override,
        )
    elif selection_mode == "manual":
        if manual_funds:  # pragma: no cover - rarely hit
            fund_cols = [c for c in fund_cols if c in manual_funds]
        else:
            fund_cols = []  # pragma: no cover

    if not fund_cols:
        return pipeline_failure(
            PipelineReasonCode.NO_FUNDS_SELECTED,
            context={
                "selection_mode": selection_mode,
                "universe_size": len(value_cols_all),
            },
        )
    score_frame = single_period_run(
        df[[date_col] + fund_cols],
        in_start,
        in_end,
        stats_cfg=stats_cfg,
        risk_free=in_df[rf_col],
    )

    weight_engine_fallback: dict[str, str] | None = None
    if (
        custom_weights is None
        and weighting_scheme
        and weighting_scheme.lower() != "equal"
    ):
        try:
            from .plugins import create_weight_engine

            cov = in_df[fund_cols].cov()
            engine = create_weight_engine(weighting_scheme.lower())
            w_series = engine.weight(cov).reindex(fund_cols).fillna(0.0)
            custom_weights = {c: float(w_series.get(c, 0.0) * 100.0) for c in fund_cols}
            logger.debug(
                "Successfully created %s weight engine",
                weighting_scheme,
                extra={"weight_engine": weighting_scheme},
            )
        except Exception as e:  # pragma: no cover - exercised via tests
            msg = (
                "Weight engine '%s' failed (%s: %s); falling back to equal weights"
                % (weighting_scheme, type(e).__name__, e)
            )
            logger.warning(msg)
            logger.debug(
                "Weight engine creation failed, falling back to equal weights: %s", e
            )
            weight_engine_fallback = {
                "engine": str(weighting_scheme),
                "error_type": type(e).__name__,
                "error": str(e),
                "logger_level": logging.getLevelName(logger.getEffectiveLevel()),
            }
            custom_weights = None

    if custom_weights is None:
        custom_weights = {c: 100 / len(fund_cols) for c in fund_cols}

    base_series = pd.Series(
        {c: float(custom_weights.get(c, 0.0)) / 100.0 for c in fund_cols},
        dtype=float,
    )
    if float(base_series.sum()) <= 0:
        base_series = pd.Series(
            np.repeat(1.0 / len(fund_cols), len(fund_cols)),
            index=fund_cols,
            dtype=float,
        )

    constraints_cfg = constraints or {}
    if not isinstance(constraints_cfg, Mapping):
        constraints_cfg = {}
    long_only = bool(constraints_cfg.get("long_only", True))
    raw_max_weight = constraints_cfg.get("max_weight")
    try:
        max_weight_val = float(raw_max_weight) if raw_max_weight is not None else None
    except (TypeError, ValueError):
        max_weight_val = None
    raw_group_caps = constraints_cfg.get("group_caps")
    group_caps_map = (
        {str(k): float(v) for k, v in raw_group_caps.items()}
        if isinstance(raw_group_caps, Mapping)
        else None
    )
    raw_groups = constraints_cfg.get("groups")
    groups_map = (
        {str(k): str(v) for k, v in raw_groups.items()}
        if isinstance(raw_groups, Mapping)
        else None
    )

    window_cfg = dict(risk_window or {})
    try:
        window_length = int(window_cfg.get("length", len(in_df)))
    except (TypeError, ValueError):
        window_length = len(in_df)
    if window_length <= 0:
        window_length = max(len(in_df), 1)
    decay_mode = str(window_cfg.get("decay", "simple"))
    lambda_value = window_cfg.get("lambda", window_cfg.get("ewma_lambda", 0.94))
    try:
        ewma_lambda = float(lambda_value)
    except (TypeError, ValueError):
        ewma_lambda = 0.94
    window_spec = RiskWindow(
        length=window_length, decay=decay_mode, ewma_lambda=ewma_lambda
    )

    turnover_cap = None
    if max_turnover is not None:
        try:
            mt = float(max_turnover)
        except (TypeError, ValueError):
            mt = None
        if mt is not None and mt > 0:
            turnover_cap = mt

    risk_diagnostics: RiskDiagnostics

    if isinstance(signal_spec, TrendSpec):
        effective_signal_spec = signal_spec
    else:
        effective_signal_spec = TrendSpec(
            window=window_spec.length,
            min_periods=None,
            lag=1,
            vol_adjust=False,
            vol_target=None,
            zscore=False,
        )
    signal_source = df_original
    signal_inputs = (
        signal_source.set_index(date_col)[fund_cols].astype(float)
        if fund_cols
        else pd.DataFrame(dtype=float)
    )
    if not signal_inputs.empty:
        signal_frame = compute_trend_signals(signal_inputs, effective_signal_spec)
    else:
        signal_frame = pd.DataFrame(dtype=float)

    try:
        weights_series, risk_diagnostics = compute_constrained_weights(
            base_series,
            in_df[fund_cols],
            window=window_spec,
            target_vol=target_vol,
            periods_per_year=periods_per_year,
            floor_vol=min_floor if min_floor > 0 else None,
            long_only=long_only,
            max_weight=max_weight_val,
            previous_weights=previous_weights,
            lambda_tc=lambda_tc,
            max_turnover=turnover_cap,
            group_caps=group_caps_map,
            groups=groups_map,
        )
    except Exception as exc:  # pragma: no cover - defensive fallback
        logger.warning(
            "Risk controls failed; falling back to base weights: %s", exc, exc_info=True
        )
        weights_series = base_series.copy()
        asset_vol = realised_volatility(
            in_df[fund_cols], window_spec, periods_per_year=periods_per_year
        )
        latest_vol = asset_vol.iloc[-1].reindex(fund_cols)
        latest_vol = latest_vol.ffill().bfill()
        positive = latest_vol[latest_vol > 0]
        fallback_vol = float(positive.min()) if not positive.empty else 1.0
        latest_vol = latest_vol.fillna(fallback_vol)
        if min_floor > 0:
            latest_vol = latest_vol.clip(lower=min_floor)
        scale_factors = (
            pd.Series(target_vol, index=fund_cols, dtype=float)
            .div(latest_vol)
            .replace([np.inf, -np.inf], 0.0)
            .fillna(0.0)
        )
        scaled_returns = in_df[fund_cols].mul(scale_factors, axis=1)
        portfolio_returns = scaled_returns.mul(weights_series, axis=1).sum(axis=1)
        portfolio_vol = realised_volatility(
            portfolio_returns.to_frame("portfolio"),
            window_spec,
            periods_per_year=periods_per_year,
        )["portfolio"]
        risk_diagnostics = RiskDiagnostics(
            asset_volatility=asset_vol,
            portfolio_volatility=portfolio_vol,
            turnover=pd.Series(dtype=float, name="turnover"),
            turnover_value=float("nan"),
            scale_factors=scale_factors,
        )

    policy_cfg = dict(weight_policy or {})
    policy_mode = str(policy_cfg.get("mode", policy_cfg.get("policy", "drop"))).lower()
    min_assets_policy = int(policy_cfg.get("min_assets", 1) or 0)

    signal_snapshot: pd.Series | None = None
    if not signal_frame.empty:
        try:
            target_index = (
                out_df.index[0] if len(out_df.index) else signal_frame.index[-1]
            )
            aligned = signal_frame.reindex(columns=fund_cols)
            if target_index in aligned.index:
                signal_snapshot = aligned.loc[target_index]
            elif not aligned.empty:
                signal_snapshot = aligned.iloc[-1]
        except Exception:  # pragma: no cover - defensive
            signal_snapshot = None

    weights_series = (
        apply_weight_policy(
            weights_series,
            signal_snapshot,
            mode=policy_mode,
            min_assets=min_assets_policy,
            previous=previous_weights,
        )
        .reindex(fund_cols)
        .fillna(0.0)
    )
    scale_factors = risk_diagnostics.scale_factors.reindex(fund_cols).fillna(0.0)

    in_scaled = in_df[fund_cols].mul(scale_factors, axis=1) - monthly_cost
    out_scaled = out_df[fund_cols].mul(scale_factors, axis=1) - monthly_cost
    in_scaled = in_scaled.clip(lower=-1.0)
    out_scaled = out_scaled.clip(lower=-1.0)

    if warmup > 0:
        warmup_in = min(warmup, len(in_scaled))
        warmup_out = min(warmup, len(out_scaled))
        if warmup_in:
            in_scaled.iloc[:warmup_in] = 0.0
        if warmup_out:
            out_scaled.iloc[:warmup_out] = 0.0

    in_scaled = in_scaled.fillna(0.0)
    out_scaled = out_scaled.fillna(0.0)

    rf_in = in_df[rf_col]
    rf_out = out_df[rf_col]

    want_avg_corr = False
    try:
        reg = getattr(stats_cfg, "metrics_to_run", []) or []
        want_avg_corr = "AvgCorr" in reg
    except Exception:  # pragma: no cover - defensive
        want_avg_corr = False

    is_avg_corr: dict[str, float] | None = None
    os_avg_corr: dict[str, float] | None = None
    if want_avg_corr and len(fund_cols) > 1:
        try:
            corr_in = in_scaled[fund_cols].corr()
            corr_out = out_scaled[fund_cols].corr()
            n_f = len(fund_cols)
            is_avg_corr = {}
            os_avg_corr = {}
            denominator = float(n_f - 1) if n_f > 1 else 1.0
            for f in fund_cols:
                in_sum = cast(float, corr_in.loc[f].sum())
                out_sum = cast(float, corr_out.loc[f].sum())
                in_val = (in_sum - 1.0) / denominator
                out_val = (out_sum - 1.0) / denominator
                is_avg_corr[f] = float(in_val)
                os_avg_corr[f] = float(out_val)
        except Exception:  # pragma: no cover - defensive
            is_avg_corr = None
            os_avg_corr = None

    in_stats = _compute_stats(
        in_scaled,
        rf_in,
        in_sample_avg_corr=is_avg_corr,
        out_sample_avg_corr=None,
    )
    out_stats = _compute_stats(
        out_scaled,
        rf_out,
        in_sample_avg_corr=None,
        out_sample_avg_corr=os_avg_corr,
    )
    out_stats_raw = _compute_stats(
        out_df[fund_cols],
        rf_out,
        in_sample_avg_corr=None,
        out_sample_avg_corr=os_avg_corr,
    )

    ew_weights = np.repeat(1.0 / len(fund_cols), len(fund_cols))
    ew_w_dict = {c: w for c, w in zip(fund_cols, ew_weights)}
    in_ew = calc_portfolio_returns(ew_weights, in_scaled)
    out_ew = calc_portfolio_returns(ew_weights, out_scaled)
    out_ew_raw = calc_portfolio_returns(ew_weights, out_df[fund_cols])

    in_ew_stats = _compute_stats(pd.DataFrame({"ew": in_ew}), rf_in)["ew"]
    out_ew_stats = _compute_stats(pd.DataFrame({"ew": out_ew}), rf_out)["ew"]
    out_ew_stats_raw = _compute_stats(pd.DataFrame({"ew": out_ew_raw}), rf_out)["ew"]

    user_w = weights_series.to_numpy(dtype=float, copy=False)
    user_w_dict = {c: float(weights_series[c]) for c in fund_cols}

    in_user = calc_portfolio_returns(user_w, in_scaled)
    out_user = calc_portfolio_returns(user_w, out_scaled)
    out_user_raw = calc_portfolio_returns(user_w, out_df[fund_cols])

    in_user_stats = _compute_stats(pd.DataFrame({"user": in_user}), rf_in)["user"]
    out_user_stats = _compute_stats(pd.DataFrame({"user": out_user}), rf_out)["user"]
    out_user_stats_raw = _compute_stats(pd.DataFrame({"user": out_user_raw}), rf_out)[
        "user"
    ]

    benchmark_stats: dict[str, dict[str, _Stats]] = {}
    benchmark_ir: dict[str, dict[str, float]] = {}
    all_benchmarks: dict[str, str] = {}
    if benchmarks:
        all_benchmarks.update(benchmarks)
    for idx in valid_indices:
        if idx not in all_benchmarks:
            all_benchmarks[idx] = idx

    risk_payload = {
        "asset_volatility": risk_diagnostics.asset_volatility,
        "portfolio_volatility": risk_diagnostics.portfolio_volatility,
        "turnover": risk_diagnostics.turnover,
        "turnover_value": risk_diagnostics.turnover_value,
        "scale_factors": scale_factors,
        "final_weights": weights_series,
    }

    for label, col in all_benchmarks.items():
        if col not in in_df.columns or col not in out_df.columns:
            continue
        benchmark_stats[label] = {
            "in_sample": _compute_stats(pd.DataFrame({label: in_df[col]}), rf_in)[
                label
            ],
            "out_sample": _compute_stats(pd.DataFrame({label: out_df[col]}), rf_out)[
                label
            ],
        }
        ir_series = information_ratio(out_scaled[fund_cols], out_df[col])
        ir_dict = (
            ir_series.to_dict()
            if isinstance(ir_series, pd.Series)
            else {fund_cols[0]: float(ir_series)}
        )
        # Add portfolio-level IR references for context
        try:
            ir_eq = information_ratio(out_ew_raw, out_df[col])
            ir_usr = information_ratio(out_user_raw, out_df[col])
            # Best effort conversion; skip if not scalar convertible
            ir_dict["equal_weight"] = (
                float(ir_eq)
                if isinstance(ir_eq, (float, int, np.floating))
                else float("nan")
            )
            ir_dict["user_weight"] = (
                float(ir_usr)
                if isinstance(ir_usr, (float, int, np.floating))
                else float("nan")
            )
        except Exception:
            # Leave without portfolio-level IRs if computation fails
            pass
        benchmark_ir[label] = ir_dict

    regime_returns_map: dict[str, pd.Series] = {
        "User": out_user.astype(float, copy=False),
        "Equal-Weight": out_ew.astype(float, copy=False),
    }
    regime_payload = build_regime_payload(
        data=df,
        out_index=out_df.index,
        returns_map=regime_returns_map,
        risk_free=rf_out,
        config=regime_cfg,
        freq_code=freq_summary.target,
        periods_per_year=periods_per_year,
    )

    metadata = build_metadata(
        universe=value_cols_all,
        selected=fund_cols,
        lookbacks={
            "in_start": in_start,
            "in_end": in_end,
            "out_start": out_start,
            "out_end": out_end,
        },
        costs={
            "monthly_cost": monthly_cost,
            "target_vol": target_vol,
            "floor_vol": min_floor if min_floor > 0 else None,
            "max_turnover": turnover_cap,
        },
    )
    metadata["frequency"] = frequency_payload
    metadata["missing_data"] = missing_payload
    metadata["risk_free_column"] = rf_col

    return {
        "selected_funds": fund_cols,
        "risk_free_column": rf_col,
        "risk_free_source": rf_source,
        "in_sample_scaled": in_scaled,
        "out_sample_scaled": out_scaled,
        "in_sample_stats": in_stats,
        "out_sample_stats": out_stats,
        "out_sample_stats_raw": out_stats_raw,
        "in_ew_stats": in_ew_stats,
        "out_ew_stats": out_ew_stats,
        "out_ew_stats_raw": out_ew_stats_raw,
        "in_user_stats": in_user_stats,
        "out_user_stats": out_user_stats,
        "out_user_stats_raw": out_user_stats_raw,
        "ew_weights": ew_w_dict,
        "fund_weights": user_w_dict,
        "benchmark_stats": benchmark_stats,
        "benchmark_ir": benchmark_ir,
        "score_frame": score_frame,
        "weight_engine_fallback": weight_engine_fallback,
        "preprocessing": preprocess_info,
        "preprocessing_summary": preprocess_info.get("summary"),
        "risk_diagnostics": risk_payload,
        "signal_frame": signal_frame,
        "signal_spec": effective_signal_spec,
        "performance_by_regime": regime_payload.get("table", pd.DataFrame()),
        "regime_labels": regime_payload.get("labels", pd.Series(dtype="string")),
        "regime_labels_out": regime_payload.get(
            "out_labels", pd.Series(dtype="string")
        ),
        "regime_notes": regime_payload.get("notes", []),
        "regime_settings": regime_payload.get("settings", {}),
        "regime_summary": regime_payload.get("summary"),
        "metadata": metadata,
    }


def _run_analysis(
    df: pd.DataFrame,
    in_start: str,
    in_end: str,
    out_start: str,
    out_end: str,
    target_vol: float,
    monthly_cost: float,
    *,
    floor_vol: float | None = None,
    warmup_periods: int = 0,
    selection_mode: str = "all",
    random_n: int = 8,
    custom_weights: dict[str, float] | None = None,
    rank_kwargs: Mapping[str, Any] | None = None,
    manual_funds: list[str] | None = None,
    indices_list: list[str] | None = None,
    benchmarks: dict[str, str] | None = None,
    seed: int = 42,
    stats_cfg: RiskStatsConfig | None = None,
    weighting_scheme: str | None = None,
    constraints: dict[str, Any] | None = None,
    missing_policy: str | Mapping[str, str] | None = None,
    missing_limit: int | Mapping[str, int | None] | None = None,
    risk_window: Mapping[str, Any] | None = None,
    periods_per_year_override: float | None = None,
    previous_weights: Mapping[str, float] | None = None,
    lambda_tc: float | None = None,
    max_turnover: float | None = None,
    signal_spec: TrendSpec | None = None,
    regime_cfg: Mapping[str, Any] | None = None,
    weight_policy: Mapping[str, Any] | None = None,
    risk_free_column: str | None = None,
<<<<<<< HEAD
    allow_risk_free_fallback: bool | None = True,
) -> PipelineResult | dict[str, object] | None:
    """Compatibility shim that exposes the legacy private entry point."""
=======
    allow_risk_free_fallback: bool | None = None,
) -> AnalysisResult | None:
    """Backward-compatible wrapper returning raw payloads for tests."""
>>>>>>> b5538813
    result = _run_analysis_with_diagnostics(
        df,
        in_start,
        in_end,
        out_start,
        out_end,
        target_vol,
        monthly_cost,
        floor_vol=floor_vol,
        warmup_periods=warmup_periods,
        selection_mode=selection_mode,
        random_n=random_n,
        custom_weights=custom_weights,
        rank_kwargs=rank_kwargs,
        manual_funds=manual_funds,
        indices_list=indices_list,
        benchmarks=benchmarks,
        seed=seed,
        stats_cfg=stats_cfg,
        weighting_scheme=weighting_scheme,
        constraints=constraints,
        missing_policy=missing_policy,
        missing_limit=missing_limit,
        risk_window=risk_window,
        periods_per_year_override=periods_per_year_override,
        previous_weights=previous_weights,
        lambda_tc=lambda_tc,
        max_turnover=max_turnover,
        signal_spec=signal_spec,
        regime_cfg=regime_cfg,
        weight_policy=weight_policy,
        risk_free_column=risk_free_column,
        allow_risk_free_fallback=allow_risk_free_fallback,
    )
<<<<<<< HEAD
    if isinstance(result, DiagnosticResult):
        return result.value
    return result
=======
    return result.unwrap()
>>>>>>> b5538813


_ORIGINAL_RUN_ANALYSIS = _run_analysis


def _invoke_analysis_with_diag(
    *args: Any, **kwargs: Any
) -> PipelineResult:  # pragma: no cover - thin adapter
    """Execute the pipeline and always return a DiagnosticResult wrapper."""
    run_fn = _run_analysis
    # When callers monkeypatch ``_run_analysis`` we prefer their stub so tests
    # remain compatible. Compare by identity to detect overrides.
    if run_fn is not _ORIGINAL_RUN_ANALYSIS:
        result = run_fn(*args, **kwargs)
        if isinstance(result, DiagnosticResult):
            return result
        return DiagnosticResult(value=result, diagnostic=None)

<<<<<<< HEAD
    result = _run_analysis_with_diagnostics(*args, **kwargs)
    if isinstance(result, DiagnosticResult):
        return result
    return DiagnosticResult(value=result, diagnostic=None)
=======
    if _run_analysis is _DEFAULT_RUN_ANALYSIS:
        return _run_analysis_with_diagnostics(*args, **kwargs)
    patched_result = _run_analysis(*args, **kwargs)
    if isinstance(patched_result, PipelineResult):
        return patched_result
    if isinstance(patched_result, DiagnosticResult):
        return PipelineResult(
            value=patched_result.value,
            diagnostic=patched_result.diagnostic,
        )
    return PipelineResult(value=patched_result, diagnostic=None)
>>>>>>> b5538813


def run_analysis(
    df: pd.DataFrame,
    in_start: str,
    in_end: str,
    out_start: str,
    out_end: str,
    target_vol: float,
    monthly_cost: float,
    *,
    floor_vol: float | None = None,
    warmup_periods: int = 0,
    selection_mode: str = "all",
    random_n: int = 8,
    custom_weights: dict[str, float] | None = None,
    rank_kwargs: Mapping[str, Any] | None = None,
    manual_funds: list[str] | None = None,
    indices_list: list[str] | None = None,
    benchmarks: dict[str, str] | None = None,
    seed: int = 42,
    stats_cfg: RiskStatsConfig | None = None,
    weighting_scheme: str | None = None,
    constraints: dict[str, Any] | None = None,
    missing_policy: str | Mapping[str, str] | None = None,
    missing_limit: int | Mapping[str, int | None] | None = None,
    risk_window: Mapping[str, Any] | None = None,
    periods_per_year: float | None = None,
    previous_weights: Mapping[str, float] | None = None,
    lambda_tc: float | None = None,
    max_turnover: float | None = None,
    signal_spec: TrendSpec | None = None,
    regime_cfg: Mapping[str, Any] | None = None,
    calendar_frequency: str | None = None,
    calendar_timezone: str | None = None,
    holiday_calendar: str | None = None,
    weight_policy: Mapping[str, Any] | None = None,
    risk_free_column: str | None = None,
<<<<<<< HEAD
    allow_risk_free_fallback: bool | None = True,
) -> PipelineResult | dict[str, object] | None:
    """Backward-compatible wrapper around ``_run_analysis``."""
=======
    allow_risk_free_fallback: bool | None = None,
) -> PipelineResult:
    """Diagnostics-aware wrapper mirroring ``_run_analysis``."""
>>>>>>> b5538813
    if any(
        value is not None
        for value in (calendar_frequency, calendar_timezone, holiday_calendar)
    ):
        df = df.copy()
        calendar_settings = dict(getattr(df, "attrs", {}).get("calendar_settings", {}))
        if calendar_frequency is not None:
            calendar_settings["frequency"] = calendar_frequency
        if calendar_timezone is not None:
            calendar_settings["timezone"] = calendar_timezone
        if holiday_calendar is not None:
            calendar_settings["holiday_calendar"] = holiday_calendar
        df.attrs["calendar_settings"] = calendar_settings
    return _invoke_analysis_with_diag(
        df,
        in_start,
        in_end,
        out_start,
        out_end,
        target_vol,
        monthly_cost,
        floor_vol=floor_vol,
        warmup_periods=warmup_periods,
        selection_mode=selection_mode,
        random_n=random_n,
        custom_weights=custom_weights,
        rank_kwargs=rank_kwargs,
        manual_funds=manual_funds,
        indices_list=indices_list,
        benchmarks=benchmarks,
        seed=seed,
        stats_cfg=stats_cfg,
        weighting_scheme=weighting_scheme,
        constraints=constraints,
        missing_policy=missing_policy,
        missing_limit=missing_limit,
        risk_window=risk_window,
        periods_per_year_override=periods_per_year,
        previous_weights=previous_weights,
        lambda_tc=lambda_tc,
        max_turnover=max_turnover,
        signal_spec=signal_spec,
        regime_cfg=regime_cfg,
        weight_policy=weight_policy,
        risk_free_column=risk_free_column,
        allow_risk_free_fallback=allow_risk_free_fallback,
    )


def _attach_calendar_settings(df: pd.DataFrame, cfg: Config) -> None:
    preprocessing_section = _cfg_section(cfg, "preprocessing")
    data_settings = _cfg_section(cfg, "data")
    data_frequency = _section_get(data_settings, "frequency")
    data_timezone = _section_get(data_settings, "timezone", "UTC")
    holiday_calendar = _section_get(preprocessing_section, "holiday_calendar")
    df.attrs["calendar_settings"] = {
        "frequency": data_frequency,
        "timezone": data_timezone,
        "holiday_calendar": holiday_calendar,
    }


def run(cfg: Config) -> pd.DataFrame:
    """Execute the analysis pipeline based on ``cfg``."""
    cfg = _unwrap_cfg(cfg)
    preprocessing_section = _cfg_section(cfg, "preprocessing")
    data_settings = _cfg_section(cfg, "data")
    csv_path = _section_get(data_settings, "csv_path")
    if csv_path is None:
        raise KeyError("cfg.data['csv_path'] must be provided")

    missing_policy_cfg = _section_get(data_settings, "missing_policy")
    if missing_policy_cfg is None:
        missing_policy_cfg = _section_get(data_settings, "nan_policy")
    missing_limit_cfg = _section_get(data_settings, "missing_limit")
    if missing_limit_cfg is None:
        missing_limit_cfg = _section_get(data_settings, "nan_limit")

    df = load_csv(
        csv_path,
        errors="raise",
        missing_policy=missing_policy_cfg,
        missing_limit=missing_limit_cfg,
    )
    df = cast(pd.DataFrame, df)

    _attach_calendar_settings(df, cfg)

    split_cfg = _cfg_section(cfg, "sample_split")
    resolved_split = _resolve_sample_split(df, split_cfg)
    metrics_section = _cfg_section(cfg, "metrics")
    metrics_list = _section_get(metrics_section, "registry")
    stats_cfg = None
    if metrics_list:
        from .core.rank_selection import RiskStatsConfig, canonical_metric_list

        stats_cfg = RiskStatsConfig(
            metrics_to_run=canonical_metric_list(metrics_list),
            risk_free=0.0,
        )

    missing_section = _section_get(preprocessing_section, "missing_data")
    if not isinstance(missing_section, Mapping):
        missing_section = None
    policy_spec, limit_spec = _policy_from_config(
        missing_section if isinstance(missing_section, Mapping) else None
    )

    vol_adjust = _cfg_section(cfg, "vol_adjust")
    run_settings = _cfg_section(cfg, "run")
    portfolio_cfg = _cfg_section(cfg, "portfolio")
    trend_spec = _build_trend_spec(cfg, vol_adjust)
    lambda_tc_val = _section_get(portfolio_cfg, "lambda_tc", 0.0)
    risk_free_column = _section_get(data_settings, "risk_free_column")
    allow_risk_free_fallback = bool(
        _section_get(data_settings, "allow_risk_free_fallback", True)
    )

    diag_res = _invoke_analysis_with_diag(
        df,
        resolved_split["in_start"],
        resolved_split["in_end"],
        resolved_split["out_start"],
        resolved_split["out_end"],
        _section_get(vol_adjust, "target_vol", 1.0),
        _section_get(run_settings, "monthly_cost", 0.0),
        floor_vol=_section_get(vol_adjust, "floor_vol"),
        warmup_periods=int(_section_get(vol_adjust, "warmup_periods", 0) or 0),
        selection_mode=_section_get(portfolio_cfg, "selection_mode", "all"),
        random_n=_section_get(portfolio_cfg, "random_n", 8),
        custom_weights=_section_get(portfolio_cfg, "custom_weights"),
        rank_kwargs=_section_get(portfolio_cfg, "rank"),
        manual_funds=_section_get(portfolio_cfg, "manual_list"),
        indices_list=_section_get(portfolio_cfg, "indices_list"),
        benchmarks=_cfg_value(cfg, "benchmarks"),
        seed=_cfg_value(cfg, "seed", 42),
        constraints=_section_get(portfolio_cfg, "constraints"),
        stats_cfg=stats_cfg,
        missing_policy=policy_spec,
        missing_limit=limit_spec,
        risk_window=_section_get(vol_adjust, "window"),
        previous_weights=_section_get(portfolio_cfg, "previous_weights"),
        lambda_tc=lambda_tc_val,
        max_turnover=_section_get(portfolio_cfg, "max_turnover"),
        signal_spec=trend_spec,
        regime_cfg=_cfg_section(cfg, "regime"),
        weight_policy=_section_get(portfolio_cfg, "weight_policy"),
        risk_free_column=risk_free_column,
        allow_risk_free_fallback=allow_risk_free_fallback,
    )
    diag = diag_res.diagnostic
    if diag_res.value is None:
        if diag:
            logger.warning(
                "pipeline.run aborted (%s): %s",
                diag.reason_code,
                diag.message,
            )
        empty = pd.DataFrame()
        if diag:
            empty.attrs["diagnostic"] = diag
        return empty

    res = diag_res.value
    stats = cast(dict[str, _Stats], res["out_sample_stats"])
    df = pd.DataFrame({k: vars(v) for k, v in stats.items()}).T
    for label, ir_map in cast(
        dict[str, dict[str, float]], res.get("benchmark_ir", {})
    ).items():
        col = f"ir_{label}"
        df[col] = pd.Series(
            {
                k: v
                for k, v in ir_map.items()
                if k not in {"equal_weight", "user_weight"}
            }
        )
    if diag:
        df.attrs["diagnostic"] = diag
    return df


def run_full(cfg: Config) -> PipelineResult:
    """Return the full analysis results (with diagnostics) based on ``cfg``."""
    cfg = _unwrap_cfg(cfg)
    preprocessing_section = _cfg_section(cfg, "preprocessing")
    data_settings = _cfg_section(cfg, "data")
    csv_path = _section_get(data_settings, "csv_path")
    if csv_path is None:
        raise KeyError("cfg.data['csv_path'] must be provided")

    missing_policy_cfg = _section_get(data_settings, "missing_policy")
    if missing_policy_cfg is None:
        missing_policy_cfg = _section_get(data_settings, "nan_policy")
    missing_limit_cfg = _section_get(data_settings, "missing_limit")
    if missing_limit_cfg is None:
        missing_limit_cfg = _section_get(data_settings, "nan_limit")

    df = load_csv(
        csv_path,
        errors="raise",
        missing_policy=missing_policy_cfg,
        missing_limit=missing_limit_cfg,
    )
    df = cast(pd.DataFrame, df)

    _attach_calendar_settings(df, cfg)

    split_cfg = _cfg_section(cfg, "sample_split")
    resolved_split = _resolve_sample_split(df, split_cfg)
    metrics_section = _cfg_section(cfg, "metrics")
    metrics_list = _section_get(metrics_section, "registry")
    stats_cfg = None
    if metrics_list:
        from .core.rank_selection import RiskStatsConfig, canonical_metric_list

        stats_cfg = RiskStatsConfig(
            metrics_to_run=canonical_metric_list(metrics_list),
            risk_free=0.0,
        )

    missing_section = _section_get(preprocessing_section, "missing_data")
    if not isinstance(missing_section, Mapping):
        missing_section = None
    policy_spec, limit_spec = _policy_from_config(
        missing_section if isinstance(missing_section, Mapping) else None
    )

    vol_adjust = _cfg_section(cfg, "vol_adjust")
    run_settings = _cfg_section(cfg, "run")
    portfolio_cfg = _cfg_section(cfg, "portfolio")
    risk_free_column = _section_get(data_settings, "risk_free_column")
    trend_spec = _build_trend_spec(cfg, vol_adjust)
    lambda_tc_val = _section_get(portfolio_cfg, "lambda_tc", 0.0)
    risk_free_column = _section_get(data_settings, "risk_free_column")
    allow_risk_free_fallback = bool(
        _section_get(data_settings, "allow_risk_free_fallback", True)
    )

    diag_res = _invoke_analysis_with_diag(
        df,
        resolved_split["in_start"],
        resolved_split["in_end"],
        resolved_split["out_start"],
        resolved_split["out_end"],
        _section_get(vol_adjust, "target_vol", 1.0),
        _section_get(run_settings, "monthly_cost", 0.0),
        floor_vol=_section_get(vol_adjust, "floor_vol"),
        warmup_periods=int(_section_get(vol_adjust, "warmup_periods", 0) or 0),
        selection_mode=_section_get(portfolio_cfg, "selection_mode", "all"),
        random_n=_section_get(portfolio_cfg, "random_n", 8),
        custom_weights=_section_get(portfolio_cfg, "custom_weights"),
        rank_kwargs=_section_get(portfolio_cfg, "rank"),
        manual_funds=_section_get(portfolio_cfg, "manual_list"),
        indices_list=_section_get(portfolio_cfg, "indices_list"),
        benchmarks=_cfg_value(cfg, "benchmarks"),
        seed=_cfg_value(cfg, "seed", 42),
        weighting_scheme=_section_get(portfolio_cfg, "weighting_scheme", "equal"),
        constraints=_section_get(portfolio_cfg, "constraints"),
        stats_cfg=stats_cfg,
        missing_policy=policy_spec,
        missing_limit=limit_spec,
        risk_window=_section_get(vol_adjust, "window"),
        previous_weights=_section_get(portfolio_cfg, "previous_weights"),
        lambda_tc=lambda_tc_val,
        max_turnover=_section_get(portfolio_cfg, "max_turnover"),
        signal_spec=trend_spec,
        regime_cfg=_cfg_section(cfg, "regime"),
        weight_policy=_section_get(portfolio_cfg, "weight_policy"),
        risk_free_column=risk_free_column,
        allow_risk_free_fallback=allow_risk_free_fallback,
    )
    diag = diag_res.diagnostic
    if diag_res.value is None:
        if diag:
            logger.warning(
                "pipeline.run_full aborted (%s): %s",
                diag.reason_code,
                diag.message,
            )
        else:
            logger.warning("pipeline.run_full aborted with no diagnostic context")
    return diag_res


# --- Shift-safe helpers ----------------------------------------------------


def compute_signal(
    df: pd.DataFrame,
    *,
    column: str = "returns",
    window: int = 3,
    min_periods: int | None = None,
) -> pd.Series:
    """Return a trailing rolling-mean signal using information strictly prior
    to the current row.

    Args:
        df (pd.DataFrame): Input DataFrame containing the data.
        column (str, optional): Name of the column to compute the signal from.
            Defaults to "returns".
        window (int, optional): Size of the trailing window for the rolling mean.
            Must be positive. Defaults to 3.
        min_periods (int or None, optional): Minimum number of observations in window
            required to have a value (otherwise result is NaN). If None, defaults to
            the value of `window`.

    Returns:
        pd.Series: A float Series containing the strictly causal (look‑back only)
            rolling mean of the specified column. Value at index t uses rows
            (t-window) .. (t-1) and never the current row, enforcing shift‑safe
            behaviour. The Series is named "<column>_signal". NaN values appear
            until at least `min_periods` prior observations exist (plus one for
            the shift). Dtype is float.
    """

    if column not in df.columns:
        raise KeyError(column)
    if window <= 0:
        raise ValueError("window must be a positive integer")

    base = df[column].astype(float)
    effective_min_periods = window if min_periods is None else int(min_periods)
    if effective_min_periods <= 0:
        raise ValueError("min_periods must be positive")

    cache = get_cache()

    def _compute() -> pd.Series:
        spec = TrendSpec(
            window=window,
            min_periods=effective_min_periods,
            lag=1,
            vol_adjust=False,
            zscore=False,
        )
        frame = compute_trend_signals(df[[column]].astype(float), spec)
        series = frame[column].rename(f"{column}_signal")
        return series.astype(float)

    if cache.is_enabled():
        dataset_hash = compute_dataset_hash([base])
        idx = base.index
        # Best-effort frequency tag; keep simple to satisfy type checker
        try:  # pragma: no cover - heuristic only
            freq = getattr(idx, "freq", None)
            if freq is not None:
                freq = str(freq)
            else:
                freq = None
        except Exception:  # noqa: BLE001
            freq = None
        freq_tag = freq or "unknown"
        method_tag = f"trend_spec_window{window}_min{effective_min_periods}"
        return cache.get_or_compute(
            dataset_hash, int(window), freq_tag, method_tag, _compute
        )

    return _compute()


def position_from_signal(
    signal: pd.Series,
    *,
    long_position: float = 1.0,
    short_position: float = -1.0,
    neutral_position: float = 0.0,
) -> pd.Series:
    """Convert a trading signal into positions using only past information.

    This function maps a time series of trading signals to position values, using only
    information available up to each point in time (no look-ahead bias).

    Rules:
        - The initial position is set to `neutral_position`.
        - For each signal value:
            - If the value is NaN or exactly zero, the position retains its previous value.
            - If the value is positive, the position is set to `long_position`.
            - If the value is negative, the position is set to `short_position`.
    Parameters:
        signal (pd.Series): The input trading signal.
        long_position (float, optional): Position value for positive signals (default: 1.0).
        short_position (float, optional): Position value for negative signals (default: -1.0).
        neutral_position (float, optional): Initial position and value for zero/NaN signals (default: 0.0).
    Returns:
        pd.Series: Series of position values, named "position", indexed as the input signal.
    """
    values = signal.astype(float).to_numpy()
    positions = np.empty_like(values, dtype=float)
    current = float(neutral_position)

    for idx, value in enumerate(values):
        if np.isnan(value) or value == 0.0:
            positions[idx] = current
            continue
        current = float(long_position if value > 0.0 else short_position)
        positions[idx] = current

    out = pd.Series(positions, index=signal.index, name="position")
    return out


# Export alias for backward compatibility
Stats = _Stats

__all__ = [
    "Stats",  # noqa: F822
    "calc_portfolio_returns",
    "single_period_run",
    "run_analysis",
    "run",
    "run_full",
    "compute_signal",
    "position_from_signal",
]


def __getattr__(name: str) -> object:
    if name == "Stats":
        return _Stats
    raise AttributeError(name)


del Stats<|MERGE_RESOLUTION|>--- conflicted
+++ resolved
@@ -19,17 +19,7 @@
     rank_select_funds,
 )
 from .data import identify_risk_free_fund, load_csv
-<<<<<<< HEAD
 from .diagnostics import PipelineReasonCode, PipelineResult, pipeline_failure
-=======
-from .diagnostics import (
-    AnalysisResult,
-    PipelineReasonCode,
-    PipelineResult,
-    pipeline_failure,
-    pipeline_success,
-)
->>>>>>> b5538813
 from .metrics import (
     annual_return,
     information_ratio,
@@ -1408,15 +1398,9 @@
     regime_cfg: Mapping[str, Any] | None = None,
     weight_policy: Mapping[str, Any] | None = None,
     risk_free_column: str | None = None,
-<<<<<<< HEAD
     allow_risk_free_fallback: bool | None = True,
 ) -> PipelineResult | dict[str, object] | None:
     """Compatibility shim that exposes the legacy private entry point."""
-=======
-    allow_risk_free_fallback: bool | None = None,
-) -> AnalysisResult | None:
-    """Backward-compatible wrapper returning raw payloads for tests."""
->>>>>>> b5538813
     result = _run_analysis_with_diagnostics(
         df,
         in_start,
@@ -1451,13 +1435,9 @@
         risk_free_column=risk_free_column,
         allow_risk_free_fallback=allow_risk_free_fallback,
     )
-<<<<<<< HEAD
     if isinstance(result, DiagnosticResult):
         return result.value
     return result
-=======
-    return result.unwrap()
->>>>>>> b5538813
 
 
 _ORIGINAL_RUN_ANALYSIS = _run_analysis
@@ -1476,24 +1456,10 @@
             return result
         return DiagnosticResult(value=result, diagnostic=None)
 
-<<<<<<< HEAD
     result = _run_analysis_with_diagnostics(*args, **kwargs)
     if isinstance(result, DiagnosticResult):
         return result
     return DiagnosticResult(value=result, diagnostic=None)
-=======
-    if _run_analysis is _DEFAULT_RUN_ANALYSIS:
-        return _run_analysis_with_diagnostics(*args, **kwargs)
-    patched_result = _run_analysis(*args, **kwargs)
-    if isinstance(patched_result, PipelineResult):
-        return patched_result
-    if isinstance(patched_result, DiagnosticResult):
-        return PipelineResult(
-            value=patched_result.value,
-            diagnostic=patched_result.diagnostic,
-        )
-    return PipelineResult(value=patched_result, diagnostic=None)
->>>>>>> b5538813
 
 
 def run_analysis(
@@ -1532,15 +1498,9 @@
     holiday_calendar: str | None = None,
     weight_policy: Mapping[str, Any] | None = None,
     risk_free_column: str | None = None,
-<<<<<<< HEAD
     allow_risk_free_fallback: bool | None = True,
 ) -> PipelineResult | dict[str, object] | None:
     """Backward-compatible wrapper around ``_run_analysis``."""
-=======
-    allow_risk_free_fallback: bool | None = None,
-) -> PipelineResult:
-    """Diagnostics-aware wrapper mirroring ``_run_analysis``."""
->>>>>>> b5538813
     if any(
         value is not None
         for value in (calendar_frequency, calendar_timezone, holiday_calendar)
