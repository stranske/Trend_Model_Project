from __future__ import annotations

import logging
import random
import sys
from dataclasses import dataclass
from typing import TYPE_CHECKING, Any

import numpy as np
import pandas as pd

if TYPE_CHECKING:  # pragma: no cover - for static type checking only
    from .config.models import ConfigProtocol as ConfigType
else:  # Runtime: avoid importing typing-only names
    from typing import Any as ConfigType

from .pipeline import _run_analysis

logger = logging.getLogger(__name__)


@dataclass
class RunResult:
    """Container for simulation output.

    Attributes
    ----------
    metrics : pd.DataFrame
        Summary metrics table.
    details : dict[str, Any]
        Full result payload returned by the pipeline.
    seed : int
        Random seed used for reproducibility.
    environment : dict[str, Any]
        Environment metadata (python/numpy/pandas versions).
    fallback_info : dict[str, Any] | None
        Present when a requested weight engine failed and the system
        reverted to equal weights.  Includes keys: ``engine``,
        ``error_type`` and ``error``.
    """

    metrics: pd.DataFrame
    details: dict[str, Any]
    seed: int
    environment: dict[str, Any]
    fallback_info: dict[str, Any] | None = None


def run_simulation(config: ConfigType, returns: pd.DataFrame) -> RunResult:
    """Execute the analysis pipeline using pre-loaded returns data.

    Parameters
    ----------
    config : Config
        Configuration object controlling the run.
    returns : pd.DataFrame
        DataFrame of returns including a ``Date`` column.

    Returns
    -------
    RunResult
        Structured results with the summary metrics and detailed payload.
    """
    logger.info("run_simulation start")

    seed = getattr(config, "seed", 42)
    random.seed(seed)
    np.random.seed(seed)

    split = config.sample_split
    metrics_list = config.metrics.get("registry")
    stats_cfg = None
    if metrics_list:
        from .core.rank_selection import RiskStatsConfig, canonical_metric_list

        stats_cfg = RiskStatsConfig(
            metrics_to_run=canonical_metric_list(metrics_list),
            risk_free=0.0,
        )

    res = _run_analysis(
        returns,
        str(split.get("in_start")),
        str(split.get("in_end")),
        str(split.get("out_start")),
        str(split.get("out_end")),
        config.vol_adjust.get("target_vol", 1.0),
        getattr(config, "run", {}).get("monthly_cost", 0.0),
        selection_mode=config.portfolio.get("selection_mode", "all"),
        random_n=config.portfolio.get("random_n", 8),
        custom_weights=config.portfolio.get("custom_weights"),
        rank_kwargs=config.portfolio.get("rank"),
        manual_funds=config.portfolio.get("manual_list"),
        indices_list=config.portfolio.get("indices_list"),
        benchmarks=config.benchmarks,
        seed=seed,
        weighting_scheme=config.portfolio.get("weighting_scheme", "equal"),
        constraints=config.portfolio.get("constraints"),
        stats_cfg=stats_cfg,
    )
    if res is None:
        logger.warning("run_simulation produced no result")
        env = {
            "python": sys.version.split()[0],
            "numpy": np.__version__,
            "pandas": pd.__version__,
        }
        return RunResult(pd.DataFrame(), {}, seed, env)

    stats_obj = res["out_sample_stats"]
    if isinstance(stats_obj, dict):
        stats_items = list(stats_obj.items())
    else:
        stats_items = list(getattr(stats_obj, "items", lambda: [])())
    metrics_df = pd.DataFrame({k: vars(v) for k, v in stats_items}).T
    bench_ir_obj = res.get("benchmark_ir", {})
    bench_ir_items = bench_ir_obj.items() if isinstance(bench_ir_obj, dict) else []
    for label, ir_map in bench_ir_items:
        col = f"ir_{label}"
        metrics_df[col] = pd.Series(
            {
                k: v
                for k, v in ir_map.items()
                if k not in {"equal_weight", "user_weight"}
            }
        )

    env = {
        "python": sys.version.split()[0],
        "numpy": np.__version__,
        "pandas": pd.__version__,
    }

    fallback_raw = res.get("weight_engine_fallback") if isinstance(res, dict) else None
    fallback_info: dict[str, Any] | None = (
        fallback_raw if isinstance(fallback_raw, dict) else None
    )
    logger.info("run_simulation end")
    # Construct portfolio series for bundle export (equal-weight baseline)
    try:
        in_scaled = res.get("in_sample_scaled")  # type: ignore[index]
        out_scaled = res.get("out_sample_scaled")  # type: ignore[index]
        ew_weights = res.get("ew_weights")  # type: ignore[index]
        if (
            isinstance(in_scaled, pd.DataFrame)
            and isinstance(out_scaled, pd.DataFrame)
            and isinstance(ew_weights, dict)
        ):
            # Build one continuous portfolio series across IS + OS
            import numpy as _np
<<<<<<< HEAD
=======

>>>>>>> 71fa0588
            from .pipeline import calc_portfolio_returns as _cpr

            cols = list(in_scaled.columns)
            w = _np.array([ew_weights.get(c, 0.0) for c in cols])
            port_is = _cpr(w, in_scaled)
            port_os = _cpr(w, out_scaled)
            portfolio_series = pd.concat([port_is, port_os])
            res["portfolio_equal_weight_combined"] = portfolio_series
<<<<<<< HEAD
    except Exception:  # pragma: no cover - defensive
=======
    except (
        KeyError,
        AttributeError,
        TypeError,
        IndexError,
    ):  # pragma: no cover - defensive
>>>>>>> 71fa0588
        pass

    rr = RunResult(
        metrics=metrics_df,
        details=res,
        seed=seed,
        environment=env,
        fallback_info=fallback_info,
    )
    # Ensure details dict is JSON-friendly (no Timestamp / non-primitive keys)
    try:  # pragma: no cover - lightweight sanitation (non-destructive)
<<<<<<< HEAD
        from pandas import Series as _Series, DataFrame as _DataFrame
=======
        from pandas import DataFrame as _DataFrame
        from pandas import Series as _Series
>>>>>>> 71fa0588

        def _sanitize_keys(obj):  # type: ignore[override]
            if isinstance(obj, _Series):
                return {
                    (
                        str(getattr(i, "isoformat", lambda: i)())
                        if not isinstance(i, (str, int, float, bool, type(None)))
                        else i
                    ): _sanitize_keys(v)
                    for i, v in obj.items()
                }
            if isinstance(obj, _DataFrame):
                return {col: _sanitize_keys(obj[col]) for col in obj.columns}
            if isinstance(obj, dict):
                new = {}
                for k, v in obj.items():
                    # Leave DataFrame/Series values untouched (they will be sanitized recursively if needed)
                    if not isinstance(k, (str, int, float, bool, type(None))):
                        try:
                            sk = str(getattr(k, "isoformat", lambda: k)())
                        except Exception:  # pragma: no cover
                            sk = str(k)
                    else:
                        sk = k  # type: ignore[assignment]
                    new[sk] = _sanitize_keys(v)
                return new
            if isinstance(obj, (list, tuple)):
                return [_sanitize_keys(x) for x in obj]
            return obj

        # Store a parallel sanitized view for hashing/export without mutating original
        rr.details_sanitized = _sanitize_keys(rr.details)  # type: ignore[attr-defined]
<<<<<<< HEAD
    except Exception:  # pragma: no cover
        pass
    return rr

    # NOTE: unreachable code block retained for clarity; bundle export now
    # handled by attaching portfolio in CLI before export.


# Monkey-patch friendly attributes (documented for export_bundle) are added
# downstream in CLI when needed (portfolio / benchmark / weights).
=======
    except (AttributeError, TypeError, ValueError):  # pragma: no cover
        pass
    return rr
>>>>>>> 71fa0588
<|MERGE_RESOLUTION|>--- conflicted
+++ resolved
@@ -148,10 +148,6 @@
         ):
             # Build one continuous portfolio series across IS + OS
             import numpy as _np
-<<<<<<< HEAD
-=======
-
->>>>>>> 71fa0588
             from .pipeline import calc_portfolio_returns as _cpr
 
             cols = list(in_scaled.columns)
@@ -160,16 +156,12 @@
             port_os = _cpr(w, out_scaled)
             portfolio_series = pd.concat([port_is, port_os])
             res["portfolio_equal_weight_combined"] = portfolio_series
-<<<<<<< HEAD
-    except Exception:  # pragma: no cover - defensive
-=======
     except (
         KeyError,
         AttributeError,
         TypeError,
         IndexError,
     ):  # pragma: no cover - defensive
->>>>>>> 71fa0588
         pass
 
     rr = RunResult(
@@ -181,12 +173,7 @@
     )
     # Ensure details dict is JSON-friendly (no Timestamp / non-primitive keys)
     try:  # pragma: no cover - lightweight sanitation (non-destructive)
-<<<<<<< HEAD
         from pandas import Series as _Series, DataFrame as _DataFrame
-=======
-        from pandas import DataFrame as _DataFrame
-        from pandas import Series as _Series
->>>>>>> 71fa0588
 
         def _sanitize_keys(obj):  # type: ignore[override]
             if isinstance(obj, _Series):
@@ -219,10 +206,6 @@
 
         # Store a parallel sanitized view for hashing/export without mutating original
         rr.details_sanitized = _sanitize_keys(rr.details)  # type: ignore[attr-defined]
-<<<<<<< HEAD
-    except Exception:  # pragma: no cover
-        pass
-    return rr
 
     # NOTE: unreachable code block retained for clarity; bundle export now
     # handled by attaching portfolio in CLI before export.
@@ -230,8 +213,6 @@
 
 # Monkey-patch friendly attributes (documented for export_bundle) are added
 # downstream in CLI when needed (portfolio / benchmark / weights).
-=======
     except (AttributeError, TypeError, ValueError):  # pragma: no cover
         pass
     return rr
->>>>>>> 71fa0588
