--- conflicted
+++ resolved
@@ -251,7 +251,6 @@
     excess = returns - target
 
     if isinstance(returns, Series):
-<<<<<<< HEAD
         # Match legacy behavior: only negative returns, use std with ddof=1
         downside = excess[excess < 0]
         if downside.empty:
@@ -277,20 +276,6 @@
         for col in excess.columns:
             result[col] = _calc_col(excess[col])
         return result
-=======
-        denom = float(cast(float, downside_std)) * float(np.sqrt(periods_per_year))
-        numerator = float(cast(float, annual_return(excess, periods_per_year)))
-        return _compute_ratio_with_zero_handling(
-            returns, numerator, denom, "sortino_ratio"
-        )
-    else:
-        assert isinstance(downside_std, pd.Series)
-        denom = downside_std * np.sqrt(periods_per_year)
-        numerator = cast(pd.Series, annual_return(excess, periods_per_year))
-        return _compute_ratio_with_zero_handling(
-            returns, numerator, denom, "sortino_ratio"
-        )
->>>>>>> 703eef2a
 
 
 ###############################################################################
