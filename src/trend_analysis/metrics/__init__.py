--- conflicted
+++ resolved
@@ -181,17 +181,8 @@
     ann_ret = annual_return(excess, periods_per_year)
     sigma = volatility(excess, periods_per_year)
 
-<<<<<<< HEAD
     if _is_zero_everywhere(sigma):
         return _empty_like(returns, "sharpe_ratio")
-=======
-    if isinstance(sigma, Series):
-        if (sigma == 0).all():
-            return _empty_like(returns, "sharpe_ratio")
-    else:
-        if sigma == 0:
-            return _empty_like(returns, "sharpe_ratio")
->>>>>>> 2d339bd2
 
     sr = ann_ret / sigma
     return float(sr) if isinstance(returns, Series) else sr
@@ -223,15 +214,7 @@
     downside = excess.clip(upper=0)
     downside_std = np.sqrt((downside**2).mean())
 
-<<<<<<< HEAD
     if _is_zero_everywhere(downside_std):
-=======
-    if (
-        (downside_std == 0).all()
-        if isinstance(downside_std, Series)
-        else downside_std == 0
-    ):
->>>>>>> 2d339bd2
         return _empty_like(returns, "sortino_ratio")
 
     sr = annual_return(excess, periods_per_year) / (
@@ -315,17 +298,8 @@
     ann_act = active.mean() * periods_per_year
     tr_error = active.std(ddof=1) * np.sqrt(periods_per_year)
 
-<<<<<<< HEAD
     if _is_zero_everywhere(tr_error):
         return _empty_like(returns, "information_ratio")
-=======
-    if isinstance(tr_error, Series):
-        if (tr_error == 0).all():
-            return _empty_like(returns, "information_ratio")
-    else:
-        if tr_error == 0:
-            return _empty_like(returns, "information_ratio")
->>>>>>> 2d339bd2
 
     ir = ann_act / tr_error
     return float(ir) if isinstance(returns, Series) else ir
