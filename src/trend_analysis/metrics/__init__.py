--- conflicted
+++ resolved
@@ -187,7 +187,6 @@
     ann_ret = annual_return(excess, periods_per_year)
     sigma = volatility(excess, periods_per_year)
 
-<<<<<<< HEAD
     if isinstance(returns, Series):
         # Scalar path
         sig = float(cast(float, sigma))
@@ -201,13 +200,6 @@
         assert isinstance(sigma, pd.Series)
         sigma_safe = sigma.replace(0, np.nan)
         return ann_ret / sigma_safe
-=======
-    if _is_zero_everywhere(sigma):
-        return _empty_like(returns, "sharpe_ratio")
-
-    sr = ann_ret / sigma
-    return float(sr) if isinstance(returns, Series) else sr
->>>>>>> bf51676c
 
 
 # Backwards-compatible short name
@@ -236,7 +228,6 @@
     downside = excess.clip(upper=0)
     downside_std = np.sqrt((downside**2).mean())
 
-<<<<<<< HEAD
     if isinstance(returns, Series):
         denom = float(cast(float, downside_std)) * float(np.sqrt(periods_per_year))
         if denom == 0:
@@ -249,15 +240,6 @@
         denom = denom.replace(0, np.nan)
         ar = cast(pd.Series, annual_return(excess, periods_per_year))
         return ar / denom
-=======
-    if _is_zero_everywhere(downside_std):
-        return _empty_like(returns, "sortino_ratio")
-
-    sr = annual_return(excess, periods_per_year) / (
-        downside_std * np.sqrt(periods_per_year)
-    )
-    return float(sr) if isinstance(returns, Series) else sr
->>>>>>> bf51676c
 
 
 ###############################################################################
