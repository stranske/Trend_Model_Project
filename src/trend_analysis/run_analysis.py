--- conflicted
+++ resolved
@@ -51,17 +51,9 @@
             out_dir = export_cfg.get("directory")
             out_formats = export_cfg.get("formats")
             filename = export_cfg.get("filename", "analysis")
-<<<<<<< HEAD
             if not out_dir and not out_formats:
                 out_dir = DEFAULT_OUTPUT_DIRECTORY  # pragma: no cover - defaults
                 out_formats = DEFAULT_OUTPUT_FORMATS
-=======
-            if (out_dir in {None, "results/"}) and (
-                not out_formats or out_formats == ["xlsx", "csv", "json"]
-            ):
-                out_dir = "outputs"  # pragma: no cover - defaults
-                out_formats = ["excel"]
->>>>>>> 1e5464ec
             if out_dir and out_formats:  # pragma: no cover - file output
                 data = {"metrics": metrics_df}
                 if any(
