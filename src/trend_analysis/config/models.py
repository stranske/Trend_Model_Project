"""Configuration models for Streamlit Configure page validation.

This module supports environments with or without Pydantic installed.
Tests import the module twice (with and without Pydantic) and expect the
symbol ``_HAS_PYDANTIC`` to reflect availability.
"""

from __future__ import annotations

import os
from pathlib import Path
from typing import Any, Dict, List, cast, ClassVar, TYPE_CHECKING
from collections.abc import Mapping

import yaml

if TYPE_CHECKING:
    # Define Config type alias for static type checking
    from typing_extensions import Protocol

    class ConfigProtocol(Protocol):
        """Type protocol for Config class that works in both Pydantic and fallback modes."""

        version: str
        data: dict[str, Any]
        preprocessing: dict[str, Any]
        vol_adjust: dict[str, Any]
        sample_split: dict[str, Any]
        portfolio: dict[str, Any]
        benchmarks: dict[str, str]
        metrics: dict[str, Any]
        export: dict[str, Any]
        output: dict[str, Any] | None
        run: dict[str, Any]
        multi_period: dict[str, Any] | None
        jobs: int | None
        checkpoint_dir: str | None
        seed: int

    # Type alias for Config that works with both implementations
    ConfigType = ConfigProtocol

# Pydantic import (optional in tests)
# Use temporary underscored names within the branch, then export public names
# Provide explicit annotations so static type checkers accept reassignment
# across the try/except fallback paths.
_BaseModel: Any
_ValidationInfo: Any
try:  # pragma: no cover - exercised via tests toggling availability
    import pydantic as _pyd

    _BaseModel = cast(Any, _pyd.BaseModel)
    _Field = cast(Any, _pyd.Field)
    _ValidationInfo = cast(Any, _pyd.ValidationInfo)
    _field_validator = cast(Any, _pyd.field_validator)

    _HAS_PYDANTIC = True
except ImportError:  # pragma: no cover
    _BaseModel = object

    def _Field(*_args: Any, **_kwargs: Any) -> None:  # noqa: D401 - simple fallback
        """Fallback Field when Pydantic is unavailable."""
        return None

    _ValidationInfo = object

    def _field_validator(*_args: Any, **_kwargs: Any) -> Any:
        def _decorator(func: Any) -> Any:
            return func

        return _decorator

    _HAS_PYDANTIC = False

# Export names with broad Any types for static checkers
BaseModel: Any = cast(Any, _BaseModel)
Field: Any = cast(Any, _Field)
ValidationInfo: Any = cast(Any, _ValidationInfo)
field_validator: Any = cast(Any, _field_validator)


# Simple BaseModel that works without pydantic (used by fallback Config)
class SimpleBaseModel:
    """Simple base model for configuration validation."""

    def __init__(self, **kwargs: Any) -> None:
        """Initialize with validation."""
        defaults = self._get_defaults()
        for key, value in defaults.items():
            setattr(self, key, value)

        for key, value in kwargs.items():
            setattr(self, key, value)

        self._validate()

    def _get_defaults(self) -> Dict[str, Any]:
        """Get default values for this model."""
        return {}

    def _validate(self) -> None:
        """Validate the configuration."""
        pass


def _find_config_directory() -> Path:
    """Locate the project's configuration directory.

    Starting from this file's location, walk up the directory tree until a
    ``config`` directory containing ``defaults.yml`` is found. If no suitable
    directory is discovered, a :class:`FileNotFoundError` is raised.
    """

    current = Path(__file__).resolve()
    for parent in current.parents:
        candidate = parent / "config"
        if candidate.is_dir() and (candidate / "defaults.yml").exists():
            return candidate

    raise FileNotFoundError("Could not find 'config' directory")


def _validate_version_value(v: Any) -> str:
    """Validate the ``version`` field for both pydantic and fallback modes."""
    if not isinstance(v, str):
        # Tests expect a ``ValueError`` for wrong types when pydantic is not
        # available.  Using ``ValueError`` keeps behaviour consistent between
        # the pydantic-backed model (which raises ``ValidationError``) and the
        # simple fallback model used in this repository.
        raise ValueError("version must be a string")
    if len(v) == 0:
        # Match pydantic's wording for empty strings
        raise ValueError("String should have at least 1 character")
    if not v.strip():
        raise ValueError("Version field cannot be empty")
    return v


if _HAS_PYDANTIC:
    # Cache class identity across re-imports to keep isinstance checks stable
    import builtins as _bi

    _cached = getattr(_bi, "_TREND_CONFIG_CLASS", None)
    PydanticConfigBase = cast(Any, BaseModel if _cached is None else _cached)

    # Provide a typed decorator wrapper to satisfy mypy in strict mode
    from typing import Callable, TypeVar

    F = TypeVar("F")

    def _fv_typed(*args: Any, **kwargs: Any) -> Callable[[F], F]:
        return cast(Callable[[F], F], field_validator(*args, **kwargs))

    class _PydanticConfigImpl(PydanticConfigBase):  # type: ignore[misc, valid-type]
        """Typed access to the YAML configuration (Pydantic mode)."""

<<<<<<< HEAD
        # Field lists as class constants to prevent maintenance burden
        REQUIRED_DICT_FIELDS: ClassVar[List[str]] = [
            "data",
            "preprocessing",
            "vol_adjust",
            "sample_split",
            "portfolio",
            "metrics",
            "export",
            "run",
        ]

        ALL_FIELDS: ClassVar[List[str]] = [
            "version",
            "data",
            "preprocessing",
            "vol_adjust",
            "sample_split",
            "portfolio",
            "benchmarks",
            "metrics",
            "export",
            "output",
            "run",
            "multi_period",
            "jobs",
            "checkpoint_dir",
            "seed",
        ]
=======
        # Field lists generated dynamically from model fields to prevent maintenance burden
        @classmethod
        def _dict_field_names(cls) -> List[str]:
            """Return names of fields whose type is ``dict[str, Any]``."""
            if cls is None or not hasattr(cls, "__fields__"):
                return []
            result: List[str] = []
            for name, field in cls.__fields__.items():
                # ``outer_type_`` exists on Pydantic v1, while v2 exposes ``annotation``.
                typ = getattr(field, "outer_type_", getattr(field, "annotation", None))
                if getattr(typ, "__origin__", None) is dict:
                    args = getattr(typ, "__args__", (None, None))
                    if len(args) == 2 and args[1] is Any:
                        result.append(name)
            return result

        REQUIRED_DICT_FIELDS: ClassVar[List[str]] = []
        ALL_FIELDS: ClassVar[List[str]] = []
>>>>>>> 95e60c25

        # Use a plain dict for model_config to avoid type-checker issues when
        # Pydantic is not installed (tests toggle availability).
        model_config = {"extra": "ignore"}
        # ``version`` must be a non-empty string. ``min_length`` handles the empty
        # string case and produces the standard pydantic error message
        # "String should have at least 1 character". A separate validator below
        # ensures the field isn't composed solely of whitespace.
        version: str = Field(min_length=1)
        data: dict[str, Any] = Field(default_factory=dict)
        preprocessing: dict[str, Any] = Field(default_factory=dict)
        vol_adjust: dict[str, Any] = Field(default_factory=dict)
        sample_split: dict[str, Any] = Field(default_factory=dict)
        portfolio: dict[str, Any] = Field(default_factory=dict)
        benchmarks: dict[str, str] = Field(default_factory=dict)
        metrics: dict[str, Any] = Field(default_factory=dict)
        export: dict[str, Any] = Field(default_factory=dict)
        output: dict[str, Any] | None = None
        run: dict[str, Any] = Field(default_factory=dict)
        multi_period: dict[str, Any] | None = None
        jobs: int | None = None
        checkpoint_dir: str | None = None
        seed: int = 42

        @_fv_typed("version", mode="before")
        def _validate_version(cls, v: Any) -> str:  # noqa: N805 - pydantic validator
            """Reject strings that consist only of whitespace."""
            return _validate_version_value(v)

        @_fv_typed(
            "data",
            "preprocessing",
            "vol_adjust",
            "sample_split",
            "portfolio",
            "metrics",
            "export",
            "run",
            mode="before",
        )
        def _ensure_dict(cls, v: Any, info: Any) -> dict[str, Any]:
            if not isinstance(v, dict):
                raise ValueError(f"{info.field_name} must be a dictionary")
            return v

    # Populate field constants once the class is fully defined
    _PydanticConfigImpl.REQUIRED_DICT_FIELDS = _PydanticConfigImpl._dict_field_names()
    _PydanticConfigImpl.ALL_FIELDS = list(_PydanticConfigImpl.__fields__.keys())

    # Only cache when creating a fresh class
    if _cached is None:
        setattr(_bi, "_TREND_CONFIG_CLASS", _PydanticConfigImpl)

else:  # Fallback mode for tests without pydantic

    class _FallbackConfig(SimpleBaseModel):
        """Simplified Config for environments without Pydantic."""

        # Field lists as class constants to prevent maintenance burden
        REQUIRED_DICT_FIELDS: ClassVar[List[str]] = [
            "data",
            "preprocessing",
            "vol_adjust",
            "sample_split",
            "portfolio",
            "metrics",
            "export",
            "run",
        ]

        ALL_FIELDS: ClassVar[List[str]] = [
            "version",
            "data",
            "preprocessing",
            "vol_adjust",
            "sample_split",
            "portfolio",
            "benchmarks",
            "metrics",
            "export",
            "output",
            "run",
            "multi_period",
            "jobs",
            "checkpoint_dir",
            "seed",
        ]

        # Attribute declarations for linters/type-checkers
        version: str
        data: Dict[str, Any]
        preprocessing: Dict[str, Any]
        vol_adjust: Dict[str, Any]
        sample_split: Dict[str, Any]
        portfolio: Dict[str, Any]
        benchmarks: Dict[str, str]
        metrics: Dict[str, Any]
        export: Dict[str, Any]
        output: Dict[str, Any] | None
        run: Dict[str, Any]
        multi_period: Dict[str, Any] | None
        jobs: int | None
        checkpoint_dir: str | None
        seed: int

        def _get_defaults(self) -> Dict[str, Any]:
            return {
                "data": {},
                "preprocessing": {},
                "vol_adjust": {},
                "sample_split": {},
                "portfolio": {},
                "benchmarks": {},
                "metrics": {},
                "export": {},
                "output": None,
                "run": {},
                "multi_period": None,
                "jobs": None,
                "checkpoint_dir": None,
                "seed": 42,
            }

        def _validate(self) -> None:  # Simple runtime validation
            if getattr(self, "version", None) is None:
                raise ValueError("version field is required")
            if not isinstance(self.version, str):
                raise ValueError("version must be a string")
            if len(self.version) == 0:
                raise ValueError("String should have at least 1 character")
            if not self.version.strip():
                raise ValueError("Version field cannot be empty")

            for field in [
                "data",
                "preprocessing",
                "vol_adjust",
                "sample_split",
                "portfolio",
                "metrics",
                "export",
                "run",
            ]:
                value = getattr(self, field, None)
                if value is None:
                    raise ValueError(f"{field} section is required")
                if not isinstance(value, dict):
                    raise ValueError(f"{field} must be a dictionary")

        # Provide a similar API surface to pydantic for callers
        def model_dump(self) -> Dict[str, Any]:
            return {k: getattr(self, k) for k in self.ALL_FIELDS}

    # Fallback does not modify package attributes at runtime

# Public alias selected at runtime for callers
if _HAS_PYDANTIC:
    Config = cast(Any, _PydanticConfigImpl)
else:
    Config = cast(Any, _FallbackConfig)


class PresetConfig(SimpleBaseModel):
    """Configuration preset with validation."""

    # Field lists as class constants to prevent maintenance burden
    PRESET_DICT_FIELDS: ClassVar[List[str]] = [
        "data",
        "preprocessing",
        "vol_adjust",
        "sample_split",
        "portfolio",
        "metrics",
        "export",
        "run",
    ]

    name: str
    description: str
    data: Dict[str, Any]
    preprocessing: Dict[str, Any]
    vol_adjust: Dict[str, Any]
    sample_split: Dict[str, Any]
    portfolio: Dict[str, Any]
    metrics: Dict[str, Any]
    export: Dict[str, Any]
    run: Dict[str, Any]

    def _get_defaults(self) -> Dict[str, Any]:
        return {field: {} for field in self.PRESET_DICT_FIELDS}

    def _validate(self) -> None:
        """Validate preset configuration."""
        if not self.name or not self.name.strip():
            raise ValueError("Preset name must be specified")


class ColumnMapping(SimpleBaseModel):
    """Column mapping configuration for uploaded data."""

    # Attribute declarations for type checkers
    date_column: str
    return_columns: List[str]
    benchmark_column: str | None
    risk_free_column: str | None
    column_display_names: Dict[str, str]
    column_tickers: Dict[str, str]

    def __init__(
        self,
        date_column: str = "",
        return_columns: List[str] | None = None,
        benchmark_column: str | None = None,
        risk_free_column: str | None = None,
        column_display_names: Dict[str, str] | None = None,
        column_tickers: Dict[str, str] | None = None,
        **kwargs: Any,
    ) -> None:
        if return_columns is None:
            return_columns = []
        if column_display_names is None:
            column_display_names = {}
        if column_tickers is None:
            column_tickers = {}
        super().__init__(
            date_column=date_column,
            return_columns=return_columns,
            benchmark_column=benchmark_column,
            risk_free_column=risk_free_column,
            column_display_names=column_display_names,
            column_tickers=column_tickers,
            **kwargs,
        )

    def _get_defaults(self) -> Dict[str, Any]:
        return {
            "date_column": "",
            "return_columns": [],
            "benchmark_column": None,
            "risk_free_column": None,
            "column_display_names": {},
            "column_tickers": {},
        }

    def _validate(self) -> None:
        """Validate column mapping."""
        if not self.date_column or not self.date_column.strip():
            raise ValueError("Date column must be specified")

        if not self.return_columns:
            raise ValueError("At least one return column must be specified")


class ConfigurationState(SimpleBaseModel):
    """Complete configuration state for the Streamlit app."""

    preset_name: str
    column_mapping: ColumnMapping | None
    config_dict: Dict[str, Any]
    uploaded_data: Any
    analysis_results: Any

    def _get_defaults(self) -> Dict[str, Any]:
        return {
            "preset_name": "",
            "column_mapping": None,
            "config_dict": {},
            "uploaded_data": None,
            "analysis_results": None,
        }

    def _validate(self) -> None:
        """Validate configuration state."""
        pass


def load_preset(preset_name: str) -> PresetConfig:
    """Load a preset configuration from file."""
    # Find the config directory relative to this file
    config_dir = _find_config_directory()
    preset_file = config_dir / f"{preset_name}.yml"

    if not preset_file.exists():
        raise FileNotFoundError(f"Preset file not found: {preset_file}")

    with preset_file.open("r", encoding="utf-8") as fh:
        data = yaml.safe_load(fh)
        if not isinstance(data, dict):
            raise TypeError("Preset file must contain a mapping")

    data["name"] = preset_name
    return PresetConfig(**data)


def list_available_presets() -> List[str]:
    """List all available preset names."""
    config_dir = _find_config_directory()

    if not config_dir.exists():
        return []

    presets = []
    for yml_file in config_dir.glob("*.yml"):
        if yml_file.name not in ["defaults.yml"]:  # Exclude defaults
            presets.append(yml_file.stem)

    return sorted(presets)


DEFAULTS = Path(__file__).resolve().parents[3] / "config" / "defaults.yml"


def load_config(cfg: Mapping[str, Any] | str | Path) -> Any:
    """Load configuration from a mapping or file path."""
    if isinstance(cfg, (str, Path)):
        return load(cfg)
    if isinstance(cfg, Mapping):
        return cast("ConfigType", Config(**cfg))
    raise TypeError("cfg must be a mapping or path")


def load(path: str | Path | None = None) -> Any:
    """Load configuration from ``path`` or ``DEFAULTS``.
    If ``path`` is ``None``, the ``TREND_CFG`` environment variable is
    consulted before falling back to ``DEFAULTS``.
    If ``path`` is a dict, it is used directly as configuration data.
    """
    if isinstance(path, dict):
        data = path.copy()
    elif path is None:
        env = os.environ.get("TREND_CFG")
        cfg_path = Path(env) if env else DEFAULTS
        with cfg_path.open("r", encoding="utf-8") as fh:
            data = yaml.safe_load(fh)
            if not isinstance(data, dict):
                raise TypeError("Config file must contain a mapping")
    else:
        cfg_path = Path(path)
        with cfg_path.open("r", encoding="utf-8") as fh:
            data = yaml.safe_load(fh)
            if not isinstance(data, dict):
                raise TypeError("Config file must contain a mapping")

    out_cfg = data.pop("output", None)
    if isinstance(out_cfg, dict):
        export_cfg = data.setdefault("export", {})
        fmt = out_cfg.get("format")
        if fmt:
            export_cfg["formats"] = [fmt] if isinstance(fmt, str) else list(fmt)
        path_val = out_cfg.get("path")
        if path_val:
            p = Path(path_val)
            export_cfg.setdefault("directory", str(p.parent) if p.parent else ".")
            export_cfg.setdefault("filename", p.name)

    return cast("ConfigType", Config(**data))


__all__ = [
    "Config",
    "load",
    "PresetConfig",
    "ColumnMapping",
    "ConfigurationState",
    "load_preset",
    "list_available_presets",
    "load_config",
    "DEFAULTS",
    "_find_config_directory",
    "_HAS_PYDANTIC",
]<|MERGE_RESOLUTION|>--- conflicted
+++ resolved
@@ -154,7 +154,6 @@
     class _PydanticConfigImpl(PydanticConfigBase):  # type: ignore[misc, valid-type]
         """Typed access to the YAML configuration (Pydantic mode)."""
 
-<<<<<<< HEAD
         # Field lists as class constants to prevent maintenance burden
         REQUIRED_DICT_FIELDS: ClassVar[List[str]] = [
             "data",
@@ -184,26 +183,6 @@
             "checkpoint_dir",
             "seed",
         ]
-=======
-        # Field lists generated dynamically from model fields to prevent maintenance burden
-        @classmethod
-        def _dict_field_names(cls) -> List[str]:
-            """Return names of fields whose type is ``dict[str, Any]``."""
-            if cls is None or not hasattr(cls, "__fields__"):
-                return []
-            result: List[str] = []
-            for name, field in cls.__fields__.items():
-                # ``outer_type_`` exists on Pydantic v1, while v2 exposes ``annotation``.
-                typ = getattr(field, "outer_type_", getattr(field, "annotation", None))
-                if getattr(typ, "__origin__", None) is dict:
-                    args = getattr(typ, "__args__", (None, None))
-                    if len(args) == 2 and args[1] is Any:
-                        result.append(name)
-            return result
-
-        REQUIRED_DICT_FIELDS: ClassVar[List[str]] = []
-        ALL_FIELDS: ClassVar[List[str]] = []
->>>>>>> 95e60c25
 
         # Use a plain dict for model_config to avoid type-checker issues when
         # Pydantic is not installed (tests toggle availability).
