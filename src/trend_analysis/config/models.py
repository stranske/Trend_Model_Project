--- conflicted
+++ resolved
@@ -142,20 +142,6 @@
             checkpoint_dir: str | None = None
             seed: int = 42
 
-<<<<<<< HEAD
-
-=======
-            @field_validator("version", mode="before")
-            def _ensure_version_str(cls, v: Any) -> str:
-                """Ensure ``version`` is always a string."""
-                if not isinstance(v, str):
-                    raise ValueError("version must be a string")
-                return v
-
-
-            @field_validator("version")
-            def _ensure_version_not_whitespace(cls, v: str) -> str:
->>>>>>> e0e541ac
                 """Reject strings that consist only of whitespace."""
                 if not isinstance(v, str):
                     raise ValueError("Version field must be a string")
@@ -246,17 +232,11 @@
                 "export",
                 "run",
             ]:
-<<<<<<< HEAD
                 value = getattr(self, section, None)
                 if value is None:
                     raise ValueError(f"{section} section is required")
                 if not isinstance(value, dict):
                     raise ValueError(f"{section} must be a dictionary")
-=======
-                value = getattr(self, field, None)
-                if not isinstance(value, Mapping):
-                    raise ValueError(f"{field} must be a dictionary")
->>>>>>> e0e541ac
 
         # Provide a similar API surface to pydantic for callers
         def model_dump(self) -> Dict[str, Any]:
