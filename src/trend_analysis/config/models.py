"""Configuration models for Streamlit Configure page validation."""

from __future__ import annotations

import os
from pathlib import Path
from typing import Any, Dict, List
from collections.abc import Mapping

import yaml

# Conditional pydantic imports with fallback stubs
try:
    from pydantic import BaseModel, ConfigDict, Field, ValidationInfo, field_validator

    _HAS_PYDANTIC = True
except ImportError:
    # Fallback stubs when pydantic is not available
    _HAS_PYDANTIC = False

    class BaseModel:
        """Fallback BaseModel stub when pydantic is unavailable."""

        def __init__(self, **kwargs):
            for key, value in kwargs.items():
                setattr(self, key, value)

    class ConfigDict:
        """Fallback ConfigDict stub."""

        def __init__(self, **kwargs):
            pass

    def Field(default=None, default_factory=None, **kwargs):
        """Fallback Field function."""
        if default_factory is not None:
            return default_factory()
        return default

    class ValidationInfo:
        """Fallback ValidationInfo stub."""

        def __init__(self, field_name=None):
            self.field_name = field_name

    def field_validator(*args, **kwargs):
        """Fallback field_validator decorator."""

        def decorator(func):
            return func

        return decorator


def _find_config_directory() -> Path:
    """Locate the project's configuration directory.

    Starting from this file's location, walk up the directory tree until a
    ``config`` directory containing ``defaults.yml`` is found. If no suitable
    directory is discovered, a :class:`FileNotFoundError` is raised.
    """

    current = Path(__file__).resolve()
    for parent in current.parents:
        candidate = parent / "config"
        if candidate.is_dir() and (candidate / "defaults.yml").exists():
            return candidate

    raise FileNotFoundError("Could not find 'config' directory")


def _validate_version_value(v: Any) -> str:
    """Validate the ``version`` field for both pydantic and fallback modes."""
    if not isinstance(v, str):
        raise TypeError("version must be a string")
    if len(v) == 0:
        # Match pydantic's wording for empty strings
        raise ValueError("String should have at least 1 character")
    if not v.strip():
        raise ValueError("Version field cannot be empty")
    return v


class Config(BaseModel):
    """Typed access to the YAML configuration."""

    model_config = ConfigDict(extra="ignore")
    # ``version`` must be a non-empty string. ``min_length`` handles the empty
    # string case and produces the standard pydantic error message
    # "String should have at least 1 character". A separate validator below
    # ensures the field isn't composed solely of whitespace.
    version: str = Field(min_length=1)
    data: dict[str, Any] = Field(default_factory=dict)
    preprocessing: dict[str, Any] = Field(default_factory=dict)
    vol_adjust: dict[str, Any] = Field(default_factory=dict)
    sample_split: dict[str, Any] = Field(default_factory=dict)
    portfolio: dict[str, Any] = Field(default_factory=dict)
    benchmarks: dict[str, str] = Field(default_factory=dict)
    metrics: dict[str, Any] = Field(default_factory=dict)
    export: dict[str, Any] = Field(default_factory=dict)
    output: dict[str, Any] | None = None
    run: dict[str, Any] = Field(default_factory=dict)
    multi_period: dict[str, Any] | None = None
    jobs: int | None = None
    checkpoint_dir: str | None = None
    random_seed: int | None = None

    @field_validator("version", mode="before")
    @classmethod
    def _ensure_version_str(cls, v: Any) -> str:
        """Ensure ``version`` is always a string."""
        if not isinstance(v, str):
            raise TypeError("version must be a string")
        return v

    @field_validator("version")
    @classmethod
    def _ensure_version_not_whitespace(cls, v: str) -> str:
        """Reject strings that consist only of whitespace."""
        if not v.strip():
            raise ValueError("Version field cannot be empty")
        return v

    if not _HAS_PYDANTIC:
<<<<<<< HEAD
        # When pydantic is not installed the validators above will not run.
        # Perform minimal validation in the ``__init__`` method to keep
        # behaviour consistent with the pydantic-backed model.
        def __init__(self, **kwargs: Any) -> None:  # type: ignore[override]
            version_value = kwargs.get("version")
            if version_value is None:
                raise ValueError("version field is required")
            _validate_version_value(version_value)
=======
        def __init__(self, **kwargs: Any) -> None:  # pragma: no cover - simple fallback
            """Fallback validation when pydantic is not available."""
>>>>>>> a4d21a28
            super().__init__(**kwargs)

            v = getattr(self, "version", None)
            if not isinstance(v, str):
                raise TypeError("version must be a string")
            if len(v) == 0:
                raise ValueError("String should have at least 1 character")
            if not v.strip():
                raise ValueError("Version field cannot be empty")

            # Dynamically find all attributes whose default value is a dict
            dict_field_names = [
                name
                for name, value in type(self).__dict__.items()
                if isinstance(value, dict)
            ]
            for name in dict_field_names:
                val = getattr(self, name, {})
                if not isinstance(val, dict):
                    raise TypeError(f"{name} must be a dictionary")

    @field_validator(
        "data",
        "preprocessing",
        "vol_adjust",
        "sample_split",
        "portfolio",
        "metrics",
        "export",
        "run",
        mode="before",
    )
    @classmethod
    def _ensure_dict(cls, v: Any, info: ValidationInfo) -> dict[str, Any]:
        if not isinstance(v, dict):
            raise TypeError(f"{info.field_name} must be a dictionary")
        return v


# Simple BaseModel that works without pydantic
class SimpleBaseModel:
    """Simple base model for configuration validation."""

    def __init__(self, **kwargs: Any) -> None:
        """Initialize with validation."""
        defaults = self._get_defaults()
        for key, value in defaults.items():
            setattr(self, key, value)

        for key, value in kwargs.items():
            setattr(self, key, value)

        self._validate()

    def _get_defaults(self) -> Dict[str, Any]:
        """Get default values for this model."""
        return {}

    def _validate(self) -> None:
        """Validate the configuration."""
        pass


class PresetConfig(SimpleBaseModel):
    """Configuration preset with validation."""

    name: str
    description: str
    data: Dict[str, Any]
    preprocessing: Dict[str, Any]
    vol_adjust: Dict[str, Any]
    sample_split: Dict[str, Any]
    portfolio: Dict[str, Any]
    metrics: Dict[str, Any]
    export: Dict[str, Any]
    run: Dict[str, Any]

    def _get_defaults(self) -> Dict[str, Any]:
        return {
            "data": {},
            "preprocessing": {},
            "vol_adjust": {},
            "sample_split": {},
            "portfolio": {},
            "metrics": {},
            "export": {},
            "run": {},
        }

    def _validate(self) -> None:
        """Validate preset configuration."""
        if not self.name or not self.name.strip():
            raise ValueError("Preset name must be specified")


class ColumnMapping(SimpleBaseModel):
    """Column mapping configuration for uploaded data."""

    def __init__(
        self,
        date_column: str = "",
        return_columns: List[str] = None,
        benchmark_column: str | None = None,
        risk_free_column: str | None = None,
        column_display_names: Dict[str, str] = None,
        column_tickers: Dict[str, str] = None,
        **kwargs: Any,
    ) -> None:
        if return_columns is None:
            return_columns = []
        if column_display_names is None:
            column_display_names = {}
        if column_tickers is None:
            column_tickers = {}
        super().__init__(
            date_column=date_column,
            return_columns=return_columns,
            benchmark_column=benchmark_column,
            risk_free_column=risk_free_column,
            column_display_names=column_display_names,
            column_tickers=column_tickers,
            **kwargs,
        )

    def _get_defaults(self) -> Dict[str, Any]:
        return {
            "date_column": "",
            "return_columns": [],
            "benchmark_column": None,
            "risk_free_column": None,
            "column_display_names": {},
            "column_tickers": {},
        }

    def _validate(self) -> None:
        """Validate column mapping."""
        if not self.date_column or not self.date_column.strip():
            raise ValueError("Date column must be specified")

        if not self.return_columns:
            raise ValueError("At least one return column must be specified")


class ConfigurationState(SimpleBaseModel):
    """Complete configuration state for the Streamlit app."""

    preset_name: str
    column_mapping: ColumnMapping | None
    config_dict: Dict[str, Any]
    uploaded_data: Any
    analysis_results: Any

    def _get_defaults(self) -> Dict[str, Any]:
        return {
            "preset_name": "",
            "column_mapping": None,
            "config_dict": {},
            "uploaded_data": None,
            "analysis_results": None,
        }

    def _validate(self) -> None:
        """Validate configuration state."""
        pass


def load_preset(preset_name: str) -> PresetConfig:
    """Load a preset configuration from file."""
    # Find the config directory relative to this file
    config_dir = _find_config_directory()
    preset_file = config_dir / f"{preset_name}.yml"

    if not preset_file.exists():
        raise FileNotFoundError(f"Preset file not found: {preset_file}")

    with preset_file.open("r", encoding="utf-8") as fh:
        data = yaml.safe_load(fh)
        if not isinstance(data, dict):
            raise TypeError("Preset file must contain a mapping")

    data["name"] = preset_name
    return PresetConfig(**data)


def list_available_presets() -> List[str]:
    """List all available preset names."""
    config_dir = _find_config_directory()

    if not config_dir.exists():
        return []

    presets = []
    for yml_file in config_dir.glob("*.yml"):
        if yml_file.name not in ["defaults.yml"]:  # Exclude defaults
            presets.append(yml_file.stem)

    return sorted(presets)


DEFAULTS = Path(__file__).resolve().parents[3] / "config" / "defaults.yml"


def load_config(cfg: Mapping[str, Any] | str | Path) -> Config:
    """Load configuration from a mapping or file path."""
    if isinstance(cfg, (str, Path)):
        return load(cfg)
    if isinstance(cfg, Mapping):
        return Config(**cfg)
    raise TypeError("cfg must be a mapping or path")


def load(path: str | Path | None = None) -> Config:
    """Load configuration from ``path`` or ``DEFAULTS``.
    If ``path`` is ``None``, the ``TREND_CFG`` environment variable is
    consulted before falling back to ``DEFAULTS``.
    If ``path`` is a dict, it is used directly as configuration data.
    """
    if isinstance(path, dict):
        data = path.copy()
    elif path is None:
        env = os.environ.get("TREND_CFG")
        cfg_path = Path(env) if env else DEFAULTS
        with cfg_path.open("r", encoding="utf-8") as fh:
            data = yaml.safe_load(fh)
            if not isinstance(data, dict):
                raise TypeError("Config file must contain a mapping")
    else:
        cfg_path = Path(path)
        with cfg_path.open("r", encoding="utf-8") as fh:
            data = yaml.safe_load(fh)
            if not isinstance(data, dict):
                raise TypeError("Config file must contain a mapping")

    out_cfg = data.pop("output", None)
    if isinstance(out_cfg, dict):
        export_cfg = data.setdefault("export", {})
        fmt = out_cfg.get("format")
        if fmt:
            export_cfg["formats"] = [fmt] if isinstance(fmt, str) else list(fmt)
        path_val = out_cfg.get("path")
        if path_val:
            p = Path(path_val)
            export_cfg.setdefault("directory", str(p.parent) if p.parent else ".")
            export_cfg.setdefault("filename", p.name)

    return Config(**data)


__all__ = [
    "Config",
    "load",
    "PresetConfig",
    "ColumnMapping",
    "ConfigurationState",
    "load_preset",
    "list_available_presets",
    "load_config",
    "DEFAULTS",
    "_find_config_directory",
]<|MERGE_RESOLUTION|>--- conflicted
+++ resolved
@@ -122,7 +122,6 @@
         return v
 
     if not _HAS_PYDANTIC:
-<<<<<<< HEAD
         # When pydantic is not installed the validators above will not run.
         # Perform minimal validation in the ``__init__`` method to keep
         # behaviour consistent with the pydantic-backed model.
@@ -131,10 +130,6 @@
             if version_value is None:
                 raise ValueError("version field is required")
             _validate_version_value(version_value)
-=======
-        def __init__(self, **kwargs: Any) -> None:  # pragma: no cover - simple fallback
-            """Fallback validation when pydantic is not available."""
->>>>>>> a4d21a28
             super().__init__(**kwargs)
 
             v = getattr(self, "version", None)
