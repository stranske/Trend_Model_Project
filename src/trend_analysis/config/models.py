--- conflicted
+++ resolved
@@ -199,94 +199,10 @@
                 raise ValueError(f"{info.field_name} must be a dictionary")
             return v
 
-<<<<<<< HEAD
     # Only cache when creating a fresh class
     if _cached is None:
         setattr(_bi, "_TREND_CONFIG_CLASS", _PydanticConfigImpl)
 
-=======
-    if _cached is not None:
-        Config = _cached
-    else:
-
-        class Config(BaseModel):  # type: ignore[misc]
-            """Typed access to the YAML configuration (Pydantic mode)."""
-
-            # Field lists as class constants to prevent maintenance burden
-            REQUIRED_DICT_FIELDS: ClassVar[List[str]] = [
-                "data",
-                "preprocessing",
-                "vol_adjust",
-                "sample_split",
-                "portfolio",
-                "metrics",
-                "export",
-                "run",
-            ]
-
-            ALL_FIELDS: ClassVar[List[str]] = [
-                "version",
-                "data",
-                "preprocessing",
-                "vol_adjust",
-                "sample_split",
-                "portfolio",
-                "benchmarks",
-                "metrics",
-                "export",
-                "output",
-                "run",
-                "multi_period",
-                "jobs",
-                "checkpoint_dir",
-                "seed",
-            ]
-
-            # Use a plain dict for model_config to avoid type-checker issues when
-            # Pydantic is not installed (tests toggle availability).
-            model_config = {"extra": "ignore"}
-            # ``version`` must be a non-empty string. Using ``StrictStr`` ensures
-            # Pydantic rejects non-string inputs with its standard error message
-            # "Input should be a valid string". ``min_length`` handles the empty
-            # string case, while a validator below rejects whitespace-only values.
-            version: _pyd.StrictStr = Field(min_length=1)  # type: ignore[valid-type]
-            data: dict[str, Any] = Field(default_factory=dict)
-            preprocessing: dict[str, Any] = Field(default_factory=dict)
-            vol_adjust: dict[str, Any] = Field(default_factory=dict)
-            sample_split: dict[str, Any] = Field(default_factory=dict)
-            portfolio: dict[str, Any] = Field(default_factory=dict)
-            benchmarks: dict[str, str] = Field(default_factory=dict)
-            metrics: dict[str, Any] = Field(default_factory=dict)
-            export: dict[str, Any] = Field(default_factory=dict)
-            output: dict[str, Any] | None = None
-            run: dict[str, Any] = Field(default_factory=dict)
-            multi_period: dict[str, Any] | None = None
-            jobs: int | None = None
-            checkpoint_dir: str | None = None
-            seed: int = 42
-
-            @field_validator("version")
-            def _validate_version(cls, v: Any) -> str:
-                """Reject strings that consist only of whitespace."""
-                return _validate_version_value(v)
-
-            @field_validator(
-                *REQUIRED_DICT_FIELDS,
-                mode="before",
-            )
-            def _ensure_dict(cls, v: Any, info: _ValidationInfo) -> dict[str, Any]:
-                if not isinstance(v, dict):
-                    raise ValueError(f"{info.field_name} must be a dictionary")
-                return v
-
-        setattr(_bi, "_TREND_CONFIG_CLASS", Config)
-        # Keep package-level alias in sync for consistent isinstance checks
-        import sys as _sys
-
-        _pkg = _sys.modules.get("trend_analysis.config")
-        if _pkg is not None:  # pragma: no cover
-            setattr(_pkg, "Config", Config)
->>>>>>> 7e9f2686
 else:  # Fallback mode for tests without pydantic
 
     class _FallbackConfig(SimpleBaseModel):
@@ -546,11 +462,7 @@
 DEFAULTS = Path(__file__).resolve().parents[3] / "config" / "defaults.yml"
 
 
-<<<<<<< HEAD
 def load_config(cfg: Mapping[str, Any] | str | Path) -> Any:
-=======
-def load_config(cfg: Mapping[str, Any] | str | Path) -> ConfigType:
->>>>>>> 7e9f2686
     """Load configuration from a mapping or file path."""
     if isinstance(cfg, (str, Path)):
         return load(cfg)
@@ -559,11 +471,7 @@
     raise TypeError("cfg must be a mapping or path")
 
 
-<<<<<<< HEAD
 def load(path: str | Path | None = None) -> Any:
-=======
-def load(path: str | Path | None = None) -> ConfigType:
->>>>>>> 7e9f2686
     """Load configuration from ``path`` or ``DEFAULTS``.
     If ``path`` is ``None``, the ``TREND_CFG`` environment variable is
     consulted before falling back to ``DEFAULTS``.
