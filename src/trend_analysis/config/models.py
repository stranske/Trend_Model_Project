--- conflicted
+++ resolved
@@ -72,7 +72,6 @@
 class Config(BaseModel):
     """Typed access to the YAML configuration."""
 
-<<<<<<< HEAD
     model_config = ConfigDict(extra="ignore")
     version: str
     data: dict[str, Any] = Field(default_factory=dict)
@@ -121,105 +120,6 @@
         if not isinstance(v, dict):
             raise TypeError(f"{info.field_name} must be a dictionary")
         return v
-=======
-    if _HAS_PYDANTIC:
-        model_config = ConfigDict(extra="ignore")
-        version: str = Field(min_length=1)
-        data: dict[str, Any] = Field(default_factory=dict)
-        preprocessing: dict[str, Any] = Field(default_factory=dict)
-        vol_adjust: dict[str, Any] = Field(default_factory=dict)
-        sample_split: dict[str, Any] = Field(default_factory=dict)
-        portfolio: dict[str, Any] = Field(default_factory=dict)
-        benchmarks: dict[str, str] = Field(default_factory=dict)
-        metrics: dict[str, Any] = Field(default_factory=dict)
-        export: dict[str, Any] = Field(default_factory=dict)
-        output: dict[str, Any] | None = None
-        run: dict[str, Any] = Field(default_factory=dict)
-        multi_period: dict[str, Any] | None = None
-        jobs: int | None = None
-        checkpoint_dir: str | None = None
-        random_seed: int | None = None
-
-        @field_validator("version", mode="before")
-        @classmethod
-        def _ensure_version_str(cls, v: Any) -> str:
-            if v is not None and not isinstance(v, str):
-                raise TypeError("version must be a string")
-            return v
-
-        @field_validator("version")
-        @classmethod
-        def _version_not_blank(cls, v: str) -> str:
-            """Reject whitespace-only version strings with a clear message."""
-            if v is None or not str(v).strip():
-                raise ValueError("Version field cannot be empty")
-            return v
-
-        @field_validator(
-            "data",
-            "preprocessing",
-            "vol_adjust",
-            "sample_split",
-            "portfolio",
-            "metrics",
-            "export",
-            "run",
-            mode="before",
-        )
-        @classmethod
-        def _ensure_dict(cls, v: Any, info: ValidationInfo) -> dict[str, Any]:
-            if not isinstance(v, dict):
-                raise TypeError(f"{info.field_name} must be a dictionary")
-            return v
-
-    else:
-        # Fallback initialization when pydantic is not available
-        def __init__(self, **kwargs):
-            # Set defaults
-            self.version = kwargs.get("version", "")
-            self.data = kwargs.get("data", {})
-            self.preprocessing = kwargs.get("preprocessing", {})
-            self.vol_adjust = kwargs.get("vol_adjust", {})
-            self.sample_split = kwargs.get("sample_split", {})
-            self.portfolio = kwargs.get("portfolio", {})
-            self.benchmarks = kwargs.get("benchmarks", {})
-            self.metrics = kwargs.get("metrics", {})
-            self.export = kwargs.get("export", {})
-            self.output = kwargs.get("output", None)
-            self.run = kwargs.get("run", {})
-            self.multi_period = kwargs.get("multi_period", None)
-            self.jobs = kwargs.get("jobs", None)
-            self.checkpoint_dir = kwargs.get("checkpoint_dir", None)
-            self.random_seed = kwargs.get("random_seed", None)
-
-            # Set any additional attributes
-            for key, value in kwargs.items():
-                if not hasattr(self, key):
-                    setattr(self, key, value)
-
-            # Basic validation
-            self._validate()
-
-        def _validate(self):
-            """Basic validation when pydantic is not available."""
-            if self.version is not None and not isinstance(self.version, str):
-                raise TypeError("version must be a string")
-
-            dict_fields = [
-                "data",
-                "preprocessing",
-                "vol_adjust",
-                "sample_split",
-                "portfolio",
-                "metrics",
-                "export",
-                "run",
-            ]
-            for field_name in dict_fields:
-                value = getattr(self, field_name)
-                if not isinstance(value, dict):
-                    raise TypeError(f"{field_name} must be a dictionary")
->>>>>>> a3a2ac89
 
 
 # Simple BaseModel that works without pydantic
