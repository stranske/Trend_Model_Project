"""Configuration models for Streamlit Configure page validation."""

from __future__ import annotations

import os
from pathlib import Path
from typing import Any, Dict, List
from collections.abc import Mapping

import yaml

# Conditional pydantic imports with fallback stubs
try:
    from pydantic import BaseModel, ConfigDict, Field, ValidationInfo, field_validator

    _HAS_PYDANTIC = True
except ImportError:
    # Fallback stubs when pydantic is not available
    _HAS_PYDANTIC = False

    class BaseModel:
        """Fallback BaseModel stub when pydantic is unavailable."""

        def __init__(self, **kwargs):
            for key, value in kwargs.items():
                setattr(self, key, value)

    class ConfigDict:
        """Fallback ConfigDict stub."""

        def __init__(self, **kwargs):
            pass

    def Field(default=None, default_factory=None, **kwargs):
        """Fallback Field function."""
        if default_factory is not None:
            return default_factory()
        return default

    class ValidationInfo:
        """Fallback ValidationInfo stub."""

        def __init__(self, field_name=None):
            self.field_name = field_name

    def field_validator(*args, **kwargs):
        """Fallback field_validator decorator."""

        def decorator(func):
            return func

        return decorator


def _find_config_directory() -> Path:
    """Locate the project's configuration directory.

    Starting from this file's location, walk up the directory tree until a
    ``config`` directory containing ``defaults.yml`` is found. If no suitable
    directory is discovered, a :class:`FileNotFoundError` is raised.
    """

    current = Path(__file__).resolve()
    for parent in current.parents:
        candidate = parent / "config"
        if candidate.is_dir() and (candidate / "defaults.yml").exists():
            return candidate

    raise FileNotFoundError("Could not find 'config' directory")


def _validate_version_value(v: Any) -> str:
    """Validate the ``version`` field for both pydantic and fallback modes."""
    if not isinstance(v, str):
        raise TypeError("version must be a string")
    if len(v) == 0:
        # Match pydantic's wording for empty strings
        raise ValueError("String should have at least 1 character")
    if not v.strip():
        raise ValueError("Version field cannot be empty")
    return v


class Config(BaseModel):
    """Typed access to the YAML configuration."""

    model_config = ConfigDict(extra="ignore")
<<<<<<< HEAD
    # ``version`` must be a non-empty string. ``min_length`` handles the empty
    # string case and produces the standard pydantic error message
    # "String should have at least 1 character". A separate validator below
    # ensures the field isn't composed solely of whitespace.
=======
>>>>>>> 298b51b8
    version: str = Field(min_length=1)
    data: dict[str, Any] = Field(default_factory=dict)
    preprocessing: dict[str, Any] = Field(default_factory=dict)
    vol_adjust: dict[str, Any] = Field(default_factory=dict)
    sample_split: dict[str, Any] = Field(default_factory=dict)
    portfolio: dict[str, Any] = Field(default_factory=dict)
    benchmarks: dict[str, str] = Field(default_factory=dict)
    metrics: dict[str, Any] = Field(default_factory=dict)
    export: dict[str, Any] = Field(default_factory=dict)
    output: dict[str, Any] | None = None
    run: dict[str, Any] = Field(default_factory=dict)
    multi_period: dict[str, Any] | None = None
    jobs: int | None = None
    checkpoint_dir: str | None = None
    random_seed: int | None = None

    @field_validator("version", mode="before")
    @classmethod
    def _ensure_version_str(cls, v: Any) -> str:
        """Ensure ``version`` is always a string."""
        if not isinstance(v, str):
            raise TypeError("version must be a string")
        return v

    @field_validator("version")
    @classmethod
<<<<<<< HEAD
    def _ensure_version_not_whitespace(cls, v: str) -> str:
        """Reject strings that consist only of whitespace."""
=======
    def _ensure_version_not_blank(cls, v: str) -> str:
        """Reject purely whitespace version values."""
>>>>>>> 298b51b8
        if not v.strip():
            raise ValueError("Version field cannot be empty")
        return v

    if not _HAS_PYDANTIC:
<<<<<<< HEAD
        def __init__(self, **kwargs: Any) -> None:  # pragma: no cover - simple fallback
            """Fallback validation when pydantic is not available."""
            super().__init__(**kwargs)

            v = getattr(self, "version", None)
            if not isinstance(v, str):
                raise TypeError("version must be a string")
            if len(v) == 0:
                raise ValueError("String should have at least 1 character")
            if not v.strip():
                raise ValueError("Version field cannot be empty")

            for name in (
                "data",
                "preprocessing",
                "vol_adjust",
                "sample_split",
                "portfolio",
                "metrics",
                "export",
                "run",
            ):
                val = getattr(self, name, {})
                if not isinstance(val, dict):
                    raise TypeError(f"{name} must be a dictionary")

=======
        # When pydantic is not installed the validators above will not run.
        # Perform minimal validation in the ``__init__`` method to keep
        # behaviour consistent with the pydantic-backed model.
        def __init__(self, **kwargs: Any) -> None:  # type: ignore[override]
            _validate_version_value(kwargs.get("version"))
            super().__init__(**kwargs)

>>>>>>> 298b51b8
    @field_validator(
        "data",
        "preprocessing",
        "vol_adjust",
        "sample_split",
        "portfolio",
        "metrics",
        "export",
        "run",
        mode="before",
    )
    @classmethod
    def _ensure_dict(cls, v: Any, info: ValidationInfo) -> dict[str, Any]:
        if not isinstance(v, dict):
            raise TypeError(f"{info.field_name} must be a dictionary")
        return v


# Simple BaseModel that works without pydantic
class SimpleBaseModel:
    """Simple base model for configuration validation."""

    def __init__(self, **kwargs: Any) -> None:
        """Initialize with validation."""
        defaults = self._get_defaults()
        for key, value in defaults.items():
            setattr(self, key, value)

        for key, value in kwargs.items():
            setattr(self, key, value)

        self._validate()

    def _get_defaults(self) -> Dict[str, Any]:
        """Get default values for this model."""
        return {}

    def _validate(self) -> None:
        """Validate the configuration."""
        pass


class PresetConfig(SimpleBaseModel):
    """Configuration preset with validation."""

    name: str
    description: str
    data: Dict[str, Any]
    preprocessing: Dict[str, Any]
    vol_adjust: Dict[str, Any]
    sample_split: Dict[str, Any]
    portfolio: Dict[str, Any]
    metrics: Dict[str, Any]
    export: Dict[str, Any]
    run: Dict[str, Any]

    def _get_defaults(self) -> Dict[str, Any]:
        return {
            "data": {},
            "preprocessing": {},
            "vol_adjust": {},
            "sample_split": {},
            "portfolio": {},
            "metrics": {},
            "export": {},
            "run": {},
        }

    def _validate(self) -> None:
        """Validate preset configuration."""
        if not self.name or not self.name.strip():
            raise ValueError("Preset name must be specified")


class ColumnMapping(SimpleBaseModel):
    """Column mapping configuration for uploaded data."""

    def __init__(
        self,
        date_column: str = "",
        return_columns: List[str] = None,
        benchmark_column: str | None = None,
        risk_free_column: str | None = None,
        column_display_names: Dict[str, str] = None,
        column_tickers: Dict[str, str] = None,
        **kwargs: Any,
    ) -> None:
        if return_columns is None:
            return_columns = []
        if column_display_names is None:
            column_display_names = {}
        if column_tickers is None:
            column_tickers = {}
        super().__init__(
            date_column=date_column,
            return_columns=return_columns,
            benchmark_column=benchmark_column,
            risk_free_column=risk_free_column,
            column_display_names=column_display_names,
            column_tickers=column_tickers,
            **kwargs,
        )

    def _get_defaults(self) -> Dict[str, Any]:
        return {
            "date_column": "",
            "return_columns": [],
            "benchmark_column": None,
            "risk_free_column": None,
            "column_display_names": {},
            "column_tickers": {},
        }

    def _validate(self) -> None:
        """Validate column mapping."""
        if not self.date_column or not self.date_column.strip():
            raise ValueError("Date column must be specified")

        if not self.return_columns:
            raise ValueError("At least one return column must be specified")


class ConfigurationState(SimpleBaseModel):
    """Complete configuration state for the Streamlit app."""

    preset_name: str
    column_mapping: ColumnMapping | None
    config_dict: Dict[str, Any]
    uploaded_data: Any
    analysis_results: Any

    def _get_defaults(self) -> Dict[str, Any]:
        return {
            "preset_name": "",
            "column_mapping": None,
            "config_dict": {},
            "uploaded_data": None,
            "analysis_results": None,
        }

    def _validate(self) -> None:
        """Validate configuration state."""
        pass


def load_preset(preset_name: str) -> PresetConfig:
    """Load a preset configuration from file."""
    # Find the config directory relative to this file
    config_dir = _find_config_directory()
    preset_file = config_dir / f"{preset_name}.yml"

    if not preset_file.exists():
        raise FileNotFoundError(f"Preset file not found: {preset_file}")

    with preset_file.open("r", encoding="utf-8") as fh:
        data = yaml.safe_load(fh)
        if not isinstance(data, dict):
            raise TypeError("Preset file must contain a mapping")

    data["name"] = preset_name
    return PresetConfig(**data)


def list_available_presets() -> List[str]:
    """List all available preset names."""
    config_dir = _find_config_directory()

    if not config_dir.exists():
        return []

    presets = []
    for yml_file in config_dir.glob("*.yml"):
        if yml_file.name not in ["defaults.yml"]:  # Exclude defaults
            presets.append(yml_file.stem)

    return sorted(presets)


DEFAULTS = Path(__file__).resolve().parents[3] / "config" / "defaults.yml"


def load_config(cfg: Mapping[str, Any] | str | Path) -> Config:
    """Load configuration from a mapping or file path."""
    if isinstance(cfg, (str, Path)):
        return load(cfg)
    if isinstance(cfg, Mapping):
        return Config(**cfg)
    raise TypeError("cfg must be a mapping or path")


def load(path: str | Path | None = None) -> Config:
    """Load configuration from ``path`` or ``DEFAULTS``.
    If ``path`` is ``None``, the ``TREND_CFG`` environment variable is
    consulted before falling back to ``DEFAULTS``.
    If ``path`` is a dict, it is used directly as configuration data.
    """
    if isinstance(path, dict):
        data = path.copy()
    elif path is None:
        env = os.environ.get("TREND_CFG")
        cfg_path = Path(env) if env else DEFAULTS
        with cfg_path.open("r", encoding="utf-8") as fh:
            data = yaml.safe_load(fh)
            if not isinstance(data, dict):
                raise TypeError("Config file must contain a mapping")
    else:
        cfg_path = Path(path)
        with cfg_path.open("r", encoding="utf-8") as fh:
            data = yaml.safe_load(fh)
            if not isinstance(data, dict):
                raise TypeError("Config file must contain a mapping")

    out_cfg = data.pop("output", None)
    if isinstance(out_cfg, dict):
        export_cfg = data.setdefault("export", {})
        fmt = out_cfg.get("format")
        if fmt:
            export_cfg["formats"] = [fmt] if isinstance(fmt, str) else list(fmt)
        path_val = out_cfg.get("path")
        if path_val:
            p = Path(path_val)
            export_cfg.setdefault("directory", str(p.parent) if p.parent else ".")
            export_cfg.setdefault("filename", p.name)

    return Config(**data)


__all__ = [
    "Config",
    "load",
    "PresetConfig",
    "ColumnMapping",
    "ConfigurationState",
    "load_preset",
    "list_available_presets",
    "load_config",
    "DEFAULTS",
    "_find_config_directory",
]<|MERGE_RESOLUTION|>--- conflicted
+++ resolved
@@ -85,13 +85,10 @@
     """Typed access to the YAML configuration."""
 
     model_config = ConfigDict(extra="ignore")
-<<<<<<< HEAD
     # ``version`` must be a non-empty string. ``min_length`` handles the empty
     # string case and produces the standard pydantic error message
     # "String should have at least 1 character". A separate validator below
     # ensures the field isn't composed solely of whitespace.
-=======
->>>>>>> 298b51b8
     version: str = Field(min_length=1)
     data: dict[str, Any] = Field(default_factory=dict)
     preprocessing: dict[str, Any] = Field(default_factory=dict)
@@ -118,19 +115,13 @@
 
     @field_validator("version")
     @classmethod
-<<<<<<< HEAD
     def _ensure_version_not_whitespace(cls, v: str) -> str:
         """Reject strings that consist only of whitespace."""
-=======
-    def _ensure_version_not_blank(cls, v: str) -> str:
-        """Reject purely whitespace version values."""
->>>>>>> 298b51b8
         if not v.strip():
             raise ValueError("Version field cannot be empty")
         return v
 
     if not _HAS_PYDANTIC:
-<<<<<<< HEAD
         def __init__(self, **kwargs: Any) -> None:  # pragma: no cover - simple fallback
             """Fallback validation when pydantic is not available."""
             super().__init__(**kwargs)
@@ -157,15 +148,6 @@
                 if not isinstance(val, dict):
                     raise TypeError(f"{name} must be a dictionary")
 
-=======
-        # When pydantic is not installed the validators above will not run.
-        # Perform minimal validation in the ``__init__`` method to keep
-        # behaviour consistent with the pydantic-backed model.
-        def __init__(self, **kwargs: Any) -> None:  # type: ignore[override]
-            _validate_version_value(kwargs.get("version"))
-            super().__init__(**kwargs)
-
->>>>>>> 298b51b8
     @field_validator(
         "data",
         "preprocessing",
