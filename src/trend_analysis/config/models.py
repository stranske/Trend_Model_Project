--- conflicted
+++ resolved
@@ -2,12 +2,8 @@
 
 from __future__ import annotations
 from pathlib import Path
-<<<<<<< HEAD
 from typing import Any, Dict, List
-=======
-from typing import Dict, List, Any, TYPE_CHECKING
-import yaml
->>>>>>> 3139cf2e
+
 import os
 import yaml
 
@@ -314,14 +310,9 @@
     "ConfigurationState",
     "load_preset",
     "list_available_presets",
-<<<<<<< HEAD
     "Config",
     "load",
     "load_config",
-=======
-    "load_config",
-    "_find_config_directory",
->>>>>>> 3139cf2e
     "DEFAULTS",
     "_find_config_directory",
 ]