--- conflicted
+++ resolved
@@ -142,13 +142,8 @@
             checkpoint_dir: str | None = None
             seed: int = 42
 
-<<<<<<< HEAD
             @field_validator("version")
             def _validate_version(cls, v: str) -> str:
-=======
-            @field_validator("version", mode="before")
-            def _version_not_whitespace(cls, v: Any) -> str:
->>>>>>> 63fa652e
                 """Reject strings that consist only of whitespace."""
                 return _validate_version_value(v)
 
