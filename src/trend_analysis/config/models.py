--- conflicted
+++ resolved
@@ -2,12 +2,8 @@
 
 from __future__ import annotations
 from pathlib import Path
-<<<<<<< HEAD
 from typing import Dict, List, Any, Optional, Union
 import os
-=======
-from typing import Dict, List, Any
->>>>>>> 6db40c9f
 import yaml
 
 
