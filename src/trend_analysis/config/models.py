"""Configuration models for Streamlit Configure page validation."""

from __future__ import annotations
from pathlib import Path
from typing import Dict, List, Any, Optional, Union, TYPE_CHECKING
import yaml
import os


<<<<<<< HEAD
# Pydantic compatibility layer
=======
>>>>>>> 6c8c76ac
if TYPE_CHECKING:  # pragma: no cover - mypy only

    class BaseModel:
        """Minimal subset of :class:`pydantic.BaseModel` for type checking."""

        def __init__(self, **data: Any) -> None: ...

        def model_dump_json(self) -> str: ...

else:  # pragma: no cover - fallback when pydantic isn't installed during CI
    try:  # pragma: no cover - runtime import
        from pydantic import BaseModel as BaseModel
    except Exception:  # pragma: no cover - simplified stub

        class BaseModel:
            """Runtime stub used when ``pydantic`` is unavailable."""

            def __init__(self, **data: Any) -> None:
                pass

            def model_dump_json(self) -> str:
                return "{}"
<<<<<<< HEAD
=======


class Config(BaseModel):
    """Typed access to the YAML configuration."""

    version: str
    data: dict[str, Any]
    preprocessing: dict[str, Any]
    vol_adjust: dict[str, Any]
    sample_split: dict[str, Any]
    portfolio: dict[str, Any]
    benchmarks: dict[str, str] = {}
    metrics: dict[str, Any]
    export: dict[str, Any]
    output: dict[str, Any] | None = None
    run: dict[str, Any]
    multi_period: dict[str, Any] | None = None
    jobs: int | None = None
    checkpoint_dir: str | None = None
    random_seed: int | None = None

    def __init__(self, **data: Any) -> None:  # pragma: no cover - simple assign
        """Populate attributes from ``data`` regardless of ``BaseModel``."""
        super().__init__(**data)
        for key, value in data.items():
            setattr(self, key, value)

    def model_dump_json(self) -> str:  # pragma: no cover - trivial
        import json

        return json.dumps(self.__dict__)

    # Provide a lightweight ``dict`` representation for tests.
    def model_dump(self) -> dict[str, Any]:  # pragma: no cover - trivial
        return dict(self.__dict__)

from pydantic import BaseModel, Field, ConfigDict, StrictStr
>>>>>>> 6c8c76ac


# Simple BaseModel that works without pydantic
class SimpleBaseModel:
    """Simple base model for configuration validation."""

    def __init__(self, **kwargs: Any) -> None:
        """Initialize with validation."""
        defaults = self._get_defaults()
        for key, value in defaults.items():
            setattr(self, key, value)

        for key, value in kwargs.items():
            setattr(self, key, value)

        self._validate()

    def _get_defaults(self) -> Dict[str, Any]:
        """Get default values for this model."""
        return {}

    def _validate(self) -> None:
        """Validate the configuration."""
        pass


class Config(BaseModel):
    """Typed access to the YAML configuration."""

    version: str
    data: dict[str, Any]
    preprocessing: dict[str, Any]
    vol_adjust: dict[str, Any]
    sample_split: dict[str, Any]
    portfolio: dict[str, Any]
    benchmarks: dict[str, str] = {}
    metrics: dict[str, Any]
    export: dict[str, Any]
    output: dict[str, Any] | None = None
    run: dict[str, Any]
    multi_period: dict[str, Any] | None = None
    jobs: int | None = None
    checkpoint_dir: str | None = None
    random_seed: int | None = None

    def __init__(self, **data: Any) -> None:  # pragma: no cover - simple assign
        """Populate attributes from ``data`` regardless of ``BaseModel``."""
        # Initialize all typed attributes to ensure they exist
        # Set defaults for attributes that don't have them in class definition
        defaults = {
            'version': '',
            'data': {},
            'preprocessing': {},
            'vol_adjust': {},
            'sample_split': {},
            'portfolio': {},
            'metrics': {},
            'export': {},
            'run': {},
        }
        
        # Merge defaults with provided data (data takes precedence)
        complete_data = {**defaults, **data}
        
        # Call the parent __init__ with complete data
        super().__init__(**complete_data)
        
        # Also set any additional attributes from data that might not be declared
        for key, value in data.items():
            setattr(self, key, value)

    def model_dump_json(self) -> str:  # pragma: no cover - trivial
        import json

        return json.dumps(self.__dict__)

    # Provide a lightweight ``dict`` representation for tests.
    def model_dump(self) -> dict[str, Any]:  # pragma: no cover - trivial
        return dict(self.__dict__)


class PresetConfig(SimpleBaseModel):
    """Configuration preset with validation."""

    def _get_defaults(self) -> Dict[str, Any]:
        return {
            "data": {},
            "preprocessing": {},
            "vol_adjust": {},
            "sample_split": {},
            "portfolio": {},
            "metrics": {},
            "export": {},
            "run": {},
        }

    name: str
    description: str
    data: Dict[str, Any]
    preprocessing: Dict[str, Any]
    vol_adjust: Dict[str, Any]
    sample_split: Dict[str, Any]
    portfolio: Dict[str, Any]
    metrics: Dict[str, Any]
    export: Dict[str, Any]
    run: Dict[str, Any]

    def _validate(self) -> None:
        """Validate preset configuration."""
        if not self.name or not self.name.strip():
            raise ValueError("Preset name must be specified")


class ColumnMapping(SimpleBaseModel):
    """Column mapping configuration for uploaded data."""

    def __init__(
        self,
        date_column: str = "",
        return_columns: List[str] = None,
        benchmark_column: str | None = None,
        risk_free_column: str | None = None,
        column_display_names: Dict[str, str] = None,
        column_tickers: Dict[str, str] = None,
        **kwargs: Any,
    ) -> None:
        if return_columns is None:
            return_columns = []
        if column_display_names is None:
            column_display_names = {}
        if column_tickers is None:
            column_tickers = {}
        super().__init__(
            date_column=date_column,
            return_columns=return_columns,
            benchmark_column=benchmark_column,
            risk_free_column=risk_free_column,
            column_display_names=column_display_names,
            column_tickers=column_tickers,
            **kwargs,
        )

    def _get_defaults(self) -> Dict[str, Any]:
        return {
            "date_column": "",
            "return_columns": [],
            "benchmark_column": None,
            "risk_free_column": None,
            "column_display_names": {},
            "column_tickers": {},
        }

    def _validate(self) -> None:
        """Validate column mapping."""
        if not self.date_column or not self.date_column.strip():
            raise ValueError("Date column must be specified")

        if not self.return_columns:
            raise ValueError("At least one return column must be specified")


class ConfigurationState(SimpleBaseModel):
    """Complete configuration state for the Streamlit app."""

    preset_name: str
    column_mapping: ColumnMapping | None
    config_dict: Dict[str, Any]
    uploaded_data: Any
    analysis_results: Any

    def _get_defaults(self) -> Dict[str, Any]:
        return {
            "preset_name": "",
            "column_mapping": None,
            "config_dict": {},
            "uploaded_data": None,
            "analysis_results": None,
        }

    def _validate(self) -> None:
        """Validate configuration state."""
        pass


def load_preset(preset_name: str) -> PresetConfig:
    """Load a preset configuration from file."""
    # Find the config directory relative to this file
    config_dir = Path(__file__).parent.parent.parent.parent.parent / "config"
    preset_file = config_dir / f"{preset_name}.yml"

    if not preset_file.exists():
        raise FileNotFoundError(f"Preset file not found: {preset_file}")

    with preset_file.open("r", encoding="utf-8") as fh:
        data = yaml.safe_load(fh)
        if not isinstance(data, dict):
            raise TypeError("Preset file must contain a mapping")

    data["name"] = preset_name
    return PresetConfig(**data)


def list_available_presets() -> List[str]:
    """List all available preset names."""
    config_dir = Path(__file__).parent.parent.parent.parent.parent / "config"

    if not config_dir.exists():
        return []

    presets = []
    for yml_file in config_dir.glob("*.yml"):
        if yml_file.name not in ["defaults.yml"]:  # Exclude defaults
            presets.append(yml_file.stem)

    return sorted(presets)


DEFAULTS = Path(__file__).resolve().parents[3] / "config" / "defaults.yml"


def load(path: str | Path | None = None) -> Config:
    """Load configuration from ``path`` or ``DEFAULTS``.

    If ``path`` is ``None``, the ``TREND_CFG`` environment variable is
    consulted before falling back to ``DEFAULTS``.
    """
    if path is None:
        env = os.environ.get("TREND_CFG")
        cfg_path = Path(env) if env else DEFAULTS
    else:
        cfg_path = Path(path)
    with cfg_path.open("r", encoding="utf-8") as fh:
        data = yaml.safe_load(fh)
        if not isinstance(data, dict):
            raise TypeError("Config file must contain a mapping")

    out_cfg = data.pop("output", None)
    if isinstance(out_cfg, dict):
        export_cfg = data.setdefault("export", {})
        fmt = out_cfg.get("format")
        if fmt:
            export_cfg["formats"] = [fmt] if isinstance(fmt, str) else list(fmt)
        path_val = out_cfg.get("path")
        if path_val:
            p = Path(path_val)
            export_cfg.setdefault("directory", str(p.parent) if p.parent else ".")
            export_cfg.setdefault("filename", p.name)

    return Config(**data)


__all__ = [
    "Config",
<<<<<<< HEAD
    "load", 
    "DEFAULTS",
=======
    "load",
>>>>>>> 6c8c76ac
    "PresetConfig",
    "ColumnMapping",
    "ConfigurationState",
    "load_preset",
    "list_available_presets",
    "Config",
    "load_config",
    "load",
    "DEFAULTS",
]<|MERGE_RESOLUTION|>--- conflicted
+++ resolved
@@ -7,10 +7,7 @@
 import os
 
 
-<<<<<<< HEAD
 # Pydantic compatibility layer
-=======
->>>>>>> 6c8c76ac
 if TYPE_CHECKING:  # pragma: no cover - mypy only
 
     class BaseModel:
@@ -33,46 +30,6 @@
 
             def model_dump_json(self) -> str:
                 return "{}"
-<<<<<<< HEAD
-=======
-
-
-class Config(BaseModel):
-    """Typed access to the YAML configuration."""
-
-    version: str
-    data: dict[str, Any]
-    preprocessing: dict[str, Any]
-    vol_adjust: dict[str, Any]
-    sample_split: dict[str, Any]
-    portfolio: dict[str, Any]
-    benchmarks: dict[str, str] = {}
-    metrics: dict[str, Any]
-    export: dict[str, Any]
-    output: dict[str, Any] | None = None
-    run: dict[str, Any]
-    multi_period: dict[str, Any] | None = None
-    jobs: int | None = None
-    checkpoint_dir: str | None = None
-    random_seed: int | None = None
-
-    def __init__(self, **data: Any) -> None:  # pragma: no cover - simple assign
-        """Populate attributes from ``data`` regardless of ``BaseModel``."""
-        super().__init__(**data)
-        for key, value in data.items():
-            setattr(self, key, value)
-
-    def model_dump_json(self) -> str:  # pragma: no cover - trivial
-        import json
-
-        return json.dumps(self.__dict__)
-
-    # Provide a lightweight ``dict`` representation for tests.
-    def model_dump(self) -> dict[str, Any]:  # pragma: no cover - trivial
-        return dict(self.__dict__)
-
-from pydantic import BaseModel, Field, ConfigDict, StrictStr
->>>>>>> 6c8c76ac
 
 
 # Simple BaseModel that works without pydantic
@@ -326,12 +283,8 @@
 
 __all__ = [
     "Config",
-<<<<<<< HEAD
     "load", 
     "DEFAULTS",
-=======
-    "load",
->>>>>>> 6c8c76ac
     "PresetConfig",
     "ColumnMapping",
     "ConfigurationState",
