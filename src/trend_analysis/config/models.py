--- conflicted
+++ resolved
@@ -168,13 +168,8 @@
             checkpoint_dir: str | None = None
             seed: int = 42
 
-<<<<<<< HEAD
             @field_validator("version")
             def _validate_version(cls, v: Any) -> str:
-=======
-            @field_validator("version", mode="before")
-            def _version_not_whitespace(cls, v: Any) -> str:
->>>>>>> 6ca5f427
                 """Reject strings that consist only of whitespace."""
                 return _validate_version_value(v)
 
