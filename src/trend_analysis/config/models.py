--- conflicted
+++ resolved
@@ -8,12 +8,7 @@
 from __future__ import annotations
 
 import os
-<<<<<<< HEAD
 from collections.abc import Mapping
-=======
-import sys
-from collections.abc import Mapping, MutableMapping
->>>>>>> 052c6d3e
 from pathlib import Path
 from typing import Any, ClassVar, Dict, List, Protocol, cast
 
@@ -23,7 +18,6 @@
 # import ``validate_trend_config`` via its fully-qualified path to avoid
 # relative-import resolution against the temporary alias (for example when the
 # module is loaded as ``tests.config_models_fallback``).
-<<<<<<< HEAD
 # Import primary validator; define a lightweight fallback only if initial import fails.
 try:  # pragma: no cover - normal path
     from trend_analysis.config.model import validate_trend_config
@@ -37,205 +31,11 @@
             "portfolio": data.get("portfolio", {}),
             "vol_adjust": data.get("vol_adjust", {}),
         }
-=======
-
-
-def _fallback_validate_trend_config(
-    data: Mapping[str, Any], *, base_path: Path | None = None
-) -> MutableMapping[str, Any]:
-    """Light-weight validator used when Pydantic is unavailable."""
-
-    if isinstance(data, MutableMapping):
-        payload: MutableMapping[str, Any] = data
-    else:
-        payload = cast(MutableMapping[str, Any], dict(data))
-
-    version = payload.get("version")
-    if version is None:
-        raise ValueError("version field is required")
-    if not isinstance(version, str):
-        raise ValueError("version must be a string")
-    if len(version) == 0:
-        raise ValueError("String should have at least 1 character")
-    if not version.strip():
-        raise ValueError("Version field cannot be empty")
-    payload["version"] = version
-
-    required = [
-        "data",
-        "preprocessing",
-        "vol_adjust",
-        "sample_split",
-        "portfolio",
-        "metrics",
-        "export",
-        "performance",
-        "run",
-    ]
-
-    def _ensure_dict(field: str, *, required_field: bool) -> MutableMapping[str, Any]:
-        raw = payload.get(field)
-        if raw is None:
-            if required_field:
-                raise ValueError(f"{field} section is required")
-            out: MutableMapping[str, Any] = cast(MutableMapping[str, Any], {})
-            payload[field] = out
-            return out
-        if not isinstance(raw, Mapping):
-            raise ValueError(f"{field} must be a dictionary")
-        out = cast(MutableMapping[str, Any], dict(raw))
-        payload[field] = out
-        return out
-
-    for field in required:
-        _ensure_dict(field, required_field=True)
-
-    # Optional sections keep defaults but still enforce mapping structure when provided.
-    raw_bench = payload.get("benchmarks")
-    if raw_bench is None:
-        payload["benchmarks"] = {}
-    elif not isinstance(raw_bench, Mapping):
-        raise ValueError("benchmarks must be a dictionary")
-    else:
-        payload["benchmarks"] = dict(raw_bench)
-
-    raw_output = payload.get("output")
-    if raw_output is not None and not isinstance(raw_output, Mapping):
-        raise ValueError("output must be a dictionary")
-    elif isinstance(raw_output, Mapping):
-        payload["output"] = dict(raw_output)
-
-    raw_multi = payload.get("multi_period")
-    if raw_multi is not None and not isinstance(raw_multi, Mapping):
-        raise ValueError("multi_period must be a dictionary")
-    elif isinstance(raw_multi, Mapping):
-        payload["multi_period"] = dict(raw_multi)
-
-    portfolio = cast(MutableMapping[str, Any], payload["portfolio"])
-    if "transaction_cost_bps" in portfolio:
-        raw_tc = portfolio["transaction_cost_bps"]
-        try:
-            tc = float(raw_tc)
-        except Exception as exc:  # pragma: no cover - defensive
-            raise ValueError("transaction_cost_bps must be numeric") from exc
-        if tc < 0:
-            raise ValueError("transaction_cost_bps must be >= 0")
-        portfolio["transaction_cost_bps"] = tc
-    if "max_turnover" in portfolio:
-        raw_mt = portfolio["max_turnover"]
-        try:
-            mt = float(raw_mt)
-        except Exception as exc:  # pragma: no cover - defensive
-            raise ValueError("max_turnover must be numeric") from exc
-        if mt < 0:
-            raise ValueError("max_turnover must be >= 0")
-        if mt > 2.0:
-            raise ValueError("max_turnover must be <= 2.0")
-        portfolio["max_turnover"] = mt
-
-    vol_adjust = cast(MutableMapping[str, Any], payload["vol_adjust"])
-    if "floor_vol" in vol_adjust:
-        raw_floor = vol_adjust["floor_vol"]
-        try:
-            floor = float(raw_floor)
-        except Exception as exc:  # pragma: no cover - defensive
-            raise ValueError("vol_adjust.floor_vol must be numeric.") from exc
-        if floor < 0:
-            raise ValueError("vol_adjust.floor_vol cannot be negative.")
-        vol_adjust["floor_vol"] = floor
-    if "warmup_periods" in vol_adjust:
-        raw_warmup = vol_adjust["warmup_periods"]
-        try:
-            warmup = int(raw_warmup)
-        except Exception as exc:  # pragma: no cover - defensive
-            raise ValueError("vol_adjust.warmup_periods must be an integer.") from exc
-        if warmup < 0:
-            raise ValueError("vol_adjust.warmup_periods cannot be negative.")
-        vol_adjust["warmup_periods"] = warmup
-
-    return payload
-
-
-try:  # pragma: no cover - exercised indirectly via tests
-    from .model import validate_trend_config
-except ImportError:  # pragma: no cover - defensive fallback for test harness
-    if sys.modules.get("pydantic") is not None:
-        raise ImportError(
-            "Failed to import 'validate_trend_config' from '.model' even though 'pydantic' is present in sys.modules. "
-            "This may indicate a broken installation or environment issue."
-        )
-
->>>>>>> 052c6d3e
 
 class _ValidateConfigFn(Protocol):
     def __call__(self, data: dict[str, Any], *, base_path: Path) -> Any:
         """Validate configuration data and optionally return a model."""
 
-<<<<<<< HEAD
-=======
-
-def _resolve_validate_trend_config() -> _ValidateConfigFn:
-    """Return the best available ``validate_trend_config`` implementation."""
-
-    pydantic_module = sys.modules.get("pydantic", None)
-    if pydantic_module is None and "pydantic" in sys.modules:
-        stub_module = sys.modules.get("trend_analysis.config.model")
-        if stub_module is not None:
-            stub_validate = getattr(stub_module, "validate_trend_config", None)
-            if callable(stub_validate):
-
-                def _stubbed_validate(
-                    data: dict[str, Any], *, base_path: Path
-                ) -> MutableMapping[str, Any]:
-                    try:
-                        stub_validate(data, base_path=base_path)
-                    except TypeError:
-                        try:
-                            stub_validate(data)
-                        except Exception:
-                            pass
-                    except Exception:
-                        pass
-                    return _fallback_validate_trend_config(
-                        data, base_path=base_path
-                    )
-
-                return cast(_ValidateConfigFn, _stubbed_validate)
-
-        return cast(_ValidateConfigFn, _fallback_validate_trend_config)
-
-    has_pydantic = globals().get("_HAS_PYDANTIC")
-    if has_pydantic is False:
-        return cast(_ValidateConfigFn, _fallback_validate_trend_config)
-
-    try:
-        from trend_analysis.config.model import (
-            validate_trend_config as validate_trend_config_impl,
-        )
-
-        return cast(_ValidateConfigFn, validate_trend_config_impl)
-    except Exception:  # pragma: no cover - exercised in fallback tests
-        try:
-            from .model import (
-                validate_trend_config as validate_trend_config_impl,
-            )
-
-            return cast(_ValidateConfigFn, validate_trend_config_impl)
-        except Exception:  # pragma: no cover - final fallback
-            return _fallback_validate_trend_config
-
-
-validate_trend_config: _ValidateConfigFn = _resolve_validate_trend_config()
-
-
-def _run_external_validator(data: dict[str, Any], base_path: Path) -> None:
-    """Invoke ``validate_trend_config`` and normalise raised errors."""
-
-    try:
-        validate_trend_config(data, base_path=base_path)
-    except (ValueError, TypeError) as exc:
-        raise ValueError(str(exc)) from exc
->>>>>>> 052c6d3e
 class ConfigProtocol(Protocol):
     """Type protocol for Config class that works in both Pydantic and fallback
     modes."""
@@ -835,7 +635,6 @@
     """Load configuration from a mapping or file path."""
     if isinstance(cfg, (str, Path)):
         return load(cfg)
-<<<<<<< HEAD
     if not isinstance(cfg, Mapping):
         raise TypeError("cfg must be a mapping or path")
     cfg_dict = dict(cfg)
@@ -872,19 +671,6 @@
         except Exception:
             pass
     return Config(**cfg_dict)
-=======
-    if isinstance(cfg, Mapping):
-        cfg_dict = dict(cfg)
-        config_obj = Config(**cfg_dict)
-        try:
-            validated = validate_trend_config(cfg_dict, base_path=Path.cwd())
-        except (ValueError, TypeError) as exc:  # pragma: no cover - surface helpful error
-            raise ValueError(str(exc)) from exc
-        if isinstance(validated, Mapping):
-            return Config(**dict(validated))
-        return config_obj
-    raise TypeError("cfg must be a mapping or path")
->>>>>>> 052c6d3e
 
 
 def load(path: str | Path | None = None) -> ConfigProtocol:
@@ -940,7 +726,6 @@
             export_cfg.setdefault("directory", str(p.parent) if p.parent else ".")
             export_cfg.setdefault("filename", p.name)
 
-<<<<<<< HEAD
     # Version validation (type / whitespace). Let ValueError propagate in fallback.
     if "version" in data and not _HAS_PYDANTIC:
         _validate_version_value(data["version"])  # fallback mode only
@@ -967,13 +752,6 @@
             validate_trend_config(data, base_path=base_dir)
         except Exception:
             pass
-=======
-    config_obj = Config(**data)
-    try:
-        validated = validate_trend_config(data, base_path=base_dir)
-    except (ValueError, TypeError) as exc:  # pragma: no cover - surface helpful error
-        raise ValueError(str(exc)) from exc
->>>>>>> 052c6d3e
 
     if isinstance(validated, Mapping):
         return Config(**dict(validated))
