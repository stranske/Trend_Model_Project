--- conflicted
+++ resolved
@@ -142,11 +142,8 @@
             checkpoint_dir: str | None = None
             seed: int = 42
 
-<<<<<<< HEAD
             @field_validator("version")
             def _ensure_version_not_whitespace(cls, v: str) -> str:
-=======
->>>>>>> e8017c89
                 """Reject strings that consist only of whitespace."""
                 if not isinstance(v, str):
                     raise ValueError("Version field must be a string")
@@ -227,11 +224,7 @@
             if not self.version.strip():
                 raise ValueError("Version field cannot be empty")
 
-<<<<<<< HEAD
             for _field in [
-=======
-            for field in [
->>>>>>> e8017c89
                 "data",
                 "preprocessing",
                 "vol_adjust",
@@ -241,16 +234,8 @@
                 "export",
                 "run",
             ]:
-<<<<<<< HEAD
                 if not isinstance(getattr(self, _field), dict):
                     raise ValueError(f"{_field} must be a dictionary")
-=======
-                value = getattr(self, section, None)
-                if value is None:
-                    raise ValueError(f"{section} section is required")
-                if not isinstance(value, dict):
-                    raise ValueError(f"{section} must be a dictionary")
->>>>>>> e8017c89
 
         # Provide a similar API surface to pydantic for callers
         def model_dump(self) -> Dict[str, Any]:
