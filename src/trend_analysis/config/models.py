--- conflicted
+++ resolved
@@ -142,7 +142,6 @@
             checkpoint_dir: str | None = None
             seed: int = 42
 
-<<<<<<< HEAD
             @field_validator("version", mode="before")
             def _ensure_version_str(cls, v: Any) -> str:
                 """Ensure ``version`` is always a string."""
@@ -150,8 +149,6 @@
                     raise ValueError("version must be a string")
                 return v
 
-=======
->>>>>>> da6532f1
             @field_validator("version")
             def _ensure_version_not_whitespace(cls, v: str) -> str:
                 """Reject strings that consist only of whitespace."""
