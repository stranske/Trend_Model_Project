--- conflicted
+++ resolved
@@ -241,16 +241,6 @@
 DEFAULTS = Path(__file__).resolve().parents[3] / "config" / "defaults.yml"
 
 
-<<<<<<< HEAD
-
-
-
-def load(path: str | Path | dict[str, Any] | None = None) -> Config:
-    """Load configuration from ``path``, ``data`` dict, or ``DEFAULTS``.
-=======
-def load(path: str | Path | None = None) -> Config:
-    """Load configuration from ``path`` or ``DEFAULTS``.
->>>>>>> 451fe8d9
 
     If ``path`` is ``None``, the ``TREND_CFG`` environment variable is
     consulted before falling back to ``DEFAULTS``.
@@ -299,13 +289,6 @@
     "ConfigurationState",
     "load_preset",
     "list_available_presets",
-<<<<<<< HEAD
     "_find_config_directory",
-=======
-    "Config",
-    "load",
-    "load_config",
->>>>>>> 451fe8d9
     "DEFAULTS",
-    "_find_config_directory",
 ]