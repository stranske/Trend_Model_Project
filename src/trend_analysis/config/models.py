--- conflicted
+++ resolved
@@ -142,7 +142,6 @@
             checkpoint_dir: str | None = None
             seed: int = 42
 
-<<<<<<< HEAD
             @field_validator("version", mode="before")
             def _ensure_version_str(cls, v: Any) -> str:
                 """Ensure ``version`` is always a string."""
@@ -150,8 +149,7 @@
                     raise ValueError("version must be a string")
                 return v
 
-=======
->>>>>>> fabfc59e
+
             @field_validator("version")
             def _ensure_version_not_whitespace(cls, v: str) -> str:
                 """Reject strings that consist only of whitespace."""
@@ -172,13 +170,6 @@
             )
             def _ensure_dict(cls, v: Any, info: _ValidationInfo) -> dict[str, Any]:
                 if not isinstance(v, dict):
-<<<<<<< HEAD
-=======
-                    # Raising ``ValueError`` ensures pydantic wraps the failure in a
-                    # ``ValidationError`` and tests without pydantic receive a plain
-                    # ``ValueError``.  ``info.field_name`` contains the section name
-                    # being validated.
->>>>>>> fabfc59e
                     raise ValueError(f"{info.field_name} must be a dictionary")
                 return v
 
@@ -232,34 +223,12 @@
         def _validate(self) -> None:  # Simple runtime validation
             if getattr(self, "version", None) is None:
                 raise ValueError("version field is required")
-<<<<<<< HEAD
             if not isinstance(self.version, str):
                 raise ValueError("version must be a string")
             if len(self.version) == 0:
                 raise ValueError("String should have at least 1 character")
             if not self.version.strip():
                 raise ValueError("Version field cannot be empty")
-=======
-            # Reuse shared helper for consistency with pydantic version
-            self.version = _validate_version_value(self.version)
-
-            # Ensure key sections are dictionaries.  Tests exercise these
-            # validations extensively to guard against common YAML mistakes
-            # such as providing numbers or lists instead of mappings.
-            for section in [
-                "data",
-                "preprocessing",
-                "vol_adjust",
-                "sample_split",
-                "portfolio",
-                "metrics",
-                "export",
-                "run",
-            ]:
-                value = getattr(self, section)
-                if not isinstance(value, dict):
-                    raise ValueError(f"{section} must be a dictionary")
->>>>>>> fabfc59e
 
             for field in [
                 "data",
