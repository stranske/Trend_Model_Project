--- conflicted
+++ resolved
@@ -200,10 +200,7 @@
         """Validate configuration state."""
         pass
 
-<<<<<<< HEAD
-=======
-
->>>>>>> ac8af1ce
+      
 def load_preset(preset_name: str) -> PresetConfig:
     """Load a preset configuration from file."""
     # Find the config directory relative to this file
@@ -240,7 +237,6 @@
 DEFAULTS = Path(__file__).resolve().parents[3] / "config" / "defaults.yml"
 
 
-<<<<<<< HEAD
 def load_config(cfg: Mapping[str, Any] | str | Path) -> Config:
     """Load configuration from a mapping or file path."""
     if isinstance(cfg, (str, Path)):
@@ -252,11 +248,6 @@
 
 def load(path: str | Path | None = None) -> Config:
     """Load configuration from ``path`` or ``DEFAULTS``.
-
-=======
-def load(path: str | Path | dict | None = None):
-    """
->>>>>>> ac8af1ce
     If ``path`` is ``None``, the ``TREND_CFG`` environment variable is
     consulted before falling back to ``DEFAULTS``.
     If ``path`` is a dict, it is used directly as configuration data.
@@ -292,13 +283,6 @@
     return Config(**data)
 
 
-<<<<<<< HEAD
-=======
-# Alias for backward compatibility
-load_config = load
-
-
->>>>>>> ac8af1ce
 __all__ = [
     "Config",
     "load",
