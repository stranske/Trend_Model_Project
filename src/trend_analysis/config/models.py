"""Configuration models for Streamlit Configure page validation.

This module supports environments with or without Pydantic installed.
Tests import the module twice (with and without Pydantic) and expect the
symbol ``_HAS_PYDANTIC`` to reflect availability.
"""

from __future__ import annotations

import os
from pathlib import Path
from typing import Any, Dict, List, cast, ClassVar, TYPE_CHECKING
from collections.abc import Mapping

import yaml

if TYPE_CHECKING:
    # Define Config type alias for static type checking
    from typing_extensions import Protocol

    class ConfigProtocol(Protocol):
        """Type protocol for Config class that works in both Pydantic and fallback modes."""

        version: str
        data: dict[str, Any]
        preprocessing: dict[str, Any]
        vol_adjust: dict[str, Any]
        sample_split: dict[str, Any]
        portfolio: dict[str, Any]
        benchmarks: dict[str, str]
        metrics: dict[str, Any]
        export: dict[str, Any]
        output: dict[str, Any] | None
        run: dict[str, Any]
        multi_period: dict[str, Any] | None
        jobs: int | None
        checkpoint_dir: str | None
        seed: int

    # Type alias for Config that works with both implementations
    ConfigType = ConfigProtocol

# Pydantic import (optional in tests)
# Use temporary underscored names within the branch, then export public names
# Provide explicit annotations so static type checkers accept reassignment
# across the try/except fallback paths.
_BaseModel: Any
_ValidationInfo: Any
try:  # pragma: no cover - exercised via tests toggling availability
    import pydantic as _pyd

    _BaseModel = cast(Any, _pyd.BaseModel)
    _Field = cast(Any, _pyd.Field)
    _ValidationInfo = cast(Any, _pyd.ValidationInfo)
    _field_validator = cast(Any, _pyd.field_validator)

    _HAS_PYDANTIC = True
except ImportError:  # pragma: no cover
    _BaseModel = object

    def _Field(*_args: Any, **_kwargs: Any) -> None:  # noqa: D401 - simple fallback
        """Fallback Field when Pydantic is unavailable."""
        return None

    _ValidationInfo = object

    def _field_validator(*_args: Any, **_kwargs: Any) -> Any:
        def _decorator(func: Any) -> Any:
            return func

        return _decorator

    _HAS_PYDANTIC = False

# Export names with broad Any types for static checkers
BaseModel: Any = cast(Any, _BaseModel)
Field: Any = cast(Any, _Field)
ValidationInfo: Any = cast(Any, _ValidationInfo)
field_validator: Any = cast(Any, _field_validator)


# Simple BaseModel that works without pydantic (used by fallback Config)
class SimpleBaseModel:
    """Simple base model for configuration validation."""

    def __init__(self, **kwargs: Any) -> None:
        """Initialize with validation."""
        defaults = self._get_defaults()
        for key, value in defaults.items():
            setattr(self, key, value)

        for key, value in kwargs.items():
            setattr(self, key, value)

        self._validate()

    def _get_defaults(self) -> Dict[str, Any]:
        """Get default values for this model."""
        return {}

    def _validate(self) -> None:
        """Validate the configuration."""
        pass


def _find_config_directory() -> Path:
    """Locate the project's configuration directory.

    Starting from this file's location, walk up the directory tree until a
    ``config`` directory containing ``defaults.yml`` is found. If no suitable
    directory is discovered, a :class:`FileNotFoundError` is raised.
    """

    current = Path(__file__).resolve()
    for parent in current.parents:
        candidate = parent / "config"
        if candidate.is_dir() and (candidate / "defaults.yml").exists():
            return candidate

    raise FileNotFoundError("Could not find 'config' directory")


def _validate_version_value(v: Any) -> str:
    """Validate the ``version`` field for both pydantic and fallback modes."""
    if not isinstance(v, str):
        # Tests expect a ``ValueError`` for wrong types when pydantic is not
        # available.  Using ``ValueError`` keeps behaviour consistent between
        # the pydantic-backed model (which raises ``ValidationError``) and the
        # simple fallback model used in this repository.
        raise ValueError("version must be a string")
    if len(v) == 0:
        # Match pydantic's wording for empty strings
        raise ValueError("String should have at least 1 character")
    if not v.strip():
        raise ValueError("Version field cannot be empty")
    return v


if _HAS_PYDANTIC:
    # Cache class identity across re-imports to keep isinstance checks stable
    import builtins as _bi

    _cached = getattr(_bi, "_TREND_CONFIG_CLASS", None)
    PydanticConfigBase = cast(Any, BaseModel if _cached is None else _cached)

    # Provide a typed decorator wrapper to satisfy mypy in strict mode
    from typing import Callable, TypeVar

    F = TypeVar("F")

    def _fv_typed(*args: Any, **kwargs: Any) -> Callable[[F], F]:
        return cast(Callable[[F], F], field_validator(*args, **kwargs))

    class _PydanticConfigImpl(PydanticConfigBase):  # type: ignore[misc, valid-type]
        """Typed access to the YAML configuration (Pydantic mode)."""

<<<<<<< HEAD
        # Field lists generated dynamically from model fields to prevent maintenance burden
        @classmethod
        def _dict_field_names(cls) -> List[str]:
            """Return names of fields whose type is dict[str, Any] (or compatible)."""
            # Support both Pydantic v2 (model_fields) and v1 (__fields__)
            fields_map = getattr(cls, "model_fields", getattr(cls, "__fields__", {}))

            # items() for both dict-like types
            def _items(obj: Any) -> list[tuple[str, Any]]:
                try:
                    return list(obj.items())
                except Exception:
                    return []

            items: list[tuple[str, Any]] = _items(fields_map)

            def _is_dict_type(tp: Any) -> bool:
                # Python 3.8+ typing origin helper
                try:
                    from typing import get_origin as _get_origin

                    origin = cast(Any, _get_origin(tp))
                except Exception:  # pragma: no cover - fallback
                    origin = getattr(tp, "__origin__", None)
                if not (origin is dict or tp is dict):
                    return False
                # Prefer to include only dict[str, Any]-like annotations
                try:
                    from typing import get_args as _get_args

                    args = _get_args(tp)
                except Exception:  # pragma: no cover - fallback
                    args = getattr(tp, "__args__", ())
                if len(args) == 2:
                    _key_t, val_t = args
                    # Exclude specific concrete types (e.g., str) for value
                    if (
                        getattr(val_t, "__module__", "") == "typing"
                        and getattr(val_t, "__qualname__", "") == "Any"
                    ):
                        return True
                    # If value annotation is 'Any' from typing, above returns True.
                    # Otherwise, do not include (filters out dict[str, str])
                    return False
                # If no args, fall back to including
                return True

            result: List[str] = []
            for name, field in items:
                # Pydantic v2 exposes annotation on FieldInfo; v1 provides outer_type_
                tp = getattr(field, "annotation", None)
                if tp is None:
                    tp = getattr(field, "outer_type_", None)
                if _is_dict_type(tp):
                    result.append(name)
            return result

        # Placeholders; computed after class creation for reliability
        REQUIRED_DICT_FIELDS: ClassVar[List[str]] = []
        ALL_FIELDS: ClassVar[List[str]] = []
=======
        # Field lists as class constants to prevent maintenance burden
        REQUIRED_DICT_FIELDS: ClassVar[List[str]] = [
            "data",
            "preprocessing",
            "vol_adjust",
            "sample_split",
            "portfolio",
            "metrics",
            "export",
            "run",
        ]

        ALL_FIELDS: ClassVar[List[str]] = [
            "version",
            "data",
            "preprocessing",
            "vol_adjust",
            "sample_split",
            "portfolio",
            "benchmarks",
            "metrics",
            "export",
            "output",
            "run",
            "multi_period",
            "jobs",
            "checkpoint_dir",
            "seed",
        ]
>>>>>>> bf51676c

        # Use a plain dict for model_config to avoid type-checker issues when
        # Pydantic is not installed (tests toggle availability).
        model_config = {"extra": "ignore"}
        # ``version`` must be a non-empty string. ``min_length`` handles the empty
        # string case and produces the standard pydantic error message
        # "String should have at least 1 character". A separate validator below
        # ensures the field isn't composed solely of whitespace.
        version: str = Field(min_length=1)
        data: dict[str, Any] = Field(default_factory=dict)
        preprocessing: dict[str, Any] = Field(default_factory=dict)
        vol_adjust: dict[str, Any] = Field(default_factory=dict)
        sample_split: dict[str, Any] = Field(default_factory=dict)
        portfolio: dict[str, Any] = Field(default_factory=dict)
        benchmarks: dict[str, str] = Field(default_factory=dict)
        metrics: dict[str, Any] = Field(default_factory=dict)
        export: dict[str, Any] = Field(default_factory=dict)
        output: dict[str, Any] | None = None
        run: dict[str, Any] = Field(default_factory=dict)
        multi_period: dict[str, Any] | None = None
        jobs: int | None = None
        checkpoint_dir: str | None = None
        seed: int = 42

        @_fv_typed("version", mode="before")
        def _validate_version(cls, v: Any) -> str:  # noqa: N805 - pydantic validator
            """Reject strings that consist only of whitespace."""
            return _validate_version_value(v)

        @_fv_typed(
            "data",
            "preprocessing",
            "vol_adjust",
            "sample_split",
            "portfolio",
            "metrics",
            "export",
            "run",
            mode="before",
        )
        def _ensure_dict(cls, v: Any, info: Any) -> dict[str, Any]:
            if not isinstance(v, dict):
                raise ValueError(f"{info.field_name} must be a dictionary")
            return v

    # Field constants are already defined as class variables above

    # Only cache when creating a fresh class
    if _cached is None:
        setattr(_bi, "_TREND_CONFIG_CLASS", _PydanticConfigImpl)

    # Compute class-level field lists post definition (works for v1/v2)
    _fields_map = getattr(
        _PydanticConfigImpl,
        "model_fields",
        getattr(_PydanticConfigImpl, "__fields__", {}),
    )
    try:
        _field_names = list(_fields_map.keys())
    except Exception:  # pragma: no cover
        _field_names = list(_fields_map)
    setattr(_PydanticConfigImpl, "ALL_FIELDS", _field_names)
    setattr(
        _PydanticConfigImpl,
        "REQUIRED_DICT_FIELDS",
        _PydanticConfigImpl._dict_field_names(),
    )

else:  # Fallback mode for tests without pydantic

    class _FallbackConfig(SimpleBaseModel):
        """Simplified Config for environments without Pydantic."""

        # Field lists as class constants to prevent maintenance burden
        REQUIRED_DICT_FIELDS: ClassVar[List[str]] = [
            "data",
            "preprocessing",
            "vol_adjust",
            "sample_split",
            "portfolio",
            "metrics",
            "export",
            "run",
        ]

        ALL_FIELDS: ClassVar[List[str]] = [
            "version",
            "data",
            "preprocessing",
            "vol_adjust",
            "sample_split",
            "portfolio",
            "benchmarks",
            "metrics",
            "export",
            "output",
            "run",
            "multi_period",
            "jobs",
            "checkpoint_dir",
            "seed",
        ]

        # Attribute declarations for linters/type-checkers
        version: str
        data: Dict[str, Any]
        preprocessing: Dict[str, Any]
        vol_adjust: Dict[str, Any]
        sample_split: Dict[str, Any]
        portfolio: Dict[str, Any]
        benchmarks: Dict[str, str]
        metrics: Dict[str, Any]
        export: Dict[str, Any]
        output: Dict[str, Any] | None
        run: Dict[str, Any]
        multi_period: Dict[str, Any] | None
        jobs: int | None
        checkpoint_dir: str | None
        seed: int

        def _get_defaults(self) -> Dict[str, Any]:
            return {
                "data": {},
                "preprocessing": {},
                "vol_adjust": {},
                "sample_split": {},
                "portfolio": {},
                "benchmarks": {},
                "metrics": {},
                "export": {},
                "output": None,
                "run": {},
                "multi_period": None,
                "jobs": None,
                "checkpoint_dir": None,
                "seed": 42,
            }

        def _validate(self) -> None:  # Simple runtime validation
            if getattr(self, "version", None) is None:
                raise ValueError("version field is required")
            if not isinstance(self.version, str):
                raise ValueError("version must be a string")
            if len(self.version) == 0:
                raise ValueError("String should have at least 1 character")
            if not self.version.strip():
                raise ValueError("Version field cannot be empty")

            for field in [
                "data",
                "preprocessing",
                "vol_adjust",
                "sample_split",
                "portfolio",
                "metrics",
                "export",
                "run",
            ]:
                value = getattr(self, field, None)
                if value is None:
                    raise ValueError(f"{field} section is required")
                if not isinstance(value, dict):
                    raise ValueError(f"{field} must be a dictionary")

        # Provide a similar API surface to pydantic for callers
        def model_dump(self) -> Dict[str, Any]:
            return {k: getattr(self, k) for k in self.ALL_FIELDS}

    # Fallback does not modify package attributes at runtime

# Public alias selected at runtime for callers
if _HAS_PYDANTIC:
    Config = cast(Any, globals().get("_PydanticConfigImpl"))
else:
    Config = cast(Any, globals().get("_FallbackConfig"))


class PresetConfig(SimpleBaseModel):
    """Configuration preset with validation."""

    # Field lists as class constants to prevent maintenance burden
    PRESET_DICT_FIELDS: ClassVar[List[str]] = [
        "data",
        "preprocessing",
        "vol_adjust",
        "sample_split",
        "portfolio",
        "metrics",
        "export",
        "run",
    ]

    name: str
    description: str
    data: Dict[str, Any]
    preprocessing: Dict[str, Any]
    vol_adjust: Dict[str, Any]
    sample_split: Dict[str, Any]
    portfolio: Dict[str, Any]
    metrics: Dict[str, Any]
    export: Dict[str, Any]
    run: Dict[str, Any]

    def _get_defaults(self) -> Dict[str, Any]:
        return {field: {} for field in self.PRESET_DICT_FIELDS}

    def _validate(self) -> None:
        """Validate preset configuration."""
        if not self.name or not self.name.strip():
            raise ValueError("Preset name must be specified")


class ColumnMapping(SimpleBaseModel):
    """Column mapping configuration for uploaded data."""

    # Attribute declarations for type checkers
    date_column: str
    return_columns: List[str]
    benchmark_column: str | None
    risk_free_column: str | None
    column_display_names: Dict[str, str]
    column_tickers: Dict[str, str]

    def __init__(
        self,
        date_column: str = "",
        return_columns: List[str] | None = None,
        benchmark_column: str | None = None,
        risk_free_column: str | None = None,
        column_display_names: Dict[str, str] | None = None,
        column_tickers: Dict[str, str] | None = None,
        **kwargs: Any,
    ) -> None:
        if return_columns is None:
            return_columns = []
        if column_display_names is None:
            column_display_names = {}
        if column_tickers is None:
            column_tickers = {}
        super().__init__(
            date_column=date_column,
            return_columns=return_columns,
            benchmark_column=benchmark_column,
            risk_free_column=risk_free_column,
            column_display_names=column_display_names,
            column_tickers=column_tickers,
            **kwargs,
        )

    def _get_defaults(self) -> Dict[str, Any]:
        return {
            "date_column": "",
            "return_columns": [],
            "benchmark_column": None,
            "risk_free_column": None,
            "column_display_names": {},
            "column_tickers": {},
        }

    def _validate(self) -> None:
        """Validate column mapping."""
        if not self.date_column or not self.date_column.strip():
            raise ValueError("Date column must be specified")

        if not self.return_columns:
            raise ValueError("At least one return column must be specified")


class ConfigurationState(SimpleBaseModel):
    """Complete configuration state for the Streamlit app."""

    preset_name: str
    column_mapping: ColumnMapping | None
    config_dict: Dict[str, Any]
    uploaded_data: Any
    analysis_results: Any

    def _get_defaults(self) -> Dict[str, Any]:
        return {
            "preset_name": "",
            "column_mapping": None,
            "config_dict": {},
            "uploaded_data": None,
            "analysis_results": None,
        }

    def _validate(self) -> None:
        """Validate configuration state."""
        pass


def load_preset(preset_name: str) -> PresetConfig:
    """Load a preset configuration from file."""
    # Find the config directory relative to this file
    config_dir = _find_config_directory()
    preset_file = config_dir / f"{preset_name}.yml"

    if not preset_file.exists():
        raise FileNotFoundError(f"Preset file not found: {preset_file}")

    with preset_file.open("r", encoding="utf-8") as fh:
        data = yaml.safe_load(fh)
        if not isinstance(data, dict):
            raise TypeError("Preset file must contain a mapping")

    data["name"] = preset_name
    return PresetConfig(**data)


def list_available_presets() -> List[str]:
    """List all available preset names."""
    config_dir = _find_config_directory()

    if not config_dir.exists():
        return []

    presets = []
    for yml_file in config_dir.glob("*.yml"):
        if yml_file.name not in ["defaults.yml"]:  # Exclude defaults
            presets.append(yml_file.stem)

    return sorted(presets)


DEFAULTS = Path(__file__).resolve().parents[3] / "config" / "defaults.yml"


def load_config(cfg: Mapping[str, Any] | str | Path) -> Any:
    """Load configuration from a mapping or file path."""
    if isinstance(cfg, (str, Path)):
        return load(cfg)
    if isinstance(cfg, Mapping):
        return cast("ConfigType", Config(**cfg))
    raise TypeError("cfg must be a mapping or path")


def load(path: str | Path | None = None) -> Any:
    """Load configuration from ``path`` or ``DEFAULTS``.
    If ``path`` is ``None``, the ``TREND_CFG`` environment variable is
    consulted before falling back to ``DEFAULTS``.
    If ``path`` is a dict, it is used directly as configuration data.
    """
    if isinstance(path, dict):
        data = path.copy()
    elif path is None:
        env = os.environ.get("TREND_CFG")
        cfg_path = Path(env) if env else DEFAULTS
        with cfg_path.open("r", encoding="utf-8") as fh:
            data = yaml.safe_load(fh)
            if not isinstance(data, dict):
                raise TypeError("Config file must contain a mapping")
    else:
        cfg_path = Path(path)
        with cfg_path.open("r", encoding="utf-8") as fh:
            data = yaml.safe_load(fh)
            if not isinstance(data, dict):
                raise TypeError("Config file must contain a mapping")

    out_cfg = data.pop("output", None)
    if isinstance(out_cfg, dict):
        export_cfg = data.setdefault("export", {})
        fmt = out_cfg.get("format")
        if fmt:
            export_cfg["formats"] = [fmt] if isinstance(fmt, str) else list(fmt)
        path_val = out_cfg.get("path")
        if path_val:
            p = Path(path_val)
            export_cfg.setdefault("directory", str(p.parent) if p.parent else ".")
            export_cfg.setdefault("filename", p.name)

    return cast("ConfigType", Config(**data))


__all__ = [
    "Config",
    "load",
    "PresetConfig",
    "ColumnMapping",
    "ConfigurationState",
    "load_preset",
    "list_available_presets",
    "load_config",
    "DEFAULTS",
    "_find_config_directory",
    "_HAS_PYDANTIC",
]<|MERGE_RESOLUTION|>--- conflicted
+++ resolved
@@ -154,7 +154,6 @@
     class _PydanticConfigImpl(PydanticConfigBase):  # type: ignore[misc, valid-type]
         """Typed access to the YAML configuration (Pydantic mode)."""
 
-<<<<<<< HEAD
         # Field lists generated dynamically from model fields to prevent maintenance burden
         @classmethod
         def _dict_field_names(cls) -> List[str]:
@@ -215,37 +214,6 @@
         # Placeholders; computed after class creation for reliability
         REQUIRED_DICT_FIELDS: ClassVar[List[str]] = []
         ALL_FIELDS: ClassVar[List[str]] = []
-=======
-        # Field lists as class constants to prevent maintenance burden
-        REQUIRED_DICT_FIELDS: ClassVar[List[str]] = [
-            "data",
-            "preprocessing",
-            "vol_adjust",
-            "sample_split",
-            "portfolio",
-            "metrics",
-            "export",
-            "run",
-        ]
-
-        ALL_FIELDS: ClassVar[List[str]] = [
-            "version",
-            "data",
-            "preprocessing",
-            "vol_adjust",
-            "sample_split",
-            "portfolio",
-            "benchmarks",
-            "metrics",
-            "export",
-            "output",
-            "run",
-            "multi_period",
-            "jobs",
-            "checkpoint_dir",
-            "seed",
-        ]
->>>>>>> bf51676c
 
         # Use a plain dict for model_config to avoid type-checker issues when
         # Pydantic is not installed (tests toggle availability).
