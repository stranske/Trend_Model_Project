"""Configuration package initialization."""

<<<<<<< HEAD
from .models import Config, load, DEFAULTS

# Import new model classes
=======
# Re-export commonly used configuration models and helpers
>>>>>>> 6c8c76ac
from .models import (
    PresetConfig,
    ColumnMapping,
    ConfigurationState,
    load_preset,
    list_available_presets,
    Config,
    load,
    DEFAULTS,
    _find_config_directory,
)

__all__ = [
<<<<<<< HEAD
    "Config",
    "load",  # Original config items
    "DEFAULTS",
=======
>>>>>>> 6c8c76ac
    "PresetConfig",
    "ColumnMapping",
    "ConfigurationState",
    "load_preset",
    "list_available_presets",
    "Config",
    "load",
    "DEFAULTS",
    "_find_config_directory",
]<|MERGE_RESOLUTION|>--- conflicted
+++ resolved
@@ -1,12 +1,8 @@
 """Configuration package initialization."""
 
-<<<<<<< HEAD
 from .models import Config, load, DEFAULTS
 
 # Import new model classes
-=======
-# Re-export commonly used configuration models and helpers
->>>>>>> 6c8c76ac
 from .models import (
     PresetConfig,
     ColumnMapping,
@@ -20,12 +16,9 @@
 )
 
 __all__ = [
-<<<<<<< HEAD
     "Config",
     "load",  # Original config items
     "DEFAULTS",
-=======
->>>>>>> 6c8c76ac
     "PresetConfig",
     "ColumnMapping",
     "ConfigurationState",
