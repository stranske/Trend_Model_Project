--- conflicted
+++ resolved
@@ -22,16 +22,7 @@
     "ConfigurationState",
     "load_preset",
     "list_available_presets",
-<<<<<<< HEAD
     "load",
     "Config",
     "DEFAULTS",
-=======
-    "load_config",
-    "Config",
-    "load",
-    "load_config",
-    "DEFAULTS",
-    "_find_config_directory",
->>>>>>> 6d9a65a5
 ]