"""Minimal configuration model used for startup validation.

The production configuration model in :mod:`trend_analysis.config.models`
remains the source of truth for the full schema.  This module defines a small
subset that captures the fields required to safely start the application.  We
leverage Pydantic so the same validation logic can run in both the command line
entry points and the Streamlit UI before the heavy pipeline code is invoked.
"""

from __future__ import annotations

import glob
import os
from pathlib import Path
from typing import Any, Iterable, Literal, Mapping

import yaml
from pydantic import (
    BaseModel,
    ConfigDict,
    Field,
    ValidationError,
    ValidationInfo,
    field_validator,
    model_validator,
)

from utils.paths import proj_path

# ---------------------------------------------------------------------------
# Helpers
# ---------------------------------------------------------------------------

_CONFIG_DIR = Path(__file__).resolve().parents[3] / "config"
_GLOB_CHARS = {"*", "?", "[", "]"}


def _resolve_path(value: str | os.PathLike[str], *, base_dir: Path | None) -> Path:
    """Resolve ``value`` relative to ``base_dir`` and ensure it exists.

    Parameters
    ----------
    value:
        Path-like value supplied by the configuration.  Strings are expanded to
        user directories before resolution.
    base_dir:
        Directory that should be treated as the root for relative paths.  When
        ``None`` the repository root and current working directory are checked.
    """

    raw = Path(value).expanduser()
    if raw.is_absolute():
        path = raw.resolve()
    else:
        roots: list[Path] = []
        if base_dir is not None:
            roots.append(base_dir)
            roots.append(base_dir.parent)
        roots.append(proj_path())
        cwd = Path.cwd()
        if cwd not in roots:
            roots.append(cwd)
        for root in roots:
            candidate = (root / raw).resolve()
            if candidate.exists():
                path = candidate
                break
        else:
            path = (base_dir or proj_path()) / raw
            path = path.resolve()
    if any(ch in str(raw) for ch in _GLOB_CHARS):
        # Globs are not supported because downstream readers expect a concrete
        # CSV file.  Raising here keeps the failure actionable.
        raise ValueError(
            f"Input path '{value}' contains wildcard characters. Provide a "
            "single CSV file instead of a glob pattern."
        )
    if not path.exists():
        raise ValueError(
            f"Input path '{value}' does not exist. Update the configuration or "
            "generate the dataset before launching the analysis."
        )
    if path.is_dir():
        raise ValueError(
            f"Input path '{value}' points to a directory. Provide the full path "
            "to the CSV file containing returns data."
        )
    return path


# ---------------------------------------------------------------------------
# Glob helpers
# ---------------------------------------------------------------------------


def _candidate_roots(base_dir: Path | None) -> Iterable[Path]:
    """Yield roots that should be considered when resolving relative paths."""

    seen: set[Path] = set()
    if base_dir is not None:
        for candidate in (base_dir, base_dir.parent):
            if candidate not in seen:
                seen.add(candidate)
                yield candidate
    for candidate in (proj_path(), Path.cwd()):
        if candidate not in seen:
            seen.add(candidate)
            yield candidate


def _expand_pattern(pattern: str, *, base_dir: Path | None) -> list[Path]:
    """Expand ``pattern`` relative to plausible search roots."""

    raw_pattern = Path(os.path.expandvars(pattern)).expanduser()
    if raw_pattern.is_absolute():
        return [raw_pattern]

    expanded: list[Path] = []
    seen: set[Path] = set()
    for root in _candidate_roots(base_dir):
        candidate = root / raw_pattern
        # Avoid duplicates when base_dir and cwd are identical.
        if candidate in seen:
            continue
        seen.add(candidate)
        expanded.append(candidate)
    return expanded


def _ensure_glob_matches(pattern: str, *, base_dir: Path | None) -> None:
    """Ensure ``pattern`` matches at least one CSV file."""

    expanded = _expand_pattern(pattern, base_dir=base_dir)
    matched: list[Path] = []
    recursive = "**" in pattern
    for candidate in expanded:
        matches = glob.glob(str(candidate), recursive=recursive)
        matched.extend(Path(match) for match in matches)

    files = [path for path in matched if path.is_file()]
    if not files:
        base_hint = base_dir or proj_path()
        raise ValueError(
            "data.managers_glob did not match any CSV files. "
            f"Update the glob '{pattern}' relative to '{base_hint}' or "
            "generate the manager inputs before running the analysis."
        )
    csv_files = [path for path in files if path.suffix.lower() == ".csv"]
    if not csv_files:
        found = ", ".join(str(path.name) for path in files)
        raise ValueError(
            "data.managers_glob must resolve to CSV files. "
            f"The pattern '{pattern}' matched non-CSV inputs: {found}."
        )


# ---------------------------------------------------------------------------
# Pydantic models covering the minimal runtime contract
# ---------------------------------------------------------------------------


class DataSettings(BaseModel):
    """Data input configuration validated at startup."""

    csv_path: Path | None = Field(default=None)
    universe_membership_path: Path | None = Field(default=None)
    managers_glob: str | None = Field(default=None)
    date_column: str = Field()
    frequency: Literal["D", "W", "M", "ME"] = Field()
    missing_policy: str | Mapping[str, str] | None = Field(default=None)
    missing_limit: int | Mapping[str, int | None] | None = Field(default=None)

    model_config = ConfigDict(extra="ignore")

    @field_validator("csv_path", mode="before")
    @classmethod
    def _validate_csv_path(cls, value: Any, info: Any) -> Path | None:
        if value in (None, ""):
            return None
        base_dir = None
        if info.context:
            base_dir = info.context.get("base_path")
        return _resolve_path(value, base_dir=base_dir)

    @field_validator("managers_glob", mode="before")
    @classmethod
    def _validate_managers_glob(cls, value: Any, info: Any) -> str | None:
        if value in (None, ""):
            return None
        if isinstance(value, os.PathLike):
            pattern = str(Path(value))
        elif isinstance(value, str):
            pattern = value
        else:
            raise ValueError("data.managers_glob must be a string if provided.")
        base_dir = None
        if info.context:
            base_dir = info.context.get("base_path")
        if any(ch in pattern for ch in _GLOB_CHARS):
            _ensure_glob_matches(pattern, base_dir=base_dir)
            return pattern
        resolved = _resolve_path(pattern, base_dir=base_dir)
        return str(resolved)

    @field_validator("universe_membership_path", mode="before")
    @classmethod
    def _validate_membership_path(cls, value: Any, info: Any) -> Path | None:
        if value in (None, ""):
            return None
        base_dir = None
        if info.context:
            base_dir = info.context.get("base_path")
        return _resolve_path(value, base_dir=base_dir)

    @field_validator("date_column")
    @classmethod
    def _validate_date_column(cls, value: str) -> str:
        if not isinstance(value, str) or not value.strip():
            raise ValueError(
                "data.date_column must be a non-empty string identifying the date column."
            )
        return value

    @field_validator("frequency", mode="before")
    @classmethod
    def _normalize_frequency(cls, value: Any) -> str:
        if value is None:
            raise ValueError("data.frequency must be provided (D, W or M).")
        freq = str(value).strip().upper()
        if freq == "ME":
            # Allow existing configs that still rely on the month-end alias.
            return "ME"
        allowed = {"D", "W", "M"}
        if freq not in allowed:
            allowed_list = ", ".join(sorted(allowed))
            raise ValueError(
                f"data.frequency '{value}' is not supported. Choose one of {allowed_list}."
            )
        return freq

    @field_validator("missing_policy", mode="before")
    @classmethod
    def _validate_missing_policy(cls, value: Any) -> str | Mapping[str, str] | None:
        if value in (None, ""):
            return None
        if isinstance(value, (str, Mapping)):
            return value
        raise ValueError("data.missing_policy must be a string or mapping.")

    @field_validator("missing_limit", mode="before")
    @classmethod
    def _validate_missing_limit(
        cls, value: Any
    ) -> int | Mapping[str, int | None] | None:
        if value in (None, "", "null"):
            return None
        if isinstance(value, Mapping):
            return value
        try:
            return int(value)
        except (TypeError, ValueError) as exc:
            raise ValueError(
                "data.missing_limit must be an integer, mapping, or null."
            ) from exc

    @model_validator(mode="after")
    def _ensure_source(self) -> "DataSettings":
        if self.csv_path is None:
            managers = (self.managers_glob or "").strip()
            if not managers:
                raise ValueError(
                    "data.csv_path must point to the returns CSV file or provide data.managers_glob."
                )
        return self


class CostModelSettings(BaseModel):
    """Linear cost and slippage parameters."""

    bps_per_trade: float = Field(default=0.0)
    slippage_bps: float = Field(default=0.0)
    per_trade_bps: float | None = Field(default=None)
    half_spread_bps: float | None = Field(default=None)

    model_config = ConfigDict(extra="ignore")

    @field_validator("bps_per_trade", "slippage_bps", mode="before")
    @classmethod
    def _validate_cost(cls, value: Any, info: ValidationInfo[Any]) -> float:
        try:
            parsed = float(value)
        except (TypeError, ValueError) as exc:  # pragma: no cover - defensive
            raise ValueError(
                f"portfolio.cost_model.{info.field_name} must be numeric."
            ) from exc
        if parsed < 0:
            raise ValueError(
                f"portfolio.cost_model.{info.field_name} cannot be negative."
            )
        return parsed

    @field_validator("per_trade_bps", "half_spread_bps", mode="before")
    @classmethod
    def _validate_optional_cost(
        cls, value: Any, info: ValidationInfo[Any]
    ) -> float | None:
        if value in (None, "", "null"):
            return None
        return cls._validate_cost(value, info)


class PortfolioSettings(BaseModel):
    """Portfolio controls validated before running analyses."""

    rebalance_calendar: str
    max_turnover: float
    transaction_cost_bps: float
    cost_model: CostModelSettings | None = None
<<<<<<< HEAD
    turnover_cap: float | None = None
=======
    weight_policy: dict[str, Any] | None = None
>>>>>>> 168320b7

    model_config = ConfigDict(extra="ignore")

    @field_validator("rebalance_calendar")
    @classmethod
    def _validate_calendar(cls, value: str) -> str:
        if not isinstance(value, str) or not value.strip():
            raise ValueError(
                "portfolio.rebalance_calendar must name a valid trading calendar (e.g. 'NYSE')."
            )
        return value

    @field_validator("max_turnover", mode="before")
    @classmethod
    def _validate_turnover(cls, value: Any) -> float:
        try:
            turnover = float(value)
        except (TypeError, ValueError) as exc:  # pragma: no cover - defensive
            raise ValueError("portfolio.max_turnover must be numeric.") from exc
        if turnover < 0:
            raise ValueError("portfolio.max_turnover cannot be negative.")
        if turnover > 1:
            raise ValueError(
                "portfolio.max_turnover must be between 0 and 1.0 inclusive to cap per-period turnover."
            )
        return turnover

    @field_validator("turnover_cap", mode="before")
    @classmethod
    def _validate_turnover_cap(cls, value: Any) -> float | None:
        if value in (None, "", "null"):
            return None
        return cls._validate_turnover(value)

    @field_validator("transaction_cost_bps", mode="before")
    @classmethod
    def _validate_cost(cls, value: Any) -> float:
        try:
            cost = float(value)
        except (TypeError, ValueError) as exc:  # pragma: no cover - defensive
            raise ValueError("portfolio.transaction_cost_bps must be numeric.") from exc
        if cost < 0:
            raise ValueError("portfolio.transaction_cost_bps cannot be negative.")
        return cost


class RiskSettings(BaseModel):
    """Risk target configuration for volatility control."""

    target_vol: float = Field()
    floor_vol: float = Field(default=0.015)
    warmup_periods: int = Field(default=0)

    model_config = ConfigDict(extra="ignore")

    @field_validator("target_vol", mode="before")
    @classmethod
    def _validate_target(cls, value: Any) -> float:
        try:
            target = float(value)
        except (TypeError, ValueError) as exc:  # pragma: no cover - defensive
            raise ValueError("vol_adjust.target_vol must be numeric.") from exc
        if target <= 0:
            raise ValueError("vol_adjust.target_vol must be greater than zero.")
        return target

    @field_validator("floor_vol", mode="before")
    @classmethod
    def _validate_floor(cls, value: Any) -> float:
        try:
            floor = float(value)
        except (TypeError, ValueError) as exc:  # pragma: no cover - defensive
            raise ValueError("vol_adjust.floor_vol must be numeric.") from exc
        if floor < 0:
            raise ValueError("vol_adjust.floor_vol cannot be negative.")
        return floor

    @field_validator("warmup_periods", mode="before")
    @classmethod
    def _validate_warmup(cls, value: Any) -> int:
        try:
            warmup = int(value)
        except (TypeError, ValueError) as exc:  # pragma: no cover - defensive
            raise ValueError("vol_adjust.warmup_periods must be an integer.") from exc
        if warmup < 0:
            raise ValueError("vol_adjust.warmup_periods cannot be negative.")
        return warmup


class TrendConfig(BaseModel):
    """Subset of configuration validated at application startup."""

    data: DataSettings
    portfolio: PortfolioSettings
    vol_adjust: RiskSettings

    model_config = ConfigDict(extra="ignore")


# ---------------------------------------------------------------------------
# Loading helpers
# ---------------------------------------------------------------------------


def _resolve_config_path(candidate: str | os.PathLike[str] | None) -> Path:
    candidate_value: str | os.PathLike[str]
    if candidate is None or candidate == "":
        env_override = os.environ.get("TREND_CONFIG") or os.environ.get("TREND_CFG")
        if env_override:
            candidate_value = env_override
        else:
            candidate_value = "demo.yml"
    else:
        candidate_value = candidate
    path = Path(candidate_value)
    if not path.suffix:
        path = path.with_suffix(".yml")
    if not path.is_absolute():
        within_repo = _CONFIG_DIR / path
        if within_repo.exists():
            return within_repo.resolve()
    if path.exists():
        return path.resolve()
    raise FileNotFoundError(
        f"Configuration file '{candidate}' was not found. Provide an absolute path "
        f"or place the file inside '{_CONFIG_DIR}'."
    )


def validate_trend_config(data: dict[str, Any], *, base_path: Path) -> TrendConfig:
    """Validate ``data`` against :class:`TrendConfig` with helpful errors."""

    try:
        return TrendConfig.model_validate(data, context={"base_path": base_path})
    except ValidationError as exc:
        errors = exc.errors()
        message = str(exc)
        if errors:
            first_error = errors[0]
            message = str(first_error.get("msg") or message)
            loc = first_error.get("loc") or ()
            if loc:
                joined = ".".join(str(part) for part in loc)
                if joined:
                    message = f"{joined}: {message}"
        raise ValueError(message) from exc


def load_trend_config(
    candidate: str | os.PathLike[str] | None = None,
) -> tuple[TrendConfig, Path]:
    """Load and validate the minimal configuration model."""

    cfg_path = _resolve_config_path(candidate)
    raw = yaml.safe_load(cfg_path.read_text(encoding="utf-8"))
    if not isinstance(raw, dict):
        raise TypeError("Configuration files must contain a mapping at the root level.")
    cfg = validate_trend_config(raw, base_path=cfg_path.parent)
    return cfg, cfg_path


__all__ = [
    "TrendConfig",
    "load_trend_config",
    "validate_trend_config",
    "DataSettings",
    "PortfolioSettings",
    "RiskSettings",
]<|MERGE_RESOLUTION|>--- conflicted
+++ resolved
@@ -316,11 +316,8 @@
     max_turnover: float
     transaction_cost_bps: float
     cost_model: CostModelSettings | None = None
-<<<<<<< HEAD
     turnover_cap: float | None = None
-=======
     weight_policy: dict[str, Any] | None = None
->>>>>>> 168320b7
 
     model_config = ConfigDict(extra="ignore")
 
