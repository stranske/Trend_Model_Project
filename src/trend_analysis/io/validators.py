"""Data validation module for trend analysis uploads."""

from __future__ import annotations

import io
from typing import Tuple, List, Dict, Any, Optional
import pandas as pd
import numpy as np

# Map human readable frequency labels to pandas `Period` codes.  These codes
# can be fed directly to ``pd.PeriodIndex`` when normalising timestamps.
#
# The project previously used an indirection layer where monthly data mapped to
# ``"ME"`` and was then converted to ``"M"`` for ``PeriodIndex``.  This extra
# aliasing made it harder for downstream code (and tests) to reason about the
# supported frequencies.  The new ``FREQUENCY_MAP`` exposes the final period
# codes up front and is the single source of truth for frequency handling.
FREQUENCY_MAP: Dict[str, str] = {
    "daily": "D",
    "weekly": "W",
    # ``M`` is the canonical month‑end frequency used by ``PeriodIndex``
    "monthly": "M",
    "quarterly": "Q",
    # ``Y`` works for year‑end periods across pandas versions
    "annual": "Y",
}

<<<<<<< HEAD
# Map modern frequency codes (e.g., 'ME' for month-end) to legacy pandas period codes ('M' for month-end)
PANDAS_FREQ_MAP = {"ME": "M"}

# Legacy mapping exposed for backwards compatibility with older code and tests
# that expect pandas' period codes (e.g. "M" for month-end).
FREQUENCY_MAP = {
    human: ("Y" if alias == "A" else PANDAS_FREQ_MAP.get(alias, alias))
    for human, alias in FREQ_ALIAS_MAP.items()
}

=======
>>>>>>> 35d6d695

class ValidationResult:
    """Result of schema validation with detailed feedback."""

    def __init__(
        self,
        is_valid: bool,
        issues: List[str],
        warnings: List[str],
        frequency: Optional[str] = None,
        date_range: Optional[Tuple[str, str]] = None,
    ):
        self.is_valid = is_valid
        self.issues = issues
        self.warnings = warnings
        self.frequency = frequency
        self.date_range = date_range

    def get_report(self) -> str:
        """Generate a human-readable validation report."""
        lines = []
        if self.is_valid:
            lines.append("✅ Schema validation passed!")
            if self.frequency:
                lines.append(f"📊 Detected frequency: {self.frequency}")
            if self.date_range:
                lines.append(
                    f"📅 Date range: {self.date_range[0]} to {self.date_range[1]}"
                )
        else:
            lines.append("❌ Schema validation failed!")

        if self.issues:
            lines.append("\n🔴 Issues that must be fixed:")
            for issue in self.issues:
                lines.append(f"  • {issue}")

        if self.warnings:
            lines.append("\n🟡 Warnings:")
            for warning in self.warnings:
                lines.append(f"  • {warning}")

        return "\n".join(lines)


def detect_frequency(df: pd.DataFrame) -> str:
    """Detect the frequency of the time series data."""
    if len(df) < 2:
        return "unknown"

    # Calculate the most common time difference
    diffs = df.index.to_series().diff().dropna()
    if diffs.empty:
        return "unknown"

    # Convert to days for analysis
    days_diffs = diffs.dt.days
    median_diff = days_diffs.median()

    if median_diff <= 1:
        return "daily"
    elif 6 <= median_diff <= 8:
        return "weekly"
    elif 28 <= median_diff <= 35:
        return "monthly"
    elif 88 <= median_diff <= 95:
        return "quarterly"
    elif 360 <= median_diff <= 370:
        return "annual"
    else:
        return f"irregular ({median_diff:.0f} days avg)"


def validate_returns_schema(df: pd.DataFrame) -> ValidationResult:
    """Validate that a DataFrame conforms to the expected returns schema."""
    issues: List[str] = []
    warnings: List[str] = []

    # Check for Date column
    if "Date" not in df.columns:
        issues.append("Missing required 'Date' column")
        return ValidationResult(False, issues, warnings)

    # Try to parse dates
    try:
        date_series = pd.to_datetime(df["Date"])
    except Exception as e:
        issues.append(f"Date column contains invalid dates: {str(e)}")
        return ValidationResult(False, issues, warnings)

    # Check for numeric columns
    non_date_cols = [col for col in df.columns if col != "Date"]
    if not non_date_cols:
        issues.append("No numeric return columns found (only Date column present)")
        return ValidationResult(False, issues, warnings)

    # Validate numeric data
    numeric_issues = []
    for col in non_date_cols:
        try:
            numeric_vals = pd.to_numeric(df[col], errors="coerce")
            non_null_count = numeric_vals.notna().sum()
            if non_null_count == 0:
                numeric_issues.append(f"Column '{col}' contains no valid numeric data")
            elif non_null_count < len(df) * 0.5:
                warnings.append(
                    (
                        f"Column '{col}' has >50% missing values "
                        f"({non_null_count}/{len(df)} valid)"
                    )
                )
        except Exception:
            numeric_issues.append(f"Column '{col}' cannot be converted to numeric")

    if numeric_issues:
        issues.extend(numeric_issues)
        return ValidationResult(False, issues, warnings)

    # Check for duplicates
    if df["Date"].duplicated().any():
        dup_dates = df[df["Date"].duplicated()]["Date"].tolist()
        msg = "Duplicate dates found: " + str(dup_dates[:5])
        if len(dup_dates) > 5:
            msg += "..."
        issues.append(msg)

    # Create a temporary DataFrame for frequency detection
    temp_df = df.copy()
    temp_df["Date"] = date_series
    temp_df = temp_df.set_index("Date").sort_index()

    frequency = detect_frequency(temp_df)
    date_range = (
        temp_df.index.min().strftime("%Y-%m-%d"),
        temp_df.index.max().strftime("%Y-%m-%d"),
    )

    # Additional checks
    if len(temp_df) < 12:
        warnings.append(
            (
                f"Dataset is quite small ({len(temp_df)} periods) - "
                "consider more data for robust analysis"
            )
        )

    is_valid = len(issues) == 0
    return ValidationResult(is_valid, issues, warnings, frequency, date_range)


def load_and_validate_upload(file_like: Any) -> Tuple[pd.DataFrame, Dict[str, Any]]:
    """Load and validate an uploaded file with enhanced validation."""
    # Determine file type
    name = getattr(file_like, "name", "").lower()

    try:
        if name.endswith((".xlsx", ".xls")):
            # Read Excel file
            if hasattr(file_like, "read"):
                data = file_like.read()
                file_like.seek(0)  # Reset for potential re-read
                buf = io.BytesIO(data)
                df = pd.read_excel(buf)
            else:
                df = pd.read_excel(file_like)
        else:
            # Default to CSV
            df = pd.read_csv(file_like)
    except Exception as e:
        raise ValueError(f"Failed to read file: {str(e)}")

    # Validate schema
    validation = validate_returns_schema(df)

    if not validation.is_valid:
        raise ValueError(f"Schema validation failed:\n{validation.get_report()}")

    # Process the data (similar to existing logic)
    df["Date"] = pd.to_datetime(df["Date"])
    df = df.set_index("Date").sort_index()

    # Normalize to period-end timestamps using detected frequency
    # Use PeriodIndex.to_timestamp(how='end') to ensure end-of-period alignment
    idx = pd.to_datetime(df.index)
    # Map human-friendly frequency labels (e.g. ``"monthly"``) to pandas
    # ``Period`` codes using ``FREQUENCY_MAP``.  Default to monthly if detection
    # failed so downstream code still receives a valid index.
    freq_key = (validation.frequency or "").lower()
<<<<<<< HEAD
    freq_alias = FREQ_ALIAS_MAP.get(freq_key, "ME")
    pandas_freq = PANDAS_FREQ_MAP.get(freq_alias, freq_alias)
=======
    pandas_freq = FREQUENCY_MAP.get(freq_key, "M")
>>>>>>> 35d6d695
    df.index = pd.PeriodIndex(idx, freq=pandas_freq).to_timestamp(how="end")
    df = df.dropna(axis=1, how="all")

    # Convert to numeric
    for col in df.columns:
        df[col] = pd.to_numeric(df[col], errors="coerce")

    # Create metadata
    meta = {
        "original_columns": list(df.columns),
        "n_rows": len(df),
        "validation": validation,
        "frequency": validation.frequency,
        "date_range": validation.date_range,
    }

    return df, meta


def create_sample_template() -> pd.DataFrame:
    """Create a sample returns template DataFrame."""
    # Create a simple monthly returns template
    dates = pd.date_range(start="2023-01-31", end="2023-12-31", freq="ME")

    # Generate some sample return data
    np.random.seed(42)  # For reproducible sample data
    n_funds = 5
    sample_data: Dict[str, Any] = {
        "Date": dates,
    }

    for i in range(1, n_funds + 1):
        # Generate realistic monthly returns (mean ~0.8%, std ~3%)
        returns = np.random.normal(0.008, 0.03, len(dates))
        sample_data[f"Fund_{i:02d}"] = returns

    # Add a benchmark
    benchmark_returns = np.random.normal(0.007, 0.025, len(dates))
    sample_data["SPX_Benchmark"] = benchmark_returns

    return pd.DataFrame(sample_data)<|MERGE_RESOLUTION|>--- conflicted
+++ resolved
@@ -25,7 +25,6 @@
     "annual": "Y",
 }
 
-<<<<<<< HEAD
 # Map modern frequency codes (e.g., 'ME' for month-end) to legacy pandas period codes ('M' for month-end)
 PANDAS_FREQ_MAP = {"ME": "M"}
 
@@ -36,8 +35,6 @@
     for human, alias in FREQ_ALIAS_MAP.items()
 }
 
-=======
->>>>>>> 35d6d695
 
 class ValidationResult:
     """Result of schema validation with detailed feedback."""
@@ -226,12 +223,8 @@
     # ``Period`` codes using ``FREQUENCY_MAP``.  Default to monthly if detection
     # failed so downstream code still receives a valid index.
     freq_key = (validation.frequency or "").lower()
-<<<<<<< HEAD
     freq_alias = FREQ_ALIAS_MAP.get(freq_key, "ME")
     pandas_freq = PANDAS_FREQ_MAP.get(freq_alias, freq_alias)
-=======
-    pandas_freq = FREQUENCY_MAP.get(freq_key, "M")
->>>>>>> 35d6d695
     df.index = pd.PeriodIndex(idx, freq=pandas_freq).to_timestamp(how="end")
     df = df.dropna(axis=1, how="all")
 
