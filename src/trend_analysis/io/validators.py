"""Data validation module for trend analysis uploads."""

from __future__ import annotations

import io
<<<<<<< HEAD
from typing import Tuple, List, Dict, Any, Optional
=======
from typing import Any, Dict, List, Optional, Tuple
>>>>>>> 5b5f449c

import numpy as np
import pandas as pd

# ---------------------------------------------------------------------------
# Frequency mappings
# ---------------------------------------------------------------------------

# Human readable labels mapped to legacy alias codes used in older configs.
FREQ_ALIAS_MAP: Dict[str, str] = {
    "daily": "D",
    "weekly": "W",
    "monthly": "ME",
    "quarterly": "QE",
    "annual": "A",
}

# Translate legacy alias codes to the canonical pandas codes expected by
# ``pd.PeriodIndex``.
PANDAS_FREQ_MAP: Dict[str, str] = {
    "ME": "M",  # Month-end to Month for PeriodIndex compatibility
    "QE": "Q",  # Quarter-end to Quarter
    "A": "Y",  # Annual to Year
}

# Public mapping of human‑readable labels to canonical pandas frequency codes.
FREQUENCY_MAP: Dict[str, str] = {
    human: PANDAS_FREQ_MAP.get(alias, alias) for human, alias in FREQ_ALIAS_MAP.items()
}


class ValidationResult:
    """Result of schema validation with detailed feedback."""

    def __init__(
        self,
        is_valid: bool,
        issues: List[str],
        warnings: List[str],
        frequency: Optional[str] = None,
        date_range: Optional[Tuple[str, str]] = None,
    ):
        self.is_valid = is_valid
        self.issues = issues
        self.warnings = warnings
        self.frequency = frequency
        self.date_range = date_range

    def get_report(self) -> str:
        """Generate a human-readable validation report."""
        lines = []
        if self.is_valid:
            lines.append("✅ Schema validation passed!")
            if self.frequency:
                lines.append(f"📊 Detected frequency: {self.frequency}")
            if self.date_range:
                lines.append(
                    f"📅 Date range: {self.date_range[0]} to {self.date_range[1]}"
                )
        else:
            lines.append("❌ Schema validation failed!")

        if self.issues:
            lines.append("\n🔴 Issues that must be fixed:")
            for issue in self.issues:
                lines.append(f"  • {issue}")

        if self.warnings:
            lines.append("\n🟡 Warnings:")
            for warning in self.warnings:
                lines.append(f"  • {warning}")

        return "\n".join(lines)


def detect_frequency(df: pd.DataFrame) -> str:
    """Detect the frequency of the time series data."""
    if len(df) < 2:
        return "unknown"

    # Calculate the most common time difference
    diffs = df.index.to_series().diff().dropna()
    if diffs.empty:
        return "unknown"

    # Convert to days for analysis
    days_diffs = diffs.dt.days
    median_diff = days_diffs.median()

    if median_diff <= 1:
        return "daily"
    elif 6 <= median_diff <= 8:
        return "weekly"
    elif 28 <= median_diff <= 35:
        return "monthly"
    elif 88 <= median_diff <= 95:
        return "quarterly"
    elif 360 <= median_diff <= 370:
        return "annual"
    else:
        return f"irregular ({median_diff:.0f} days avg)"


def validate_returns_schema(df: pd.DataFrame) -> ValidationResult:
    """Validate that a DataFrame conforms to the expected returns schema."""
    issues: List[str] = []
    warnings: List[str] = []

    # Check for Date column
    if "Date" not in df.columns:
        issues.append("Missing required 'Date' column")
        return ValidationResult(False, issues, warnings)

    # Try to parse dates
    try:
        date_series = pd.to_datetime(df["Date"])
    except Exception as e:
        issues.append(f"Date column contains invalid dates: {str(e)}")
        return ValidationResult(False, issues, warnings)

    # Check for numeric columns
    non_date_cols = [col for col in df.columns if col != "Date"]
    if not non_date_cols:
        issues.append("No numeric return columns found (only Date column present)")
        return ValidationResult(False, issues, warnings)

    # Validate numeric data
    numeric_issues = []
    for col in non_date_cols:
        try:
            numeric_vals = pd.to_numeric(df[col], errors="coerce")
            non_null_count = numeric_vals.notna().sum()
            if non_null_count == 0:
                numeric_issues.append(f"Column '{col}' contains no valid numeric data")
            elif non_null_count < len(df) * 0.5:
                warnings.append(
                    (
                        f"Column '{col}' has >50% missing values "
                        f"({non_null_count}/{len(df)} valid)"
                    )
                )
        except Exception:
            numeric_issues.append(f"Column '{col}' cannot be converted to numeric")

    if numeric_issues:
        issues.extend(numeric_issues)
        return ValidationResult(False, issues, warnings)

    # Check for duplicates
    if df["Date"].duplicated().any():
        dup_dates = df[df["Date"].duplicated()]["Date"].tolist()
        msg = "Duplicate dates found: " + str(dup_dates[:5])
        if len(dup_dates) > 5:
            msg += "..."
        issues.append(msg)

    # Create a temporary DataFrame for frequency detection
    temp_df = df.copy()
    temp_df["Date"] = date_series
    temp_df = temp_df.set_index("Date").sort_index()

    frequency = detect_frequency(temp_df)
    date_range = (
        temp_df.index.min().strftime("%Y-%m-%d"),
        temp_df.index.max().strftime("%Y-%m-%d"),
    )

    # Additional checks
    if len(temp_df) < 12:
        warnings.append(
            (
                f"Dataset is quite small ({len(temp_df)} periods) - "
                "consider more data for robust analysis"
            )
        )

    is_valid = len(issues) == 0
    return ValidationResult(is_valid, issues, warnings, frequency, date_range)


def load_and_validate_upload(file_like: Any) -> Tuple[pd.DataFrame, Dict[str, Any]]:
    """Load and validate an uploaded file with enhanced validation."""
    # Determine file type
    name = getattr(file_like, "name", "").lower()

    try:
        if name.endswith((".xlsx", ".xls")):
            # Read Excel file
            if hasattr(file_like, "read"):
                data = file_like.read()
                file_like.seek(0)  # Reset for potential re-read
                buf = io.BytesIO(data)
                df = pd.read_excel(buf)
            else:
                df = pd.read_excel(file_like)
        else:
            # Default to CSV
            df = pd.read_csv(file_like)
    except Exception as e:
        raise ValueError(f"Failed to read file: {str(e)}")

    # Validate schema
    validation = validate_returns_schema(df)

    if not validation.is_valid:
        raise ValueError(f"Schema validation failed:\n{validation.get_report()}")

    # Process the data (similar to existing logic)
    df["Date"] = pd.to_datetime(df["Date"])
    df = df.set_index("Date").sort_index()

    # Normalize to period-end timestamps using detected frequency
    # Use PeriodIndex.to_timestamp(how='end') to ensure end-of-period alignment
    idx = pd.to_datetime(df.index)
    # Map human-friendly frequency labels (e.g. ``"monthly"``) to pandas
    # ``Period`` codes using ``FREQUENCY_MAP``. Default to monthly if detection
    # failed so downstream code still receives a valid index.
    freq_key = (validation.frequency or "").lower()
    pandas_freq = FREQUENCY_MAP.get(freq_key, "M")
    df.index = pd.PeriodIndex(idx, freq=pandas_freq).to_timestamp(how="end")
    df = df.dropna(axis=1, how="all")

    # Convert to numeric
    for col in df.columns:
        df[col] = pd.to_numeric(df[col], errors="coerce")

    # Create metadata
    meta = {
        "original_columns": list(df.columns),
        "n_rows": len(df),
        "validation": validation,
        "frequency": validation.frequency,
        "date_range": validation.date_range,
    }

    return df, meta


def create_sample_template() -> pd.DataFrame:
    """Create a sample returns template DataFrame."""
    # Create a simple monthly returns template
    dates = pd.date_range(start="2023-01-31", end="2023-12-31", freq="ME")

    # Generate some sample return data
    np.random.seed(42)  # For reproducible sample data
    n_funds = 5
    sample_data: Dict[str, Any] = {
        "Date": dates,
    }

    for i in range(1, n_funds + 1):
        # Generate realistic monthly returns (mean ~0.8%, std ~3%)
        returns = np.random.normal(0.008, 0.03, len(dates))
        sample_data[f"Fund_{i:02d}"] = returns

    # Add a benchmark
    benchmark_returns = np.random.normal(0.007, 0.025, len(dates))
    sample_data["SPX_Benchmark"] = benchmark_returns

    return pd.DataFrame(sample_data)<|MERGE_RESOLUTION|>--- conflicted
+++ resolved
@@ -3,11 +3,7 @@
 from __future__ import annotations
 
 import io
-<<<<<<< HEAD
-from typing import Tuple, List, Dict, Any, Optional
-=======
 from typing import Any, Dict, List, Optional, Tuple
->>>>>>> 5b5f449c
 
 import numpy as np
 import pandas as pd
