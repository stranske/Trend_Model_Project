"""Data validation module for trend analysis uploads."""

from __future__ import annotations

import io
from typing import Tuple, List, Dict, Any, Optional
import pandas as pd
import numpy as np

# Map human readable frequency labels to short aliases.  These aliases are
# subsequently normalised to the final pandas ``Period`` codes via
# ``PANDAS_FREQ_MAP``.  Keeping the alias stage allows us to retain backwards
# compatibility (e.g. ``"ME"`` for month-end) while exposing the canonical codes
# through ``FREQUENCY_MAP`` for use throughout the codebase.
FREQ_ALIAS_MAP: Dict[str, str] = {
    "daily": "D",
    "weekly": "W",
    "monthly": "ME",  # mapped to ``M`` via ``PANDAS_FREQ_MAP``
    "quarterly": "Q",
    "annual": "A",  # mapped to ``Y``
}

<<<<<<< HEAD
=======
# Map modern frequency codes (e.g., ``"ME"`` for month-end) to the legacy
# pandas ``Period`` codes (``"M"`` for month-end).  This keeps legacy data and
# newer code paths interoperable.
PANDAS_FREQ_MAP = {"ME": "M"}

# Final mapping exposed to consumers.  Each human-readable label resolves to the
# canonical pandas period code used when constructing ``PeriodIndex`` objects.
FREQUENCY_MAP: Dict[str, str] = {
    human: ("Y" if alias == "A" else PANDAS_FREQ_MAP.get(alias, alias))
    for human, alias in FREQ_ALIAS_MAP.items()
}

>>>>>>> e8017c89

class ValidationResult:
    """Result of schema validation with detailed feedback."""

    def __init__(
        self,
        is_valid: bool,
        issues: List[str],
        warnings: List[str],
        frequency: Optional[str] = None,
        date_range: Optional[Tuple[str, str]] = None,
    ):
        self.is_valid = is_valid
        self.issues = issues
        self.warnings = warnings
        self.frequency = frequency
        self.date_range = date_range

    def get_report(self) -> str:
        """Generate a human-readable validation report."""
        lines = []
        if self.is_valid:
            lines.append("✅ Schema validation passed!")
            if self.frequency:
                lines.append(f"📊 Detected frequency: {self.frequency}")
            if self.date_range:
                lines.append(
                    f"📅 Date range: {self.date_range[0]} to {self.date_range[1]}"
                )
        else:
            lines.append("❌ Schema validation failed!")

        if self.issues:
            lines.append("\n🔴 Issues that must be fixed:")
            for issue in self.issues:
                lines.append(f"  • {issue}")

        if self.warnings:
            lines.append("\n🟡 Warnings:")
            for warning in self.warnings:
                lines.append(f"  • {warning}")

        return "\n".join(lines)


def detect_frequency(df: pd.DataFrame) -> str:
    """Detect the frequency of the time series data."""
    if len(df) < 2:
        return "unknown"

    # Calculate the most common time difference
    diffs = df.index.to_series().diff().dropna()
    if diffs.empty:
        return "unknown"

    # Convert to days for analysis
    days_diffs = diffs.dt.days
    median_diff = days_diffs.median()

    if median_diff <= 1:
        return "daily"
    elif 6 <= median_diff <= 8:
        return "weekly"
    elif 28 <= median_diff <= 35:
        return "monthly"
    elif 88 <= median_diff <= 95:
        return "quarterly"
    elif 360 <= median_diff <= 370:
        return "annual"
    else:
        return f"irregular ({median_diff:.0f} days avg)"


def validate_returns_schema(df: pd.DataFrame) -> ValidationResult:
    """Validate that a DataFrame conforms to the expected returns schema."""
    issues: List[str] = []
    warnings: List[str] = []

    # Check for Date column
    if "Date" not in df.columns:
        issues.append("Missing required 'Date' column")
        return ValidationResult(False, issues, warnings)

    # Try to parse dates
    try:
        date_series = pd.to_datetime(df["Date"])
    except Exception as e:
        issues.append(f"Date column contains invalid dates: {str(e)}")
        return ValidationResult(False, issues, warnings)

    # Check for numeric columns
    non_date_cols = [col for col in df.columns if col != "Date"]
    if not non_date_cols:
        issues.append("No numeric return columns found (only Date column present)")
        return ValidationResult(False, issues, warnings)

    # Validate numeric data
    numeric_issues = []
    for col in non_date_cols:
        try:
            numeric_vals = pd.to_numeric(df[col], errors="coerce")
            non_null_count = numeric_vals.notna().sum()
            if non_null_count == 0:
                numeric_issues.append(f"Column '{col}' contains no valid numeric data")
            elif non_null_count < len(df) * 0.5:
                warnings.append(
                    (
                        f"Column '{col}' has >50% missing values "
                        f"({non_null_count}/{len(df)} valid)"
                    )
                )
        except Exception:
            numeric_issues.append(f"Column '{col}' cannot be converted to numeric")

    if numeric_issues:
        issues.extend(numeric_issues)
        return ValidationResult(False, issues, warnings)

    # Check for duplicates
    if df["Date"].duplicated().any():
        dup_dates = df[df["Date"].duplicated()]["Date"].tolist()
        msg = "Duplicate dates found: " + str(dup_dates[:5])
        if len(dup_dates) > 5:
            msg += "..."
        issues.append(msg)

    # Create a temporary DataFrame for frequency detection
    temp_df = df.copy()
    temp_df["Date"] = date_series
    temp_df = temp_df.set_index("Date").sort_index()

    frequency = detect_frequency(temp_df)
    date_range = (
        temp_df.index.min().strftime("%Y-%m-%d"),
        temp_df.index.max().strftime("%Y-%m-%d"),
    )

    # Additional checks
    if len(temp_df) < 12:
        warnings.append(
            (
                f"Dataset is quite small ({len(temp_df)} periods) - "
                "consider more data for robust analysis"
            )
        )

    is_valid = len(issues) == 0
    return ValidationResult(is_valid, issues, warnings, frequency, date_range)


def load_and_validate_upload(file_like: Any) -> Tuple[pd.DataFrame, Dict[str, Any]]:
    """Load and validate an uploaded file with enhanced validation."""
    # Determine file type
    name = getattr(file_like, "name", "").lower()

    try:
        if name.endswith((".xlsx", ".xls")):
            # Read Excel file
            if hasattr(file_like, "read"):
                data = file_like.read()
                file_like.seek(0)  # Reset for potential re-read
                buf = io.BytesIO(data)
                df = pd.read_excel(buf)
            else:
                df = pd.read_excel(file_like)
        else:
            # Default to CSV
            df = pd.read_csv(file_like)
    except Exception as e:
        raise ValueError(f"Failed to read file: {str(e)}")

    # Validate schema
    validation = validate_returns_schema(df)

    if not validation.is_valid:
        raise ValueError(f"Schema validation failed:\n{validation.get_report()}")

    # Process the data (similar to existing logic)
    df["Date"] = pd.to_datetime(df["Date"])
    df = df.set_index("Date").sort_index()

    # Normalize to period-end timestamps using detected frequency
    # Use PeriodIndex.to_timestamp(how='end') to ensure end-of-period alignment
    idx = pd.to_datetime(df.index)
    # Map human-friendly frequency labels (e.g. ``"monthly"``) to pandas
    # ``Period`` codes using ``FREQUENCY_MAP``. Default to monthly if detection
    # failed so downstream code still receives a valid index.
    freq_key = (validation.frequency or "").lower()
    pandas_freq = FREQUENCY_MAP.get(freq_key, "M")
    df.index = pd.PeriodIndex(idx, freq=pandas_freq).to_timestamp(how="end")
    df = df.dropna(axis=1, how="all")

    # Convert to numeric
    for col in df.columns:
        df[col] = pd.to_numeric(df[col], errors="coerce")

    # Create metadata
    meta = {
        "original_columns": list(df.columns),
        "n_rows": len(df),
        "validation": validation,
        "frequency": validation.frequency,
        "date_range": validation.date_range,
    }

    return df, meta


def create_sample_template() -> pd.DataFrame:
    """Create a sample returns template DataFrame."""
    # Create a simple monthly returns template
    dates = pd.date_range(start="2023-01-31", end="2023-12-31", freq="ME")

    # Generate some sample return data
    np.random.seed(42)  # For reproducible sample data
    n_funds = 5
    sample_data: Dict[str, Any] = {
        "Date": dates,
    }

    for i in range(1, n_funds + 1):
        # Generate realistic monthly returns (mean ~0.8%, std ~3%)
        returns = np.random.normal(0.008, 0.03, len(dates))
        sample_data[f"Fund_{i:02d}"] = returns

    # Add a benchmark
    benchmark_returns = np.random.normal(0.007, 0.025, len(dates))
    sample_data["SPX_Benchmark"] = benchmark_returns

    return pd.DataFrame(sample_data)<|MERGE_RESOLUTION|>--- conflicted
+++ resolved
@@ -19,22 +19,6 @@
     "quarterly": "Q",
     "annual": "A",  # mapped to ``Y``
 }
-
-<<<<<<< HEAD
-=======
-# Map modern frequency codes (e.g., ``"ME"`` for month-end) to the legacy
-# pandas ``Period`` codes (``"M"`` for month-end).  This keeps legacy data and
-# newer code paths interoperable.
-PANDAS_FREQ_MAP = {"ME": "M"}
-
-# Final mapping exposed to consumers.  Each human-readable label resolves to the
-# canonical pandas period code used when constructing ``PeriodIndex`` objects.
-FREQUENCY_MAP: Dict[str, str] = {
-    human: ("Y" if alias == "A" else PANDAS_FREQ_MAP.get(alias, alias))
-    for human, alias in FREQ_ALIAS_MAP.items()
-}
-
->>>>>>> e8017c89
 
 class ValidationResult:
     """Result of schema validation with detailed feedback."""
