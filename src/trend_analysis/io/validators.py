--- conflicted
+++ resolved
@@ -191,22 +191,10 @@
 
     # Normalize to period-end timestamps using detected frequency
     idx = pd.to_datetime(df.index)
-<<<<<<< HEAD
     # Map human-friendly frequency labels (e.g. "monthly") to pandas codes
     freq_key = (validation.frequency or "").lower()
     freq = FREQ_ALIAS_MAP.get(freq_key, "ME")
     df.index = pd.PeriodIndex(idx, freq=freq).to_timestamp(freq)
-=======
-    freq_map = {
-        "daily": "D",
-        "weekly": "W",
-        "monthly": "M",
-        "quarterly": "Q",
-        "annual": "A",
-    }
-    freq_alias = freq_map.get(validation.frequency or "", "M")
-    df.index = pd.PeriodIndex(idx, freq=freq_alias).to_timestamp(freq_alias)
->>>>>>> 7266f6c9
     df = df.dropna(axis=1, how="all")
 
     # Convert to numeric
