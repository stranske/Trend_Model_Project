"""Data validation module for trend analysis uploads."""

from __future__ import annotations

import io
<<<<<<< HEAD
from typing import Tuple, List, Dict, Any, Optional
=======
from typing import Any, Dict, List, Optional, Tuple
>>>>>>> 369e0616

import numpy as np
import pandas as pd

# ---------------------------------------------------------------------------
# Frequency mappings
# ---------------------------------------------------------------------------

# Human readable labels mapped to legacy alias codes used in older configs.
FREQ_ALIAS_MAP: Dict[str, str] = {
    "daily": "D",
    "weekly": "W",
    "monthly": "ME",
    "quarterly": "QE",
    "annual": "A",
}

<<<<<<< HEAD
# Translate legacy alias codes to the canonical pandas codes expected by
# ``pd.PeriodIndex``.
PANDAS_FREQ_MAP: Dict[str, str] = {
    "ME": "M",  # Month-end to Month for PeriodIndex compatibility
    "QE": "Q",  # Quarter-end to Quarter
    "A": "Y",  # Annual to Year
}

# Public mapping of human‑readable labels to canonical pandas frequency codes.
=======
# Legacy aliases translated to canonical pandas ``PeriodIndex`` codes.
PANDAS_FREQ_MAP: Dict[str, str] = {
    "ME": "M",  # month-end -> monthly
    "QE": "Q",  # quarter-end -> quarterly
    "A": "Y",  # annual -> yearly
}

# Public mapping of human readable labels directly to pandas codes.
>>>>>>> 369e0616
FREQUENCY_MAP: Dict[str, str] = {
    human: PANDAS_FREQ_MAP.get(alias, alias) for human, alias in FREQ_ALIAS_MAP.items()
}


class ValidationResult:
    """Result of schema validation with detailed feedback."""

    def __init__(
        self,
        is_valid: bool,
        issues: List[str],
        warnings: List[str],
        frequency: Optional[str] = None,
        date_range: Optional[Tuple[str, str]] = None,
    ):
        self.is_valid = is_valid
        self.issues = issues
        self.warnings = warnings
        self.frequency = frequency
        self.date_range = date_range

    def get_report(self) -> str:
        """Generate a human-readable validation report."""
        lines = []
        if self.is_valid:
            lines.append("✅ Schema validation passed!")
            if self.frequency:
                lines.append(f"📊 Detected frequency: {self.frequency}")
            if self.date_range:
                lines.append(
                    f"📅 Date range: {self.date_range[0]} to {self.date_range[1]}"
                )
        else:
            lines.append("❌ Schema validation failed!")

        if self.issues:
            lines.append("\n🔴 Issues that must be fixed:")
            for issue in self.issues:
                lines.append(f"  • {issue}")

        if self.warnings:
            lines.append("\n🟡 Warnings:")
            for warning in self.warnings:
                lines.append(f"  • {warning}")

        return "\n".join(lines)


def detect_frequency(df: pd.DataFrame) -> str:
    """Detect the frequency of the time series data."""
    if len(df) < 2:
        return "unknown"

    # Calculate the most common time difference
    diffs = df.index.to_series().diff().dropna()
    if diffs.empty:
        return "unknown"

    # Convert to days for analysis
    days_diffs = diffs.dt.days
    median_diff = days_diffs.median()

    if median_diff <= 1:
        return "daily"
    elif 6 <= median_diff <= 8:
        return "weekly"
    elif 28 <= median_diff <= 35:
        return "monthly"
    elif 88 <= median_diff <= 95:
        return "quarterly"
    elif 360 <= median_diff <= 370:
        return "annual"
    else:
        return f"irregular ({median_diff:.0f} days avg)"


def validate_returns_schema(df: pd.DataFrame) -> ValidationResult:
    """Validate that a DataFrame conforms to the expected returns schema."""
    issues: List[str] = []
    warnings: List[str] = []

    # Check for Date column
    if "Date" not in df.columns:
        issues.append("Missing required 'Date' column")
        return ValidationResult(False, issues, warnings)

    # Try to parse dates
    try:
        date_series = pd.to_datetime(df["Date"])
    except Exception as e:
        issues.append(f"Date column contains invalid dates: {str(e)}")
        return ValidationResult(False, issues, warnings)

    # Check for numeric columns
    non_date_cols = [col for col in df.columns if col != "Date"]
    if not non_date_cols:
        issues.append("No numeric return columns found (only Date column present)")
        return ValidationResult(False, issues, warnings)

    # Validate numeric data
    numeric_issues = []
    for col in non_date_cols:
        try:
            numeric_vals = pd.to_numeric(df[col], errors="coerce")
            non_null_count = numeric_vals.notna().sum()
            if non_null_count == 0:
                numeric_issues.append(f"Column '{col}' contains no valid numeric data")
            elif non_null_count < len(df) * 0.5:
                warnings.append(
                    (
                        f"Column '{col}' has >50% missing values "
                        f"({non_null_count}/{len(df)} valid)"
                    )
                )
        except Exception:
            numeric_issues.append(f"Column '{col}' cannot be converted to numeric")

    if numeric_issues:
        issues.extend(numeric_issues)
        return ValidationResult(False, issues, warnings)

    # Check for duplicates
    if df["Date"].duplicated().any():
        dup_dates = df[df["Date"].duplicated()]["Date"].tolist()
        msg = "Duplicate dates found: " + str(dup_dates[:5])
        if len(dup_dates) > 5:
            msg += "..."
        issues.append(msg)

    # Create a temporary DataFrame for frequency detection
    temp_df = df.copy()
    temp_df["Date"] = date_series
    temp_df = temp_df.set_index("Date").sort_index()

    frequency = detect_frequency(temp_df)
    date_range = (
        temp_df.index.min().strftime("%Y-%m-%d"),
        temp_df.index.max().strftime("%Y-%m-%d"),
    )

    # Additional checks
    if len(temp_df) < 12:
        warnings.append(
            (
                f"Dataset is quite small ({len(temp_df)} periods) - "
                "consider more data for robust analysis"
            )
        )

    is_valid = len(issues) == 0
    return ValidationResult(is_valid, issues, warnings, frequency, date_range)


def load_and_validate_upload(file_like: Any) -> Tuple[pd.DataFrame, Dict[str, Any]]:
    """Load and validate an uploaded file with enhanced validation."""
    # Determine file type
    name = getattr(file_like, "name", "").lower()

    try:
        if name.endswith((".xlsx", ".xls")):
            # Read Excel file
            if hasattr(file_like, "read"):
                data = file_like.read()
                file_like.seek(0)  # Reset for potential re-read
                buf = io.BytesIO(data)
                df = pd.read_excel(buf)
            else:
                df = pd.read_excel(file_like)
        else:
            # Default to CSV
            df = pd.read_csv(file_like)
    except Exception as e:
        raise ValueError(f"Failed to read file: {str(e)}")

    # Validate schema
    validation = validate_returns_schema(df)

    if not validation.is_valid:
        raise ValueError(f"Schema validation failed:\n{validation.get_report()}")

    # Process the data (similar to existing logic)
    df["Date"] = pd.to_datetime(df["Date"])
    df = df.set_index("Date").sort_index()

    # Normalize to period-end timestamps using detected frequency
    # Use PeriodIndex.to_timestamp(how='end') to ensure end-of-period alignment
    idx = pd.to_datetime(df.index)
    # Map human-friendly frequency labels (e.g. ``"monthly"``) to pandas
    # ``Period`` codes using ``FREQUENCY_MAP``. Default to monthly if detection
    # failed so downstream code still receives a valid index.
    freq_key = (validation.frequency or "").lower()
    pandas_freq = FREQUENCY_MAP.get(freq_key, "M")
    df.index = pd.PeriodIndex(idx, freq=pandas_freq).to_timestamp(how="end")
    df = df.dropna(axis=1, how="all")

    # Convert to numeric
    for col in df.columns:
        df[col] = pd.to_numeric(df[col], errors="coerce")

    # Create metadata
    meta = {
        "original_columns": list(df.columns),
        "n_rows": len(df),
        "validation": validation,
        "frequency": validation.frequency,
        "date_range": validation.date_range,
    }

    return df, meta


def create_sample_template() -> pd.DataFrame:
    """Create a sample returns template DataFrame."""
    # Create a simple monthly returns template
    dates = pd.date_range(start="2023-01-31", end="2023-12-31", freq="ME")

    # Generate some sample return data
    np.random.seed(42)  # For reproducible sample data
    n_funds = 5
    sample_data: Dict[str, Any] = {
        "Date": dates,
    }

    for i in range(1, n_funds + 1):
        # Generate realistic monthly returns (mean ~0.8%, std ~3%)
        returns = np.random.normal(0.008, 0.03, len(dates))
        sample_data[f"Fund_{i:02d}"] = returns

    # Add a benchmark
    benchmark_returns = np.random.normal(0.007, 0.025, len(dates))
    sample_data["SPX_Benchmark"] = benchmark_returns

    return pd.DataFrame(sample_data)<|MERGE_RESOLUTION|>--- conflicted
+++ resolved
@@ -3,11 +3,7 @@
 from __future__ import annotations
 
 import io
-<<<<<<< HEAD
-from typing import Tuple, List, Dict, Any, Optional
-=======
 from typing import Any, Dict, List, Optional, Tuple
->>>>>>> 369e0616
 
 import numpy as np
 import pandas as pd
@@ -25,7 +21,6 @@
     "annual": "A",
 }
 
-<<<<<<< HEAD
 # Translate legacy alias codes to the canonical pandas codes expected by
 # ``pd.PeriodIndex``.
 PANDAS_FREQ_MAP: Dict[str, str] = {
@@ -35,16 +30,6 @@
 }
 
 # Public mapping of human‑readable labels to canonical pandas frequency codes.
-=======
-# Legacy aliases translated to canonical pandas ``PeriodIndex`` codes.
-PANDAS_FREQ_MAP: Dict[str, str] = {
-    "ME": "M",  # month-end -> monthly
-    "QE": "Q",  # quarter-end -> quarterly
-    "A": "Y",  # annual -> yearly
-}
-
-# Public mapping of human readable labels directly to pandas codes.
->>>>>>> 369e0616
 FREQUENCY_MAP: Dict[str, str] = {
     human: PANDAS_FREQ_MAP.get(alias, alias) for human, alias in FREQ_ALIAS_MAP.items()
 }
