"""Market data validation helpers.

This module centralises the validation logic that backs every ingest
entry point (CSV, Parquet, and in-memory DataFrames).  The goal is to
enforce a single data contract so the application can provide
deterministic feedback to users regardless of how data is supplied.
"""

from __future__ import annotations

import enum
from dataclasses import dataclass
from datetime import datetime
from typing import (
    Any,
    Dict,
    Iterable,
    Iterator,
    List,
    Mapping,
    Optional,
    Sequence,
    Tuple,
    cast,
)

import numpy as np
<<<<<<< HEAD
=======

>>>>>>> 21bab4ef
import pandas as pd
from pandas.api.types import is_numeric_dtype
from pydantic import BaseModel, Field, model_validator

# ---------------------------------------------------------------------------
# Frequency helpers
# ---------------------------------------------------------------------------

_HUMAN_FREQUENCY_LABELS = {
    "D": "daily",
    "B": "daily",
    "W": "weekly",
    "M": "monthly",
    "ME": "monthly",
    "Q": "quarterly",
    "QE": "quarterly",
    "Y": "annual",
    "YE": "annual",
}


def _normalise_delta_days(delta_days: pd.Series) -> pd.Series:
    if delta_days.empty:
        return delta_days

    cleaned = delta_days.replace([np.inf, -np.inf], np.nan)
    return cleaned.dropna()


_DEFAULT_MISSING_POLICY = "drop"
_VALID_MISSING_POLICIES = {"drop", "ffill", "zero"}


class MarketDataMode(str, enum.Enum):
    """Supported representations for market data values."""

    RETURNS = "returns"
    PRICE = "price"


class MarketDataValidationError(ValueError):
    """Raised when uploaded market data fails validation checks."""

    def __init__(self, message: str, issues: Sequence[str] | None = None) -> None:
        formatted = message.strip()
        super().__init__(formatted)
        self.issues: list[str] = list(issues or [])
        self.user_message = formatted


class MissingPolicyFillDetails(BaseModel):
    """Details about how missing data were imputed for a column."""

    method: str
    count: int = 0


class MarketDataMetadata(BaseModel):
    """Metadata captured during validation."""

    mode: MarketDataMode
    frequency: str
    frequency_detected: str = ""
    frequency_label: str
    frequency_median_spacing_days: float = 0.0
    frequency_missing_periods: int = 0
    frequency_max_gap_periods: int = 0
    frequency_tolerance_periods: int = 0
    start: datetime
    end: datetime
    rows: int
    columns: List[str] = Field(default_factory=list)
    symbols: List[str] = Field(default_factory=list)
    missing_policy: str = Field(default=_DEFAULT_MISSING_POLICY)
    missing_policy_limit: Optional[int] = None
    missing_policy_overrides: Dict[str, str] = Field(default_factory=dict)
    missing_policy_limits: Dict[str, Optional[int]] = Field(default_factory=dict)
    missing_policy_filled: Dict[str, MissingPolicyFillDetails] = Field(
        default_factory=dict
    )
    missing_policy_dropped: List[str] = Field(default_factory=list)
    missing_policy_summary: Optional[str] = None

    @property
    def date_range(self) -> Tuple[str, str]:
        return self.start.strftime("%Y-%m-%d"), self.end.strftime("%Y-%m-%d")

    @model_validator(mode="after")
    def _sync_symbols(self) -> "MarketDataMetadata":
        """Keep the ``columns`` and ``symbols`` fields aligned."""

        if not self.symbols and self.columns:
            self.symbols = list(self.columns)
        elif self.symbols and not self.columns:
            self.columns = list(self.symbols)
        return self


@dataclass(slots=True, frozen=True)
class ValidatedMarketData:
    """Container that pairs a validated frame with its metadata."""

    frame: pd.DataFrame
    metadata: MarketDataMetadata

    def __getattr__(self, name: str) -> Any:
        # Delegate attribute access to the underlying DataFrame for
        # backwards compatibility with callers expecting the validated
        # payload itself.
        return getattr(self.frame, name)

    def __getitem__(self, key: Any) -> Any:
        return self.frame.__getitem__(key)

    def __iter__(self) -> Iterator[str]:
        return iter(self.frame)

    def __len__(self) -> int:  # pragma: no cover - passthrough delegation
        return len(self.frame)

    def __array__(self, *args: Any, **kwargs: Any) -> Any:  # pragma: no cover
        return self.frame.__array__(*args, **kwargs)

    def to_frame(self) -> pd.DataFrame:
        """Return the underlying DataFrame."""

        return self.frame


def _format_issues(issues: Iterable[str]) -> str:
    lines = ["Data validation failed:"]
    for issue in issues:
        lines.append(f"• {issue}")
    return "\n".join(lines)


def _normalise_policy_value(value: str | None) -> str:
    policy = (value or _DEFAULT_MISSING_POLICY).strip().lower()
    if policy not in _VALID_MISSING_POLICIES:
        allowed = ", ".join(sorted(_VALID_MISSING_POLICIES))
        raise ValueError(
            f"Unknown missing-data policy '{value}'. Choose one of {allowed}."
        )
    return policy


def _coerce_limit_value(value: Any) -> Optional[int]:
    if value is None or value == "":
        return None
    try:
        limit_int = int(value)
    except (TypeError, ValueError) as exc:
        raise ValueError("Missing-data limit must be an integer or null.") from exc
    if limit_int < 0:
        raise ValueError("Missing-data limit cannot be negative.")
    return limit_int


def _build_policy_maps(
    columns: Iterable[Any],
    policy: str | Mapping[str, str] | None,
    limit: int | Mapping[str, int | None] | None,
) -> tuple[Dict[str, str], str, Dict[str, Optional[int]], Optional[int]]:
    cols = [str(col) for col in columns]
    if isinstance(policy, Mapping):
        raw_policy = {str(k): v for k, v in policy.items()}
        default_policy = _normalise_policy_value(raw_policy.get("*"))
        policy_map = {
            col: _normalise_policy_value(raw_policy.get(col, default_policy))
            for col in cols
        }
    else:
        default_policy = _normalise_policy_value(policy)
        policy_map = {col: default_policy for col in cols}

    if isinstance(limit, Mapping):
        raw_limit = {str(k): v for k, v in limit.items()}
        default_limit = _coerce_limit_value(raw_limit.get("*"))
        limit_map = {
            col: _coerce_limit_value(raw_limit.get(col, default_limit)) for col in cols
        }
    else:
        default_limit = _coerce_limit_value(limit)
        limit_map = {col: default_limit for col in cols}

    return policy_map, default_policy, limit_map, default_limit


def _max_consecutive_nans(series: pd.Series) -> int:
    if series.isna().sum() == 0:
        return 0
    is_na = series.isna()
    groups = is_na.ne(is_na.shift()).cumsum()
    runs = (is_na.groupby(groups).cumcount() + 1) * is_na
    return int(runs.max() or 0)


def apply_missing_policy(
    frame: pd.DataFrame,
    policy: str | Mapping[str, str] | None,
    *,
    limit: int | Mapping[str, int | None] | None = None,
) -> tuple[pd.DataFrame, Dict[str, Any]]:
    if frame.empty:
        return frame.copy(), {
            "policy": _DEFAULT_MISSING_POLICY,
            "policy_map": {},
            "limit": None,
            "limit_map": {},
            "filled": {},
            "dropped": [],
            "missing_counts": {},
            "max_consecutive_gaps": {},
        }

    policy_map, default_policy, limit_map, default_limit = _build_policy_maps(
        frame.columns, policy, limit
    )

    result = frame.copy()
    dropped: list[str] = []
    filled: dict[str, MissingPolicyFillDetails] = {}
    missing_counts: dict[str, int] = {}
    max_gaps: dict[str, int] = {}

    for column in frame.columns:
        col_policy = policy_map[column]
        col_limit = limit_map[column]
        series = result[column]
        na_mask = series.isna()
        missing_total = int(na_mask.sum())
        missing_counts[column] = missing_total
        max_gap = _max_consecutive_nans(series)
        max_gaps[column] = max_gap

        if missing_total == 0:
            continue

        if col_policy == "drop":
            dropped.append(column)
            continue

        limit_for_fill = col_limit if col_limit is not None else None

        if limit_for_fill is not None and max_gap > limit_for_fill:
            dropped.append(column)
            continue

        if col_policy == "ffill":
            filled_series = series.ffill(limit=limit_for_fill)
            # Handle leading NaNs that ffill cannot reach
            filled_series = filled_series.bfill(limit=limit_for_fill)
            if filled_series.isna().any():
                dropped.append(column)
                continue
            result[column] = filled_series
            filled[column] = MissingPolicyFillDetails(
                method="ffill", count=missing_total
            )
            continue

        if col_policy == "zero":
            result[column] = series.fillna(0.0)
            filled[column] = MissingPolicyFillDetails(
                method="zero", count=missing_total
            )
            continue

        raise ValueError(f"Unhandled missing-data policy '{col_policy}'.")

    if dropped:
        result = result.drop(columns=dropped, errors="ignore")

    summary = {
        "policy": default_policy,
        "policy_map": policy_map,
        "limit": default_limit,
        "limit_map": limit_map,
        "filled": filled,
        "dropped": dropped,
        "missing_counts": missing_counts,
        "max_consecutive_gaps": max_gaps,
    }

    return result, summary


def _summarise_missing_policy(info: Mapping[str, Any]) -> str:
    policy = info.get("policy", _DEFAULT_MISSING_POLICY)
    limit = info.get("limit")
    limit_text = f"limit={limit}" if limit is not None else "unlimited"

    overrides: Dict[str, str] = {}
    policy_map = cast(Mapping[str, str], info.get("policy_map", {}))
    default_policy = policy
    for column, value in policy_map.items():
        if value != default_policy:
            overrides[column] = value

    filled = cast(Mapping[str, Any], info.get("filled", {}))
    filled_chunks = []
    for column, details in filled.items():
        method: str
        count: int
        if isinstance(details, MissingPolicyFillDetails):
            method = details.method
            count = details.count
        elif isinstance(details, Mapping):
            raw_method = details.get("method", "fill")
            raw_count = details.get("count", 0)
            method = str(raw_method) if raw_method is not None else "fill"
            try:
                count = int(raw_count) if raw_count is not None else 0
            except (TypeError, ValueError):
                count = 0
        else:
            method = "fill"
            count = 0
        filled_chunks.append(f"{column} ({method}: {count})")

    dropped = list(info.get("dropped", []))

    parts = [f"policy={policy}", limit_text]
    if overrides:
        overrides_text = ", ".join(
            f"{col}:{val}" for col, val in sorted(overrides.items())
        )
        parts.append(f"overrides={overrides_text}")
    if filled_chunks:
        parts.append("filled=" + ", ".join(sorted(filled_chunks)))
    if dropped:
        parts.append("dropped=" + ", ".join(sorted(dropped)))
    return "; ".join(parts)


def _normalize_delta_days(delta_days: pd.Series) -> pd.Series:
    cleaned = delta_days.replace([np.inf, -np.inf], np.nan).dropna()
    return cleaned.astype(float)


def classify_frequency(
    index: pd.DatetimeIndex,
    *,
    max_gap_limit: Optional[int] = None,
) -> Dict[str, Any]:
    if not isinstance(index, pd.DatetimeIndex) or len(index) < 2:
        return {
            "canonical": "UNKNOWN",
            "code": "UNKNOWN",
            "label": "unknown",
            "median_days": 0.0,
            "max_missing_periods": 0,
            "total_missing_periods": 0,
            "tolerance_periods": 0,
        }

    idx = index.sort_values()
    diffs = idx.to_series().diff().dropna()
    if diffs.empty:
        return {
            "canonical": "UNKNOWN",
            "code": "UNKNOWN",
            "label": "unknown",
            "median_days": 0.0,
            "max_missing_periods": 0,
            "total_missing_periods": 0,
            "tolerance_periods": 0,
        }

<<<<<<< HEAD
    delta_days = diffs / pd.Timedelta(days=1)
    delta_days = _normalise_delta_days(delta_days)
=======
    delta_days = _normalize_delta_days(diffs / pd.Timedelta(days=1))
>>>>>>> 21bab4ef
    if delta_days.empty:
        return {
            "canonical": "UNKNOWN",
            "code": "UNKNOWN",
            "label": "unknown",
            "median_days": 0.0,
            "max_missing_periods": 0,
            "total_missing_periods": 0,
            "tolerance_periods": 0,
        }
<<<<<<< HEAD
=======

>>>>>>> 21bab4ef
    median_days = float(delta_days.median())

    if median_days <= 0:
        raise MarketDataValidationError(
            "Unable to infer frequency because date offsets are zero or negative.",
        )

    if median_days <= 2.5:
        code = "D"
        canonical = "D"
        label = _HUMAN_FREQUENCY_LABELS.get(canonical, "daily")
        tolerance_default = 3
        base_days = 1.0
    elif median_days <= 10.0:
        code = "W"
        canonical = "W"
        label = _HUMAN_FREQUENCY_LABELS.get(canonical, "weekly")
        tolerance_default = 1
        base_days = 7.0
    elif median_days <= 45.0:
        code = "M"
        canonical = "M"
        label = _HUMAN_FREQUENCY_LABELS.get(canonical, "monthly")
        tolerance_default = 1
        base_days = 30.0
    elif median_days <= 120.0:
        code = "Q"
        canonical = "Q"
        label = _HUMAN_FREQUENCY_LABELS.get(canonical, "quarterly")
        tolerance_default = 1
        base_days = 91.0
    elif median_days <= 500.0:
        code = "Y"
        canonical = "Y"
        label = _HUMAN_FREQUENCY_LABELS.get(canonical, "annual")
        tolerance_default = 0
        base_days = 365.0
    else:
        raise MarketDataValidationError(
            "Unable to infer frequency. Data spacing appears longer than annual.",
        )

    tolerance_limit = tolerance_default
    if max_gap_limit is not None:
        tolerance_limit = max(tolerance_default, max_gap_limit)

    raw_ratio = delta_days / base_days
    nearest = raw_ratio.round().clip(lower=1)

    deviation = (raw_ratio - nearest).abs()
    irregular_mask = (nearest == 1) & (deviation > 0.34)
    if irregular_mask.any():
        samples = delta_days[irregular_mask].sort_values()
        preview = ", ".join(f"{float(value):.1f}d" for value in samples.iloc[:3])
        if len(samples) > 3:
            preview += " …"
        issues = [
            "Detected irregular sampling intervals that do not align with the "
            f"identified {label} cadence (example gaps: {preview})."
        ]
        raise MarketDataValidationError(_format_issues(issues), issues)

    nearest_int = nearest.astype(int)
    missing_periods = (nearest_int - 1).clip(lower=0)
    max_missing_periods = int(missing_periods.max() or 0)
    total_missing_periods = int(missing_periods.sum())

    if max_missing_periods > tolerance_limit:
        raise MarketDataValidationError(
            "Detected gaps in the date index that exceed the configured tolerance.",
            issues=[
                (
                    f"Largest gap spans {max_missing_periods} {label} periods "
                    f"(allowed <= {tolerance_limit})."
                )
            ],
        )

    return {
        "canonical": canonical,
        "code": code,
        "label": label,
        "median_days": median_days,
        "max_missing_periods": max_missing_periods,
        "total_missing_periods": total_missing_periods,
        "tolerance_periods": tolerance_limit,
    }


def _resolve_datetime_index(df: pd.DataFrame, *, source: str | None) -> pd.DataFrame:
    working = df.copy()

    if isinstance(working.index, pd.DatetimeIndex):
        idx = working.index.tz_localize(None)
    else:
        date_col = None
        for column in working.columns:
            if str(column).lower() == "date":
                date_col = column
                break
        if date_col is None:
            issues = [
                "Missing a 'Date' column or datetime index. "
                "Ensure the upload includes a timestamp column named 'Date'."
            ]
            raise MarketDataValidationError(_format_issues(issues), issues)
        try:
            parsed = pd.to_datetime(working[date_col], errors="coerce")
        except (TypeError, ValueError) as exc:
            sample_values = working[date_col].astype(str).tolist()
            preview = ", ".join(sample_values[:5])
            if len(sample_values) > 5:
                preview += " …"
            issues = [
                "Found dates that could not be parsed. "
                f"Examples: {preview or 'n/a'}."
            ]
            raise MarketDataValidationError(_format_issues(issues), issues) from exc
        if parsed.isna().any():
            bad_values = working.loc[parsed.isna(), date_col].astype(str).tolist()
            preview = ", ".join(bad_values[:5])
            if len(bad_values) > 5:
                preview += " …"
            issues = ["Found dates that could not be parsed. " f"Examples: {preview}."]
            raise MarketDataValidationError(_format_issues(issues), issues)
        idx = pd.DatetimeIndex(parsed, name="Date")
        working = working.drop(columns=[date_col])

    if working.empty:
        issues = ["No data columns detected after extracting the Date index."]
        raise MarketDataValidationError(_format_issues(issues), issues)

    duplicated = working.columns[working.columns.duplicated()].unique()
    if len(duplicated) > 0:
        preview = ", ".join(str(col) for col in duplicated[:5])
        if len(duplicated) > 5:  # pragma: no cover - defensive guard
            preview += " …"
        issues = [
            "Detected duplicate column names after removing the Date column: "
            + preview
            + ". Each column must be uniquely labelled."
        ]
        raise MarketDataValidationError(_format_issues(issues), issues)

    idx = idx.tz_localize(None)
    working.index = idx
    working.index.name = "Date"
    return working


def _check_monotonic_index(index: pd.DatetimeIndex) -> list[str]:
    issues: list[str] = []
    if not index.is_monotonic_increasing:
        # Identify the first offending timestamp for actionable feedback
        sorted_index = index.sort_values()
        for original, ordered in zip(index, sorted_index, strict=True):
            if original != ordered:
                issues.append(
                    "Date index must be sorted in ascending order. "
                    f"First out-of-order timestamp: {original.strftime('%Y-%m-%d')}"
                )
                break
    duplicates = index[index.duplicated()].unique()
    if len(duplicates) > 0:
        preview = ", ".join(ts.strftime("%Y-%m-%d") for ts in duplicates[:5])
        if len(duplicates) > 5:
            preview += " …"
        issues.append(f"Duplicate timestamps detected: {preview}")
    return issues


def _infer_frequency(
    index: pd.DatetimeIndex,
    *,
    max_gap_limit: Optional[int] = None,
) -> Tuple[str, str, Dict[str, Any]]:
    info = classify_frequency(index, max_gap_limit=max_gap_limit)
    return info["canonical"], info["label"], info


def _coerce_numeric(df: pd.DataFrame) -> Tuple[pd.DataFrame, list[str]]:
    numeric = pd.DataFrame(index=df.index)
    issues: list[str] = []

    for column in df.columns:
        series = df[column]
        coerced = pd.to_numeric(series, errors="coerce")
        if coerced.notna().sum() == 0:
            issues.append(f"Column '{column}' contains no numeric data after coercion.")
        numeric[column] = coerced

    numeric = numeric.dropna(axis=1, how="all")
    if numeric.shape[1] == 0:
        issues.append("No numeric data columns remain after validation.")

    return numeric, issues


def _column_mode(series: pd.Series) -> MarketDataMode | None:
    values = series.dropna().astype(float)
    if values.empty:
        return None

    abs_values = values.abs()
    median_abs = abs_values.median()
    max_abs = abs_values.max()
    neg_fraction = (values < 0).mean()
    bounded_unit = max_abs <= 1

    returns_like = (
        bounded_unit
        or (median_abs <= 0.5 and max_abs <= 5)
        or (neg_fraction >= 0.05 and max_abs <= 10)
    )

    price_like = values.min() >= 0 and (median_abs >= 10 or max_abs >= 20)

    if returns_like and not price_like:
        return MarketDataMode.RETURNS
    if price_like and not returns_like:
        return MarketDataMode.PRICE
    return None


def _infer_mode(df: pd.DataFrame) -> MarketDataMode:
    modes: list[MarketDataMode] = []
    ambiguous: list[str] = []
    for column in df.columns:
        if not is_numeric_dtype(df[column]):
            continue
        mode = _column_mode(df[column])
        if mode is None:
            ambiguous.append(column)
        else:
            modes.append(mode)

    if not modes:
        issues = [
            "Unable to determine whether the data are prices or returns. "
            "Ensure numeric columns contain representative values."
        ]
        raise MarketDataValidationError(_format_issues(issues), issues)

    unique_modes = set(modes)
    if len(unique_modes) > 1:
        issues = [
            "Detected a mix of returns-like and price-like columns. "
            "Uploads must use a single representation."
        ]
        raise MarketDataValidationError(_format_issues(issues), issues)

    mode = modes[0]
    if ambiguous:
        preview = ", ".join(ambiguous[:5])
        issues = ["Could not classify columns as price or return series: " + preview]
        raise MarketDataValidationError(_format_issues(issues), issues)

    return mode


def validate_market_data(
    data: pd.DataFrame,
    *,
    source: str | None = None,
    missing_policy: str | Mapping[str, str] | None = None,
    missing_limit: int | Mapping[str, int | None] | None = None,
) -> ValidatedMarketData:
    """Validate market data according to the ingest contract."""

    frame = _resolve_datetime_index(data, source=source)
    issues = _check_monotonic_index(frame.index)
    if issues:
        raise MarketDataValidationError(_format_issues(issues), issues)

    numeric_frame, numeric_issues = _coerce_numeric(frame)
    if numeric_issues:
        raise MarketDataValidationError(_format_issues(numeric_issues), numeric_issues)

    policy_frame, policy_info = apply_missing_policy(
        numeric_frame, missing_policy, limit=missing_limit
    )

    if policy_frame.empty:
        dropped = policy_info.get("dropped", [])
        detail = f" (dropped columns: {', '.join(dropped)})" if dropped else ""
        issues = [
            "Missing-data policy removed every column. "
            "Adjust the policy or limits to retain at least one series." + detail
        ]
        raise MarketDataValidationError(_format_issues(issues), issues)

    limit_candidates = [
        value
        for value in policy_info.get("limit_map", {}).values()
        if value is not None
    ]
    max_gap_limit = max(limit_candidates) if limit_candidates else None

    frequency, label, frequency_info = _infer_frequency(
        policy_frame.index, max_gap_limit=max_gap_limit
    )
    mode = _infer_mode(policy_frame)

    metadata = MarketDataMetadata(
        mode=mode,
        frequency=frequency,
        frequency_detected=frequency_info.get("code", ""),
        frequency_label=label,
        frequency_median_spacing_days=frequency_info.get("median_days", 0.0),
        frequency_missing_periods=frequency_info.get("total_missing_periods", 0),
        frequency_max_gap_periods=frequency_info.get("max_missing_periods", 0),
        frequency_tolerance_periods=frequency_info.get("tolerance_periods", 0),
        start=numeric_frame.index.min().to_pydatetime(),
        end=numeric_frame.index.max().to_pydatetime(),
        rows=len(policy_frame),
        columns=list(policy_frame.columns),
        symbols=list(policy_frame.columns),
        missing_policy=policy_info.get("policy", _DEFAULT_MISSING_POLICY),
        missing_policy_limit=policy_info.get("limit"),
        missing_policy_overrides={
            column: value
            for column, value in policy_info.get("policy_map", {}).items()
            if value != policy_info.get("policy", _DEFAULT_MISSING_POLICY)
        },
        missing_policy_limits=policy_info.get("limit_map", {}),
        missing_policy_filled=policy_info.get("filled", {}),
        missing_policy_dropped=list(policy_info.get("dropped", [])),
        missing_policy_summary=_summarise_missing_policy(policy_info),
    )

    validated = policy_frame.sort_index()
    attach_metadata(validated, metadata)

    return ValidatedMarketData(frame=validated, metadata=metadata)


def load_market_data_csv(path: str) -> ValidatedMarketData:
    """Load a CSV file and validate its contents."""

    try:
        frame = pd.read_csv(path)
    except FileNotFoundError as exc:  # pragma: no cover - defensive guard
        issues = [f"File not found: {path}"]
        raise MarketDataValidationError(_format_issues(issues), issues) from exc
    except PermissionError as exc:  # pragma: no cover - defensive guard
        issues = [f"Permission denied when reading: {path}"]
        raise MarketDataValidationError(_format_issues(issues), issues) from exc
    except pd.errors.EmptyDataError as exc:
        issues = [f"File contains no data: {path}"]
        raise MarketDataValidationError(_format_issues(issues), issues) from exc
    except pd.errors.ParserError as exc:
        issues = [f"Failed to parse file '{path}'"]
        raise MarketDataValidationError(_format_issues(issues), issues) from exc

    return validate_market_data(frame, source=path)


def load_market_data_parquet(path: str) -> ValidatedMarketData:
    """Load a Parquet file and validate its contents."""

    try:
        frame = pd.read_parquet(path)
    except FileNotFoundError as exc:  # pragma: no cover - defensive guard
        issues = [f"File not found: {path}"]
        raise MarketDataValidationError(_format_issues(issues), issues) from exc
    except PermissionError as exc:  # pragma: no cover - defensive guard
        issues = [f"Permission denied when reading: {path}"]
        raise MarketDataValidationError(_format_issues(issues), issues) from exc

    return validate_market_data(frame, source=path)


def attach_metadata(frame: pd.DataFrame, metadata: MarketDataMetadata) -> pd.DataFrame:
    """Attach metadata to a DataFrame in-place and return it."""

    payload = frame.attrs.setdefault("market_data", {})
    payload.update(
        {
            "metadata": metadata,
            "mode": "returns" if metadata.mode == MarketDataMode.RETURNS else "prices",
            "mode_enum": metadata.mode,
            "frequency": metadata.frequency_label,
            "frequency_code": metadata.frequency,
            "frequency_detected": metadata.frequency_detected,
            "frequency_median_spacing_days": metadata.frequency_median_spacing_days,
            "frequency_missing_periods": metadata.frequency_missing_periods,
            "frequency_max_gap_periods": metadata.frequency_max_gap_periods,
            "frequency_tolerance_periods": metadata.frequency_tolerance_periods,
            "start": metadata.start.isoformat(),
            "end": metadata.end.isoformat(),
            "rows": metadata.rows,
            "columns": list(metadata.columns),
            "symbols": list(metadata.symbols),
            "missing_policy": metadata.missing_policy,
            "missing_policy_limit": metadata.missing_policy_limit,
            "missing_policy_overrides": dict(metadata.missing_policy_overrides),
            "missing_policy_limits": dict(metadata.missing_policy_limits),
            "missing_policy_filled": {
                column: (
                    details.model_dump()
                    if hasattr(details, "model_dump")
                    else dict(details)
                )
                for column, details in metadata.missing_policy_filled.items()
            },
            "missing_policy_dropped": list(metadata.missing_policy_dropped),
            "missing_policy_summary": metadata.missing_policy_summary,
        }
    )
    return frame<|MERGE_RESOLUTION|>--- conflicted
+++ resolved
@@ -25,10 +25,6 @@
 )
 
 import numpy as np
-<<<<<<< HEAD
-=======
-
->>>>>>> 21bab4ef
 import pandas as pd
 from pandas.api.types import is_numeric_dtype
 from pydantic import BaseModel, Field, model_validator
@@ -398,12 +394,8 @@
             "tolerance_periods": 0,
         }
 
-<<<<<<< HEAD
     delta_days = diffs / pd.Timedelta(days=1)
     delta_days = _normalise_delta_days(delta_days)
-=======
-    delta_days = _normalize_delta_days(diffs / pd.Timedelta(days=1))
->>>>>>> 21bab4ef
     if delta_days.empty:
         return {
             "canonical": "UNKNOWN",
@@ -414,10 +406,6 @@
             "total_missing_periods": 0,
             "tolerance_periods": 0,
         }
-<<<<<<< HEAD
-=======
-
->>>>>>> 21bab4ef
     median_days = float(delta_days.median())
 
     if median_days <= 0:
