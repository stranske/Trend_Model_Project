--- conflicted
+++ resolved
@@ -176,7 +176,6 @@
 
 # ---- UI ----------------------------------------------------------------
 
-<<<<<<< HEAD
 _STREAMLIT_IS_MOCK = _is_streamlit_mock(st)
 
 if _STREAMLIT_IS_MOCK:
@@ -290,8 +289,6 @@
     st.dataframe = lambda *_a, **_k: None  # type: ignore[assignment]
 
 st.set_page_config(page_title="Trend Portfolio App", layout="wide")
-=======
->>>>>>> c59153e5
 
 def _setup_streamlit_ui() -> List[Any]:
     st.set_page_config(page_title="Trend Portfolio App", layout="wide")
@@ -392,7 +389,6 @@
     )
 
 
-<<<<<<< HEAD
 with st.sidebar:
     st.header("Configuration")
     # Load/Reset
@@ -403,18 +399,6 @@
     with col_b:
         uploaded = st.file_uploader(
             "Import YAML", type=["yml", "yaml"], label_visibility="collapsed"
-=======
-def _render_app() -> None:
-    tabs = _setup_streamlit_ui()
-    # YAML editor (one place to edit everything)
-    with tabs[0]:
-        st.caption("Full configuration (editable). Changes here update the live config.")
-        yaml_text = st.text_area(
-            "YAML",
-            value=_to_yaml(st.session_state.config_dict),
-            height=380,
-            label_visibility="collapsed",
->>>>>>> c59153e5
         )
         if st.button("Apply YAML changes"):
             try:
@@ -759,7 +743,6 @@
                 " whole window."
             ),
         )
-<<<<<<< HEAD
         st.session_state.config_dict["data"]["manager_columns"] = sel_man
         st.session_state.config_dict["data"]["indices_columns"] = sel_idx
         st.session_state["data._indices_candidates"] = sel_idx or base_cols
@@ -781,8 +764,6 @@
     limits = win.get("limits", [0.01, 0.99]) or [0.01, 0.99]
     c1, c2 = _columns(2)
     with c1:
-=======
->>>>>>> c59153e5
         st.number_input(
             "EWMA lambda",
             min_value=0.50,
@@ -999,7 +980,6 @@
             help="Which score_frame column to weight by (e.g., Sharpe).",
         )
         st.number_input(
-<<<<<<< HEAD
             "Cooldown (periods)",
             min_value=0,
             max_value=36,
@@ -1052,16 +1032,6 @@
                             )["add_rules"] = names
                             st.rerun()
         # Params for add-rule variants
-=======
-            "Bayesian shrink_tau",
-            min_value=0.0,
-            max_value=5.0,
-            value=float(w_params.get("shrink_tau", 0.25)),
-            step=0.05,
-            key="portfolio.weighting.params.shrink_tau",
-            help="Strength of shrinkage towards the prior (higher = more shrink).",
-        )
->>>>>>> c59153e5
         st.number_input(
             "Adaptive half_life (days)",
             min_value=1,
@@ -1077,7 +1047,6 @@
             max_value=2.0,
             value=float(w_params.get("obs_sigma", 0.25)),
             step=0.01,
-<<<<<<< HEAD
             key="portfolio.selection_policy.params.confidence_interval.ci",
             help="Only add if metric lower CI bound exceeds threshold.",
         )
@@ -1115,17 +1084,6 @@
                                 "selection_policy", {}
                             )["drop_rules"] = names
                             st.rerun()
-=======
-            key="portfolio.weighting.params.obs_sigma",
-            help="Assumed observation noise of scores (standard deviation).",
-        )
-        st.text_input(
-            "Adaptive prior_mean (equal|index or list)",
-            value=str(w_params.get("prior_mean", "equal")),
-            key="portfolio.weighting.params.prior_mean",
-            help="Prior mean weights: 'equal', an index name, or explicit list.",
-        )
->>>>>>> c59153e5
         st.number_input(
             "Adaptive prior_tau",
             min_value=0.0,
@@ -1199,7 +1157,6 @@
             key="portfolio.selection_policy.elements",
             help=("Composable guards that apply before add/drop decisions."),
         )
-<<<<<<< HEAD
         # Order editor
         if _st_sort_items is not None and chosen:
             new_order = _st_sort_items(
@@ -1239,11 +1196,6 @@
         # Params per strategy
         rb_params = rb_cfg.setdefault("params", {})
         with st.expander("periodic_rebalance params"):
-=======
-        # Per-element params
-        sp_params = sel_cfg.setdefault("params", {})
-        if "min_tenure" in chosen_elements:
->>>>>>> c59153e5
             st.number_input(
                 "Min tenure (periods)",
                 min_value=1,
@@ -1442,7 +1394,6 @@
                 " method only."
             ),
         )
-<<<<<<< HEAD
     else:
         st.caption(
             "Risk‑free comes from a series (Data tab). The constant RF input is hidden."
@@ -1561,133 +1512,6 @@
         with st.expander(f"Trigger {name}"):
             col1, col2, col3, col4, col5 = _columns([1, 1, 1, 0.6, 0.6])
             with col1:
-=======
-        if bayes_only:
-            # Nudge weighting to a Bayesian method by default
-            if p.get("weighting", {}).get("name") not in (
-                "score_prop_bayes",
-                "adaptive_bayes",
-            ):
-                p.setdefault("weighting", {})["name"] = "adaptive_bayes"
-            st.caption(
-                "Bayesian-only: pick between score_prop_bayes and adaptive_bayes"
-                " in the Weighting section above."
-            )
-        else:
-            # Choose and order non-Bayesian strategies
-            strategy_options = [
-                "periodic_rebalance",
-                "drift_band",
-                "turnover_cap",
-                "vol_target_rebalance",
-                "drawdown_guard",
-            ]
-            chosen = rb_cfg.get("strategies", ["drift_band"]) or ["drift_band"]
-            st.caption(
-                "Select and order how target weights are realized into trades and"
-                " positions."
-            )
-            # Order editor
-            if _st_sort_items is not None and chosen:
-                new_order = _st_sort_items(
-                    items=list(dict.fromkeys([c for c in chosen if c in strategy_options])),
-                    direction="vertical",
-                    key="rb.strats.sort",
-                )
-                if isinstance(new_order, list) and new_order and new_order != chosen:
-                    st.session_state.config_dict["portfolio"].setdefault("rebalance", {})[
-                        "strategies"
-                    ] = new_order
-                    st.rerun()
-            else:
-                # Fallback order with arrows
-                names = list(
-                    dict.fromkeys([c for c in chosen if c in strategy_options])
-                ) or ["drift_band"]
-                cols = st.columns(len(names))
-                for idx, name in enumerate(names):
-                    with cols[idx]:
-                        up_k = f"rb.up.{name}"
-                        dn_k = f"rb.down.{name}"
-                        st.button("⬆️", key=up_k)
-                        st.button("⬇️", key=dn_k)
-                        if st.session_state.get(up_k) and idx > 0:
-                            names[idx - 1], names[idx] = names[idx], names[idx - 1]
-                            st.session_state.config_dict["portfolio"].setdefault(
-                                "rebalance", {}
-                            )["strategies"] = names
-                            st.rerun()
-                        if st.session_state.get(dn_k) and idx < len(names) - 1:
-                            names[idx + 1], names[idx] = names[idx], names[idx + 1]
-                            st.session_state.config_dict["portfolio"].setdefault(
-                                "rebalance", {}
-                            )["strategies"] = names
-                            st.rerun()
-            # Params per strategy
-            rb_params = rb_cfg.setdefault("params", {})
-            with st.expander("periodic_rebalance params"):
-                st.number_input(
-                    "Interval (periods)",
-                    min_value=1,
-                    max_value=24,
-                    value=int(rb_params.get("periodic_rebalance", {}).get("interval", 1)),
-                    step=1,
-                    key="portfolio.rebalance.params.periodic_rebalance.interval",
-                )
-            with st.expander("drift_band params"):
-                st.number_input(
-                    "Band width (abs)",
-                    min_value=0.0,
-                    max_value=0.5,
-                    value=float(rb_params.get("drift_band", {}).get("band_pct", 0.03)),
-                    step=0.005,
-                    key="portfolio.rebalance.params.drift_band.band_pct",
-                )
-                st.number_input(
-                    "Min trade weight",
-                    min_value=0.0,
-                    max_value=0.1,
-                    value=float(rb_params.get("drift_band", {}).get("min_trade", 0.005)),
-                    step=0.001,
-                    key="portfolio.rebalance.params.drift_band.min_trade",
-                )
-                st.selectbox(
-                    "Mode",
-                    ["partial", "full"],
-                    index=["partial", "full"].index(
-                        str(rb_params.get("drift_band", {}).get("mode", "partial"))
-                    ),
-                    key="portfolio.rebalance.params.drift_band.mode",
-                )
-            with st.expander("turnover_cap params"):
-                st.number_input(
-                    "Max turnover (sum |trades|)",
-                    min_value=0.0,
-                    max_value=1.0,
-                    value=float(rb_params.get("turnover_cap", {}).get("max_turnover", 0.2)),
-                    step=0.01,
-                    key="portfolio.rebalance.params.turnover_cap.max_turnover",
-                )
-                st.number_input(
-                    "Cost (bps)",
-                    min_value=0,
-                    max_value=100,
-                    value=int(rb_params.get("turnover_cap", {}).get("cost_bps", 10)),
-                    step=1,
-                    key="portfolio.rebalance.params.turnover_cap.cost_bps",
-                )
-                st.selectbox(
-                    "Priority",
-                    ["largest_gap", "best_score_delta"],
-                    index=["largest_gap", "best_score_delta"].index(
-                        str(
-                            rb_params.get("turnover_cap", {}).get("priority", "largest_gap")
-                        )
-                    ),
-                    key="portfolio.rebalance.params.turnover_cap.priority",
-                )
-            with st.expander("vol_target_rebalance params"):
->>>>>>> c59153e5
                 st.number_input(
                     "Target vol (annual)",
                     min_value=0.0,
@@ -2015,7 +1839,6 @@
             "Inline edit triggers, drag to reorder (if enabled), duplicate,"
             " rename, or delete."
         )
-<<<<<<< HEAD
         if isinstance(new_labels, list) and new_labels and new_labels != labels:
             try:
                 new_indices = []
@@ -2074,145 +1897,6 @@
             c1, c2, c3, c4 = _columns([1, 1, 0.6, 0.8])
             with c1:
                 pct_val = 0
-=======
-        # Weight curve anchors
-        wc = mp_cfg.setdefault(
-            "weight_curve", {"anchors": [[0, 1.2], [50, 1.0], [100, 0.8]]}
-        )
-        anchors = wc.get("anchors", []) or []
-        st.caption("Weight curve anchors [percentile, multiplier]")
-        st.markdown(
-            "Anchors map performance percentiles to weight multipliers."
-            " Example: [0,1.2] gives a 1.2× boost to the worst performers;"
-            " [100,0.8] caps the best at 0.8×. The curve between anchors is"
-            " interpolated."
-        )
-        # Drag-and-drop reorder (optional)
-        if _st_sort_items is not None and anchors:
-
-            def _fmt_anchor(i: int, a: list[float] | tuple[float, ...]) -> str:
-                left = int(a[0]) if isinstance(a, (list, tuple)) and len(a) > 0 else 0
-                right = float(a[1]) if isinstance(a, (list, tuple)) and len(a) > 1 else 1.0
-                return f"{i}: {left} | {right}"
-
-            labels = [_fmt_anchor(i, a) for i, a in enumerate(anchors)]
-            new_labels = _st_sort_items(
-                items=labels, direction="vertical", key="mp.anchors.sort"
-            )
-            if isinstance(new_labels, list) and new_labels and new_labels != labels:
-                try:
-                    new_indices = []
-                    for lab in new_labels:
-                        idx_str = str(lab).split(":", 1)[0].strip()
-                        new_indices.append(int(idx_str))
-                    anchors = [anchors[i] for i in new_indices if 0 <= i < len(anchors)]
-                    wc["anchors"] = anchors
-                    st.session_state.config_dict["multi_period"]["weight_curve"] = wc
-                    st.rerun()
-                except Exception:
-                    pass
-            st.caption("Tip: Drag to reorder anchors.")
-        elif anchors:
-            # Fallback: up/down buttons per row
-            st.caption("Reorder (fallback): use arrows to move rows.")
-            cols = st.columns(len(anchors)) if anchors else []
-            for idx in range(len(anchors)):
-                with cols[idx]:
-                    up_key = f"mp.anchors.up.{idx}"
-                    down_key = f"mp.anchors.down.{idx}"
-                    st.button("⬆️", key=up_key)
-                    st.button("⬇️", key=down_key)
-                    if st.session_state.get(up_key):
-                        if idx > 0:
-                            anchors[idx - 1], anchors[idx] = anchors[idx], anchors[idx - 1]
-                            wc["anchors"] = anchors
-                            st.session_state.config_dict["multi_period"][
-                                "weight_curve"
-                            ] = wc
-                            st.rerun()
-                    if st.session_state.get(down_key):
-                        if idx < len(anchors) - 1:
-                            anchors[idx + 1], anchors[idx] = anchors[idx], anchors[idx + 1]
-                            wc["anchors"] = anchors
-                            st.session_state.config_dict["multi_period"][
-                                "weight_curve"
-                            ] = wc
-                            st.rerun()
-        ac1, ac2 = st.columns([1, 1])
-        with ac1:
-            if st.button("Add anchor"):
-                anchors.append([50, 1.0])
-                wc["anchors"] = anchors
-                st.session_state.config_dict["multi_period"]["weight_curve"] = wc
-                st.rerun()
-        with ac2:
-            if st.button("Remove last anchor"):
-                if anchors:
-                    anchors.pop()
-                    wc["anchors"] = anchors
-                    st.session_state.config_dict["multi_period"]["weight_curve"] = wc
-                    st.rerun()
-        for i, pair in enumerate(list(anchors)):
-            with st.expander(f"Anchor {i+1}"):
-                c1, c2, c3, c4 = st.columns([1, 1, 0.6, 0.8])
-                with c1:
-                    pct_val = 0
-                    try:
-                        if isinstance(pair, (list, tuple)) and len(pair) > 0:
-                            pct_val = int(pair[0])
-                    except Exception:
-                        pct_val = 0
-                    st.number_input(
-                        f"Percentile {i+1}",
-                        min_value=0,
-                        max_value=100,
-                        value=pct_val,
-                        step=1,
-                        key=f"multi_period.weight_curve.anchors.{i}.pct",
-                        help="Position along the performance percentile axis",
-                    )
-                with c2:
-                    mul_val = 1.0
-                    try:
-                        if isinstance(pair, (list, tuple)) and len(pair) > 1:
-                            mul_val = float(pair[1])
-                    except Exception:
-                        mul_val = 1.0
-                    st.number_input(
-                        f"Multiplier {i+1}",
-                        min_value=0.0,
-                        max_value=5.0,
-                        value=mul_val,
-                        step=0.05,
-                        key=f"multi_period.weight_curve.anchors.{i}.mul",
-                        help="Weight multiplier applied at this percentile",
-                    )
-                with c3:
-                    if st.button("Delete", key=f"btn.del.anchor.{i}"):
-                        if 0 <= i < len(anchors):
-                            anchors.pop(i)
-                            wc["anchors"] = anchors
-                            st.session_state.config_dict["multi_period"][
-                                "weight_curve"
-                            ] = wc
-                            st.rerun()
-                with c4:
-                    if st.button("Duplicate", key=f"btn.dup.anchor.{i}"):
-                        if 0 <= i < len(anchors):
-                            ins_pos = min(i + 1, len(anchors))
-                            anchors.insert(ins_pos, list(anchors[i]))
-                            wc["anchors"] = anchors
-                            st.session_state.config_dict["multi_period"][
-                                "weight_curve"
-                            ] = wc
-                            st.rerun()
-
-                # Persist inline edits back to config
-                pct_key = f"multi_period.weight_curve.anchors.{i}.pct"
-                mul_key = f"multi_period.weight_curve.anchors.{i}.mul"
-                pct_val = st.session_state.get(pct_key, pct_val)
-                mul_val = st.session_state.get(mul_key, mul_val)
->>>>>>> c59153e5
                 try:
                     anchors[i][0] = int(pct_val)
                 except Exception:
@@ -2269,7 +1953,6 @@
                 pass
             # Ensure CSV exists (we won't validate path here, pipeline will raise)
             try:
-<<<<<<< HEAD
                 anchors[i][1] = float(mul_val)
             except Exception:
                 pass
@@ -2355,14 +2038,6 @@
                     data=csv_bytes,
                     file_name="single_period_summary.csv",
                     mime="text/csv",
-=======
-                cfg_obj = _build_cfg(cfg_dict)
-            except ValueError as ve:
-                st.error(
-                    f"Configuration error: {ve}\n\n"
-                    "Hint: Check for missing or invalid values in your configuration. "
-                    "Refer to the documentation for required fields."
->>>>>>> c59153e5
                 )
                 st.stop()
             except Exception as exc:
