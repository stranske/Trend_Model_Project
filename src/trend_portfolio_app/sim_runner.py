--- conflicted
+++ resolved
@@ -1,11 +1,7 @@
 from __future__ import annotations
 from dataclasses import dataclass
 from typing import Callable, Optional, Dict, List, Any, cast, Tuple
-<<<<<<< HEAD
-=======
-import importlib
-import logging
->>>>>>> 781ac760
+
 import pandas as pd
 import numpy as np
 
@@ -16,18 +12,6 @@
 from .event_log import Event, EventLog
 from .metrics_extra import AVAILABLE_METRICS
 
-<<<<<<< HEAD
-=======
-logger = logging.getLogger(__name__)
-
-try:
-    ta_pipeline = importlib.import_module("trend_analysis.pipeline")
-    HAS_TA = True
-except Exception:
-    HAS_TA = False
-    ta_pipeline = None
-
->>>>>>> 781ac760
 
 def compute_score_frame_local(
     panel: pd.DataFrame, rf_annual: float = 0.0
@@ -89,7 +73,6 @@
                 panel_with_date = panel_with_date.rename(
                     columns={panel_with_date.columns[0]: "Date"}
                 )
-<<<<<<< HEAD
         else:
             panel_with_date = panel
 
@@ -109,21 +92,6 @@
         return compute_score_frame_local(
             panel.loc[insample_start:insample_end], rf_annual=rf_annual
         )
-=======
-                # Ensure consistent DataFrame type for downstream
-                return cast(pd.DataFrame, sf)
-            except (ImportError, AttributeError) as e:
-                logger.warning(
-                    "External scoring function unavailable or misconfigured (ImportError/AttributeError): %s. Falling back to local implementation.", e
-                )
-            except (ValueError, TypeError) as e:
-                logger.warning(
-                    "External scoring function failed due to invalid parameters or data (ValueError/TypeError): %s. Falling back to local implementation.", e
-                )
-    return compute_score_frame_local(
-        panel.loc[insample_start:insample_end], rf_annual=rf_annual
-    )
->>>>>>> 781ac760
 
 
 @dataclass
