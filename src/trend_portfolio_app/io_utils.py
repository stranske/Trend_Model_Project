--- conflicted
+++ resolved
@@ -43,7 +43,6 @@
     """
     ts = datetime.datetime.now().strftime("%Y%m%d_%H%M%S")
 
-<<<<<<< HEAD
     # Create temporary directory for bundle contents
     with tempfile.TemporaryDirectory(prefix=f"trend_app_run_{ts}_") as temp_dir:
         # Write bundle files to temporary directory
@@ -75,35 +74,6 @@
             if os.path.exists(zip_path):
                 os.remove(zip_path)
             raise
-=======
-    zip_fd, zip_path = tempfile.mkstemp(suffix=f"_trend_bundle_{ts}.zip")
-    try:
-        with os.fdopen(zip_fd, "wb") as zip_file:
-            with zipfile.ZipFile(zip_file, "w", zipfile.ZIP_DEFLATED) as z:
-                try:
-                    buf = io.StringIO()
-                    results.portfolio.to_csv(buf, header=["return"])
-                    z.writestr("portfolio_returns.csv", buf.getvalue())
-                except Exception:
-                    z.writestr("portfolio_returns.csv", "")
-
-                try:
-                    buf = io.StringIO()
-                    results.event_log_df().to_csv(buf)
-                    z.writestr("event_log.csv", buf.getvalue())
-                except Exception:
-                    z.writestr("event_log.csv", "")
-
-                z.writestr("summary.json", json.dumps(results.summary(), indent=2))
-                z.writestr(
-                    "config.json",
-                    json.dumps(config_dict, indent=2, default=str),
-                )
-    except Exception:
-        if os.path.exists(zip_path):
-            os.remove(zip_path)
-        raise
->>>>>>> b60166cc
 
     _TEMP_FILES_TO_CLEANUP.append(zip_path)
     return zip_path
