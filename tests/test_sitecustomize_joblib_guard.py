--- conflicted
+++ resolved
@@ -83,7 +83,6 @@
 
     __import__("random")
 
-<<<<<<< HEAD
     assert "trend_model._sitecustomize" not in sys.modules
 
 
@@ -131,7 +130,4 @@
 
         module.bootstrap()
 
-        assert sys.path == []
-=======
-    assert sys.path == baseline
->>>>>>> 2ef1e590
+        assert sys.path == []