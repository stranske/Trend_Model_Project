--- conflicted
+++ resolved
@@ -26,21 +26,10 @@
     sequences: Tuple[Dict[str, float], ...]
     _idx: int = 0
 
-<<<<<<< HEAD
     def update(self, scores: pd.Series, days: int = 30) -> None:  # pragma: no cover - hook for protocol
         # The engine will call update when rank_column is present. The sequence
         # weighting used in this test is deterministic and state free, so we do
         # not need to adjust any internal state here.
-=======
-    def update(
-        self, scores: pd.Series, days: int | None = None
-    ) -> None:  # pragma: no cover - hook for protocol
-        # The engine will call update when rank_column is present. The sequence
-        # weighting used in this test is deterministic and state free, so we do
-        # not need to adjust any internal state here.
-        # The `days` argument is accepted for compatibility with the engine but
-        # is not used because this weighting scheme has no state.
->>>>>>> 510fadbf
         pass
 
     def weight(self, selected: pd.DataFrame) -> pd.DataFrame:
@@ -73,12 +62,9 @@
             score_frames, selector, weighting, rank_column="Sharpe"
         )
 
-<<<<<<< HEAD
     try:
         portfolio = run_schedule(score_frames, selector, weighting, rank_column="Sharpe")
 
-=======
->>>>>>> 510fadbf
         # Ensure the debug validator populated history and turnover for each period.
         assert isinstance(portfolio, Portfolio)
         assert set(portfolio.history) == {"2020-01-31", "2020-02-29"}
@@ -86,8 +72,4 @@
         # The second period should see turnover from introducing FundC while FundA is removed.
         assert portfolio.turnover["2020-02-29"] > 0.0
     finally:
-<<<<<<< HEAD
-        monkeypatch.delenv("DEBUG_TURNOVER_VALIDATE", raising=False)
-=======
-        monkeypatch.delenv("DEBUG_TURNOVER_VALIDATE")
->>>>>>> 510fadbf
+        monkeypatch.delenv("DEBUG_TURNOVER_VALIDATE", raising=False)