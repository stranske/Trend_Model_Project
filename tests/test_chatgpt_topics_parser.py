import json
import os
import pathlib
import subprocess
import sys
import tempfile

REPO_ROOT = pathlib.Path(__file__).resolve().parents[1]
SCRIPT = REPO_ROOT / ".github/scripts/parse_chatgpt_topics.py"
TOPICS_FILENAME = "topics.json"


def run_parser(text: str, env: dict | None = None) -> tuple[int, str, str, list[dict]]:
<<<<<<< HEAD
    """Helper to invoke the parser script in a subprocess for exit code
    semantics."""
    tmp = pathlib.Path("input.txt")
    tmp.write_text(text, encoding="utf-8")
    pathlib.Path("topics.json").unlink(missing_ok=True)
    proc = subprocess.run(
        [sys.executable, str(SCRIPT)],
        capture_output=True,
        text=True,
        env={**os.environ, **(env or {})},
    )
    return proc.returncode, proc.stdout, proc.stderr


def read_topics() -> list[dict]:
    return json.loads(pathlib.Path("topics.json").read_text(encoding="utf-8"))
=======
    """Helper to invoke the parser script in a subprocess for exit code semantics."""

    extra_env = {**os.environ, **(env or {})}
    with tempfile.TemporaryDirectory() as tmpdir:
        tmp_path = pathlib.Path(tmpdir)
        input_path = tmp_path / "input.txt"
        input_path.write_text(text, encoding="utf-8")
        proc = subprocess.run(
            [sys.executable, str(SCRIPT)],
            capture_output=True,
            text=True,
            env=extra_env,
            cwd=tmp_path,
        )
        topics = read_topics(tmp_path / TOPICS_FILENAME)
        return proc.returncode, proc.stdout, proc.stderr, topics


def read_topics(path: pathlib.Path) -> list[dict]:
    if not path.exists():
        return []
    return json.loads(path.read_text(encoding="utf-8"))
>>>>>>> 463a7d13


def test_parser_success_basic():
    code, out, err, topics = run_parser("1. First topic\n\nWhy\nBecause\n")
    assert code == 0, (code, out, err)
    assert len(topics) == 1
    assert topics[0]["title"] == "First topic"
    assert topics[0]["sections"]["why"].startswith("Because")


def test_parser_multiple_with_labels_and_sections():
    sample = (
        "1) Alpha feature rollout\nLabels: feat:alpha, risk:low\nWhy\nNeed early feedback.\n"
        "\n2: Beta hardening\nTasks\n- Add tests\n- Improve logging\n"
    )
    code, out, err, topics = run_parser(sample)
    assert code == 0
    assert [t["title"] for t in topics] == ["Alpha feature rollout", "Beta hardening"]
    assert topics[0]["labels"] == ["feat:alpha", "risk:low"]
    assert "Add tests" in topics[1]["sections"]["tasks"]


def test_parser_no_numbered_topics_exit_code():
    code, out, err, _topics = run_parser("No numbering here")
    # Expect mapped exit code 3
    assert code == 3, (code, out, err)


def test_parser_fallback_single_topic():
    code, out, err, topics = run_parser(
        "Single blob topic without numbers", env={"ALLOW_SINGLE_TOPIC": "1"}
    )
    assert code == 0, (code, out, err)
    assert len(topics) == 1
    assert topics[0]["title"].startswith("Single blob")


def test_parser_empty_input_exit_code():
    code, out, err, _topics = run_parser("")
    # empty -> exit code 2
    assert code == 2, (code, out, err)


def test_title_cleanup_markdown_and_punctuation():
    code, out, err, topics = run_parser("1) **Title with markdown.**")
    assert code == 0
    assert topics[0]["title"] == "Title with markdown"


def test_alpha_enumeration_and_continuity():
    sample = "A) Alpha topic\n\nB) Beta topic\n\nD) Delta skipped C\n"
    code, out, err, topics = run_parser(sample)
    assert code == 0
    enums = [t["enumerator"] for t in topics]
    assert enums == ["A", "B", "D"]
    continuity = [t["continuity_break"] for t in topics]
    # A (first) ok, B ok, D should flag break
    assert continuity == [False, False, True]


def test_alphanumeric_enumeration():
    sample = "A1) Composite one\nA2) Composite two\nA4) Composite four\n"
    code, out, err, topics = run_parser(sample)
    assert code == 0
    assert [t["enumerator"] for t in topics] == ["A1", "A2", "A4"]
    # For alphanum we do not enforce continuity (so all False)
    assert all(not t["continuity_break"] for t in topics)


def test_lowercase_alpha_enumeration():
    sample = "a) first\nb) second\nd) fourth skipped c\n"
    code, out, err, topics = run_parser(sample)
    assert code == 0
    enums = [t["enumerator"] for t in topics]
    assert enums == ["a", "b", "d"]
    continuity = [t["continuity_break"] for t in topics]
    assert continuity == [False, False, True]<|MERGE_RESOLUTION|>--- conflicted
+++ resolved
@@ -11,7 +11,6 @@
 
 
 def run_parser(text: str, env: dict | None = None) -> tuple[int, str, str, list[dict]]:
-<<<<<<< HEAD
     """Helper to invoke the parser script in a subprocess for exit code
     semantics."""
     tmp = pathlib.Path("input.txt")
@@ -28,30 +27,6 @@
 
 def read_topics() -> list[dict]:
     return json.loads(pathlib.Path("topics.json").read_text(encoding="utf-8"))
-=======
-    """Helper to invoke the parser script in a subprocess for exit code semantics."""
-
-    extra_env = {**os.environ, **(env or {})}
-    with tempfile.TemporaryDirectory() as tmpdir:
-        tmp_path = pathlib.Path(tmpdir)
-        input_path = tmp_path / "input.txt"
-        input_path.write_text(text, encoding="utf-8")
-        proc = subprocess.run(
-            [sys.executable, str(SCRIPT)],
-            capture_output=True,
-            text=True,
-            env=extra_env,
-            cwd=tmp_path,
-        )
-        topics = read_topics(tmp_path / TOPICS_FILENAME)
-        return proc.returncode, proc.stdout, proc.stderr, topics
-
-
-def read_topics(path: pathlib.Path) -> list[dict]:
-    if not path.exists():
-        return []
-    return json.loads(path.read_text(encoding="utf-8"))
->>>>>>> 463a7d13
 
 
 def test_parser_success_basic():
