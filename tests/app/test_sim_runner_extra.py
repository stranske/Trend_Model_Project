--- conflicted
+++ resolved
@@ -6,7 +6,6 @@
 import pytest
 
 from trend_portfolio_app import sim_runner
-<<<<<<< HEAD
 from trend_portfolio_app.policy_engine import MetricSpec, PolicyConfig
 from trend_portfolio_app.sim_runner import (
     SimResult,
@@ -15,8 +14,6 @@
     compute_score_frame,
     compute_score_frame_local,
 )
-=======
->>>>>>> 66e13e12
 from trend_portfolio_app.event_log import Event, EventLog
 from trend_portfolio_app.policy_engine import MetricSpec, PolicyConfig
 from trend_portfolio_app.sim_runner import (SimResult, Simulator,
