import numpy as np
import pandas as pd
import pytest

import trend_analysis.engine.optimizer as optimizer
from trend_analysis.engine.optimizer import (ConstraintViolation,
                                             apply_constraints)


def test_long_only_projection_normalizes():
    w = pd.Series([0.2, -0.1, 0.9], index=["a", "b", "c"], dtype=float)
    out = apply_constraints(w, {"long_only": True})
    assert (out >= 0).all()
    np.testing.assert_allclose(out.sum(), 1.0)


def test_max_weight_cap_redistributes():
    w = pd.Series([0.6, 0.4], index=["a", "b"], dtype=float)
    out = apply_constraints(w, {"long_only": True, "max_weight": 0.55})
    assert out["a"] <= 0.55 + 1e-9
    np.testing.assert_allclose(out.sum(), 1.0)


def test_too_small_max_weight_infeasible():
    w = pd.Series([0.5, 0.5], index=["a", "b"], dtype=float)
    with pytest.raises(ConstraintViolation):
        apply_constraints(w, {"max_weight": 0.3})


def test_group_caps_enforced_and_redistributed():
    w = pd.Series([0.5, 0.5, 0.0], index=["a", "b", "c"], dtype=float)
    groups = {"a": "X", "b": "X", "c": "Y"}
    out = apply_constraints(
        w,
        {
            "long_only": True,
            "group_caps": {"X": 0.6, "Y": 0.6},
            "groups": groups,
        },
    )
    assert out.loc[["a", "b"]].sum() <= 0.6 + 1e-9
    np.testing.assert_allclose(out.sum(), 1.0)


def test_missing_groups_raises():
    w = pd.Series([0.5, 0.5], index=["a", "b"], dtype=float)
    with pytest.raises(KeyError):
        apply_constraints(w, {"group_caps": {"X": 0.6}, "groups": {"a": "X"}})


def test_redistribute_failure_raises():
    w = pd.Series([0.5, 0.5], index=["a", "b"], dtype=float)
    with pytest.raises(ConstraintViolation):
        apply_constraints(w, {"long_only": True, "max_weight": 0.4})


def test_redistribute_zero_amount_is_noop():
    w = pd.Series([0.3, 0.7], index=["a", "b"], dtype=float)
    mask = pd.Series([True, False], index=w.index)
    out = optimizer._redistribute(w.copy(), mask, 0.0)
    pd.testing.assert_series_equal(out, w)


def test_redistribute_without_capacity_raises():
    w = pd.Series([0.4, 0.6], index=["a", "b"], dtype=float)
    mask = pd.Series([False, False], index=w.index)
    with pytest.raises(ConstraintViolation):
        optimizer._redistribute(w.copy(), mask, 0.1)


def test_apply_cap_none_returns_original_series():
    w = pd.Series([0.4, 0.6], index=["a", "b"], dtype=float)
    out = optimizer._apply_cap(w, None)
    assert out is w


def test_apply_cap_rejects_non_positive_cap():
    w = pd.Series([0.5, 0.5], index=["a", "b"], dtype=float)
    with pytest.raises(ConstraintViolation, match="max_weight must be positive"):
        optimizer._apply_cap(w, 0.0)


def test_apply_cap_uniformly_redistributes_zero_mass_bucket():
    w = pd.Series([1.0, 0.0, 0.0], index=["a", "b", "c"], dtype=float)
    capped = optimizer._apply_cap(w, 0.6)
    expected = pd.Series([0.6, 0.2, 0.2], index=w.index)
    pd.testing.assert_series_equal(
        capped, expected, check_exact=False, atol=1e-12, rtol=1e-12
    )


def test_apply_group_caps_handles_missing_cap_entries():
    w = pd.Series([0.6, 0.4], index=["a", "b"], dtype=float)
    groups = {"a": "X", "b": "Y"}
    # No cap provided for group Y; branch should simply skip enforcement
    out = optimizer._apply_group_caps(w, {"X": 0.8}, groups)
    pd.testing.assert_series_equal(out, w)


def test_apply_group_caps_sum_too_small_raises():
    w = pd.Series([0.6, 0.4], index=["a", "b"], dtype=float)
    groups = {"a": "X", "b": "Y"}
    with pytest.raises(
        ConstraintViolation, match="Group caps sum to less than required allocation"
    ):
        optimizer._apply_group_caps(w, {"X": 0.3, "Y": 0.4}, groups)


def test_apply_group_caps_skips_empty_groups():
    w = pd.Series([0.5, 0.5], index=["a", "b"], dtype=float)
    groups = {"a": "X", "b": "Y"}
    caps = {"X": 0.7, "Y": 0.7, "Z": 0.5}
    out = optimizer._apply_group_caps(w, caps, groups)
    np.testing.assert_allclose(out.sum(), 1.0)


def test_apply_constraints_empty_input_returns_empty():
    w = pd.Series(dtype=float)
    out = apply_constraints(w, {})
    assert out.empty


def test_apply_constraints_long_only_all_non_positive():
    w = pd.Series([-0.1, -0.2], index=["a", "b"], dtype=float)
    with pytest.raises(ConstraintViolation):
        apply_constraints(w, {"long_only": True})


def test_apply_constraints_group_caps_require_mapping():
    w = pd.Series([0.6, 0.4], index=["a", "b"], dtype=float)
    with pytest.raises(ConstraintViolation):
        apply_constraints(w, {"group_caps": {"G1": 0.7}})


def test_apply_constraints_accepts_constraintset_instance():
    w = pd.Series([0.8, -0.4, 0.6], index=["a", "b", "c"], dtype=float)
    constraints = optimizer.ConstraintSet(long_only=False)
    out = apply_constraints(w, constraints)
    np.testing.assert_allclose(out.sum(), 1.0)
    assert any(out < 0)


def test_apply_constraints_reapplies_max_after_group_caps():
    w = pd.Series([0.8, 0.2, 0.0], index=["a", "b", "c"], dtype=float)
    constraints = {
        "long_only": True,
        "max_weight": 0.4,
        "group_caps": {"A": 0.5, "B": 0.6},
        "groups": {"a": "A", "b": "A", "c": "B"},
    }
    out = apply_constraints(w, constraints)
    np.testing.assert_allclose(out.sum(), 1.0)
    assert (out <= 0.4 + 1e-9).all()
    # Ensure redistribution moved weight to the previously zero bucket
    assert out["c"] > 0


def test_cash_weight_added_and_scaled():
    w = pd.Series([0.5, 0.5], index=["a", "b"], dtype=float)
    out = apply_constraints(w, {"cash_weight": 0.1})
    assert "CASH" in out.index
    np.testing.assert_allclose(out.loc["CASH"], 0.1)
    np.testing.assert_allclose(out.loc[["a", "b"]].sum(), 0.9)
    np.testing.assert_allclose(out.sum(), 1.0)


def test_cash_weight_existing_cash_rescaled():
    w = pd.Series([0.4, 0.4, 0.2], index=["a", "b", "CASH"], dtype=float)
    out = apply_constraints(w, {"cash_weight": 0.25})
    np.testing.assert_allclose(out.loc["CASH"], 0.25)
    np.testing.assert_allclose(out.drop("CASH").sum(), 0.75)
    np.testing.assert_allclose(out.sum(), 1.0)


def test_cash_weight_invalid_range_raises():
    w = pd.Series([0.6, 0.4], index=["a", "b"], dtype=float)
    with pytest.raises(ConstraintViolation):
        apply_constraints(w, {"cash_weight": 1.0})
    with pytest.raises(ConstraintViolation):
        apply_constraints(w, {"cash_weight": 0.0})


def test_cash_weight_infeasible_with_max_weight():
    # With two assets, cash=0.3 leaves 0.7. Equal after scaling = 0.35 each which exceeds cap 0.3
    w = pd.Series([0.5, 0.5], index=["a", "b"], dtype=float)
<<<<<<< HEAD
    # The current feasibility check triggers the generic max_weight feasibility error
    with pytest.raises(ConstraintViolation, match="max_weight too small"):
=======
    with pytest.raises(
        ConstraintViolation,
        match="cash_weight infeasible: remaining allocation forces per-asset weight above max_weight",
    ):
>>>>>>> e33236c3
        apply_constraints(w, {"cash_weight": 0.3, "max_weight": 0.3})


def test_cash_weight_exceeds_max_weight_for_cash():
    # cash_weight larger than max_weight should raise
    w = pd.Series([0.7, 0.3], index=["a", "b"], dtype=float)
    with pytest.raises(ConstraintViolation, match="exceeds max_weight"):
<<<<<<< HEAD
        apply_constraints(w, {"cash_weight": 0.6, "max_weight": 0.5})
=======
        apply_constraints(w, {"cash_weight": 0.6, "max_weight": 0.5})


def test_cash_weight_respects_max_weight_after_residual_scaling():
    # Scenario highlighted in review: feasible once residual mass considered
    w = pd.Series([0.6, 0.4], index=["a", "b"], dtype=float)
    out = apply_constraints(w, {"cash_weight": 0.3, "max_weight": 0.4})
    np.testing.assert_allclose(out.loc["CASH"], 0.3)
    assert (out.drop("CASH") <= 0.4 + 1e-9).all()
    np.testing.assert_allclose(out.sum(), 1.0)
>>>>>>> e33236c3
<|MERGE_RESOLUTION|>--- conflicted
+++ resolved
@@ -183,15 +183,10 @@
 def test_cash_weight_infeasible_with_max_weight():
     # With two assets, cash=0.3 leaves 0.7. Equal after scaling = 0.35 each which exceeds cap 0.3
     w = pd.Series([0.5, 0.5], index=["a", "b"], dtype=float)
-<<<<<<< HEAD
-    # The current feasibility check triggers the generic max_weight feasibility error
-    with pytest.raises(ConstraintViolation, match="max_weight too small"):
-=======
     with pytest.raises(
         ConstraintViolation,
         match="cash_weight infeasible: remaining allocation forces per-asset weight above max_weight",
     ):
->>>>>>> e33236c3
         apply_constraints(w, {"cash_weight": 0.3, "max_weight": 0.3})
 
 
@@ -199,9 +194,6 @@
     # cash_weight larger than max_weight should raise
     w = pd.Series([0.7, 0.3], index=["a", "b"], dtype=float)
     with pytest.raises(ConstraintViolation, match="exceeds max_weight"):
-<<<<<<< HEAD
-        apply_constraints(w, {"cash_weight": 0.6, "max_weight": 0.5})
-=======
         apply_constraints(w, {"cash_weight": 0.6, "max_weight": 0.5})
 
 
@@ -211,5 +203,4 @@
     out = apply_constraints(w, {"cash_weight": 0.3, "max_weight": 0.4})
     np.testing.assert_allclose(out.loc["CASH"], 0.3)
     assert (out.drop("CASH") <= 0.4 + 1e-9).all()
-    np.testing.assert_allclose(out.sum(), 1.0)
->>>>>>> e33236c3
+    np.testing.assert_allclose(out.sum(), 1.0)