<<<<<<< HEAD
from __future__ import annotations

import importlib
import inspect
import sys
from importlib import metadata
from types import ModuleType
from typing import Callable
=======
import sys
from types import ModuleType
>>>>>>> 0943e64f

import pytest

import trend_analysis


# Compatibility helper: Python 3.12 added `module=` to dataclasses.make_dataclass.
# Make tests work on older runtimes (3.11 CI) by emulating that behaviour when
# the keyword is not available.
def _make_dataclass_with_module(
    name: str, fields: list[tuple[str, type]], module: str | None
) -> type:
    import dataclasses

    sig = inspect.signature(dataclasses.make_dataclass)
    kwargs = {}
    if "module" in sig.parameters and module is not None:
        kwargs["module"] = module

    # Create the dataclass (passing module via kwargs on runtimes that
    # support it). For older stdlib versions the kwargs will be empty and
    # we'll attach the __module__ and a placeholder in sys.modules below.
    cls = dataclasses.make_dataclass(name, fields, **kwargs)
    if module is not None:
        cls.__module__ = module
        sys.modules.setdefault(module, ModuleType(module))
    return cls


<<<<<<< HEAD
def _reload_with_stubs(
    monkeypatch: pytest.MonkeyPatch,
    *,
    data_funcs: dict[str, Callable],
    export_funcs: dict[str, Callable],
) -> ModuleType:
    """Reload ``trend_analysis`` after priming stub submodules.

    The package's ``__init__`` eagerly imports a curated list of submodules and
    then conditionally re-exports helpers from ``data`` and ``export``.  The
    helper clears any previously imported package state, injects lightweight
    stand-ins for the required submodules, and finally imports the top-level
    package so the conditional wiring runs against the controlled environment.
    """

    for name in list(sys.modules):
        if name == "trend_analysis" or name.startswith("trend_analysis."):
            monkeypatch.delitem(sys.modules, name, raising=False)

    def register_stub(name: str, attrs: dict[str, Callable] | None = None) -> None:
        module = ModuleType(f"trend_analysis.{name}")
        for attr, value in (attrs or {}).items():
            setattr(module, attr, value)
        monkeypatch.setitem(sys.modules, module.__name__, module)

    for eager_name in [
        "metrics",
        "config",
        "pipeline",
        "signals",
        "backtesting",
    ]:
        register_stub(eager_name)

    register_stub("data", data_funcs)
    register_stub("export", export_funcs)

    for lazy_name in [
        "io",
        "selector",
        "weighting",
        "weights",
        "presets",
        "run_multi_analysis",
        "engine",
        "perf",
        "regimes",
        "multi_period",
        "plugins",
        "proxy",
    ]:
        register_stub(lazy_name)

    # Arrange for importlib.metadata.version to raise PackageNotFoundError so
    # the package fallback path in the top-level ``trend_analysis`` module is
    # exercised during tests.
    monkeypatch.setattr(
        metadata,
        "version",
        lambda _: (_ for _ in ()).throw(metadata.PackageNotFoundError()),
        raising=False,
    )

    return importlib.import_module("trend_analysis")


@pytest.fixture
def restore_dataclasses(monkeypatch: pytest.MonkeyPatch):
=======
@pytest.fixture()
def trend_analysis_module():
    original = sys.modules.get("trend_analysis")
    sys.modules.pop("trend_analysis", None)
    try:
        module = __import__("trend_analysis")
        assert "_SAFE_IS_TYPE" in module.__dict__
        yield module
    finally:
        if original is not None:
            sys.modules["trend_analysis"] = original


def test_dataclasses_guard_recreates_missing_module(trend_analysis_module):
>>>>>>> 0943e64f
    import dataclasses
    import typing

<<<<<<< HEAD
    original_is_type = getattr(dataclasses, "_is_type", None)
    original_flag = getattr(dataclasses, "_trend_model_patched", False)
    if original_flag:
        monkeypatch.delattr(dataclasses, "_trend_model_patched")
    yield dataclasses
    monkeypatch.setattr(dataclasses, "_is_type", original_is_type, raising=False)
    if original_flag:
        monkeypatch.setattr(dataclasses, "_trend_model_patched", True, raising=False)


@pytest.fixture
def reload_trend_analysis():
    import dataclasses

    module = trend_analysis

    def _reload() -> ModuleType:
        if getattr(dataclasses, "_trend_model_patched", False):
            delattr(dataclasses, "_trend_model_patched")
        return importlib.reload(module)

    yield _reload

    if getattr(dataclasses, "_trend_model_patched", False):
        delattr(dataclasses, "_trend_model_patched")
    importlib.reload(module)
=======
    dataclass_module = "tests.temp_missing_dataclass_module"
    dummy_cls = type("Dummy", (), {"__module__": dataclass_module})

    sys.modules.pop(dataclass_module, None)

    result = dataclasses._is_type(
        "ClassVar",
        dummy_cls,
        typing,
        typing.ClassVar,
        lambda obj, mod: obj is typing.ClassVar,
    )

    assert result is False
    recreated = sys.modules[dataclass_module]
    assert isinstance(recreated, ModuleType)
    assert recreated.__package__ == "tests"


def test_dataclasses_guard_reimports_modules(monkeypatch, trend_analysis_module):
    import dataclasses
    import typing

    module_name = "tmptest_missing.module"
    dummy_cls = type("Dummy", (), {"__module__": module_name})

    sys.modules.pop(module_name, None)

    calls: list[str] = []
>>>>>>> 0943e64f

    def fake_import(name: str) -> ModuleType:
        calls.append(name)
        raise ModuleNotFoundError(name)

<<<<<<< HEAD
def test_patch_dataclasses_module_guard_reimports_missing_module(
    monkeypatch: pytest.MonkeyPatch, restore_dataclasses
) -> None:
    import dataclasses

    sentinel_name = "tests.synthetic_dataclass_module"
    dataclass_module = ModuleType(sentinel_name)
    sys.modules[sentinel_name] = dataclass_module

    dataclass_type = _make_dataclass_with_module(
        "Synth", [("value", int)], sentinel_name
    )
    sys.modules.pop(sentinel_name)

    call_order: list[ModuleType | None] = []

    def _probe_is_type(*args: object) -> bool:
        call_order.append(sys.modules.get(sentinel_name))
        module_present = call_order[-1] is not None
        if not module_present:
            raise AttributeError("module missing")
        return True

    monkeypatch.setattr(dataclasses, "_is_type", _probe_is_type, raising=False)
=======
    monkeypatch.setattr(trend_analysis_module.importlib, "import_module", fake_import)

    result = dataclasses._is_type(
        "ClassVar",
        dummy_cls,
        typing,
        typing.ClassVar,
        lambda obj, mod: obj is typing.ClassVar,
    )

    assert result is False
    recreated = sys.modules[module_name]
    assert isinstance(recreated, ModuleType)
    assert recreated.__package__ == "tmptest_missing"
    assert calls == [module_name]


def test_safe_is_type_reimports_missing_module(monkeypatch, trend_analysis_module):
    import typing

    module_name = "tmptest_branch.module"
    dummy_cls = type("Dummy", (), {"__module__": module_name})
    sys.modules.pop(module_name, None)

    calls: list[str] = []
>>>>>>> 0943e64f

    def fake_import(name: str) -> ModuleType:
        calls.append(name)
        raise ModuleNotFoundError(name)

<<<<<<< HEAD
    assert getattr(dataclasses, "_trend_model_patched", False) is True

    result = dataclasses._is_type(  # type: ignore[attr-defined]
        annotation=None,
        cls=dataclass_type,
        a_module=None,
        a_type=None,
        predicate=None,
    )
    assert result is True
    assert call_order == [None, sys.modules[sentinel_name]]
    assert isinstance(sys.modules[sentinel_name], ModuleType)
    assert getattr(sys.modules[sentinel_name], "__package__", None) == "tests"


def test_spec_proxy_reregisters_module(monkeypatch: pytest.MonkeyPatch) -> None:
    sentinel = ModuleType("trend_analysis")
    monkeypatch.setitem(sys.modules, "trend_analysis", sentinel)

    name = trend_analysis.__spec__.name  # type: ignore[union-attr]
    assert name == "trend_analysis"
    assert sys.modules["trend_analysis"] is trend_analysis


def test_lazy_attribute_loader_imports_once(monkeypatch: pytest.MonkeyPatch) -> None:
    monkeypatch.delitem(trend_analysis.__dict__, "proxy", raising=False)
    monkeypatch.delitem(sys.modules, "trend_analysis.proxy", raising=False)

    proxy_module = getattr(trend_analysis, "proxy")
    assert proxy_module is sys.modules["trend_analysis.proxy"]
    assert trend_analysis.proxy is proxy_module


def test_lazy_attribute_loader_unknown_attr() -> None:
    with pytest.raises(AttributeError):
        trend_analysis.__getattr__("not_a_module")


def test_version_fallback_when_package_metadata_missing(
    monkeypatch: pytest.MonkeyPatch, reload_trend_analysis
) -> None:
    from importlib import metadata

    def _raise_package_not_found(_: str) -> str:
        raise metadata.PackageNotFoundError

    monkeypatch.setattr(metadata, "version", _raise_package_not_found, raising=False)

    module = reload_trend_analysis()
    assert module.__version__ == "0.1.0-dev"


def test_patch_guard_skips_when_original_missing(
    monkeypatch: pytest.MonkeyPatch, restore_dataclasses
) -> None:
    import dataclasses

    monkeypatch.delattr(dataclasses, "_is_type", raising=False)
    trend_analysis._patch_dataclasses_module_guard()
    assert not hasattr(dataclasses, "_trend_model_patched")


def test_patch_guard_propagates_when_module_name_missing(
    monkeypatch: pytest.MonkeyPatch, restore_dataclasses
) -> None:
    import dataclasses

    dataclass_type = _make_dataclass_with_module(
        "Nameless", [("value", int)], "tests.nameless"
    )
    dataclass_type.__module__ = ""

    def _probe(*_: object) -> bool:
        raise AttributeError("module missing")

    monkeypatch.setattr(dataclasses, "_is_type", _probe, raising=False)
    trend_analysis._patch_dataclasses_module_guard()

    with pytest.raises(AttributeError):
        # Arguments: instance, cls, args, kwargs, module
        dataclasses._is_type(None, dataclass_type, None, None, None)  # type: ignore[attr-defined]
=======
    monkeypatch.setattr(trend_analysis_module.importlib, "import_module", fake_import)

    result = trend_analysis_module._SAFE_IS_TYPE(
        "ClassVar",
        dummy_cls,
        typing,
        typing.ClassVar,
        lambda obj, mod: obj is typing.ClassVar,
    )

    assert result is False
    recreated = sys.modules[module_name]
    assert isinstance(recreated, ModuleType)
    assert recreated.__package__ == "tmptest_branch"
    assert calls == [module_name]


def test_safe_is_type_requires_module_name(trend_analysis_module):
    import typing

    nameless_cls = type("Nameless", (), {"__module__": ""})

    with pytest.raises(AttributeError):
        trend_analysis_module._SAFE_IS_TYPE(
            "ClassVar",
            nameless_cls,
            typing,
            typing.ClassVar,
            lambda obj, mod: obj is typing.ClassVar,
        )


def test_spec_proxy_re_registers_module(trend_analysis_module):
    sys.modules["trend_analysis"] = ModuleType("trend_analysis")

    name = trend_analysis_module.__spec__.name
>>>>>>> 0943e64f

    assert name == "trend_analysis"
    assert sys.modules["trend_analysis"] is trend_analysis_module

<<<<<<< HEAD
def test_patch_guard_retries_when_module_already_loaded(
    monkeypatch: pytest.MonkeyPatch, restore_dataclasses
) -> None:
    import dataclasses

    sentinel_name = "tests.preloaded_dataclass_module"
    module = ModuleType(sentinel_name)
    sys.modules[sentinel_name] = module

    dataclass_type = _make_dataclass_with_module(
        "Preloaded", [("value", int)], sentinel_name
    )

    call_counter = {"count": 0}

    def _probe(*_: object) -> bool:
        call_counter["count"] += 1
        if call_counter["count"] == 1:
            raise AttributeError("module missing")
        return True

    monkeypatch.setattr(dataclasses, "_is_type", _probe, raising=False)
    trend_analysis._patch_dataclasses_module_guard()

    # _is_type signature: (obj, cls, a, b, c)
    # Here: obj=None, cls=dataclass_type, a=None, b=None, c=None
    assert dataclasses._is_type(None, dataclass_type, None, None, None) is True  # type: ignore[attr-defined]
    assert call_counter["count"] == 2
    assert sys.modules[sentinel_name] is module


def test_eager_import_skips_missing_submodule(
    monkeypatch: pytest.MonkeyPatch, reload_trend_analysis
) -> None:
    original_import = importlib.import_module

    def _patched(name: str, package: str | None = None):
        if name == "trend_analysis.metrics":
            raise ImportError("metrics unavailable")
        return original_import(name, package)

    monkeypatch.setattr(importlib, "import_module", _patched, raising=False)
    monkeypatch.delitem(sys.modules, "trend_analysis.metrics", raising=False)
    monkeypatch.delitem(trend_analysis.__dict__, "metrics", raising=False)

    module = reload_trend_analysis()
    assert "metrics" not in module.__dict__


def test_conditional_exports_omitted_when_dependencies_fail(
    monkeypatch: pytest.MonkeyPatch, reload_trend_analysis
) -> None:
    original_import = importlib.import_module

    def _patched(name: str, package: str | None = None):
        if name in {"trend_analysis.data", "trend_analysis.export"}:
            raise ImportError("dependency missing")
        return original_import(name, package)

    monkeypatch.setattr(importlib, "import_module", _patched, raising=False)
    monkeypatch.delitem(sys.modules, "trend_analysis.data", raising=False)
    monkeypatch.delitem(sys.modules, "trend_analysis.export", raising=False)
    monkeypatch.delitem(trend_analysis.__dict__, "data", raising=False)
    monkeypatch.delitem(trend_analysis.__dict__, "export", raising=False)
    monkeypatch.delitem(
        trend_analysis.__dict__, "identify_risk_free_fund", raising=False
    )
    monkeypatch.delitem(trend_analysis.__dict__, "export_data", raising=False)

    module = reload_trend_analysis()
    assert "identify_risk_free_fund" not in module.__dict__
    assert "export_data" not in module.__dict__
=======

def test_lazy_getattr_imports_requested_module(trend_analysis_module):
    sys.modules.pop("trend_analysis.cli", None)
    trend_analysis_module.__dict__.pop("cli", None)

    cli_module = trend_analysis_module.cli

    assert cli_module is sys.modules["trend_analysis.cli"]
    assert trend_analysis_module.__dict__["cli"] is cli_module
>>>>>>> 0943e64f
<|MERGE_RESOLUTION|>--- conflicted
+++ resolved
@@ -1,4 +1,3 @@
-<<<<<<< HEAD
 from __future__ import annotations
 
 import importlib
@@ -7,10 +6,6 @@
 from importlib import metadata
 from types import ModuleType
 from typing import Callable
-=======
-import sys
-from types import ModuleType
->>>>>>> 0943e64f
 
 import pytest
 
@@ -40,7 +35,6 @@
     return cls
 
 
-<<<<<<< HEAD
 def _reload_with_stubs(
     monkeypatch: pytest.MonkeyPatch,
     *,
@@ -109,26 +103,9 @@
 
 @pytest.fixture
 def restore_dataclasses(monkeypatch: pytest.MonkeyPatch):
-=======
-@pytest.fixture()
-def trend_analysis_module():
-    original = sys.modules.get("trend_analysis")
-    sys.modules.pop("trend_analysis", None)
-    try:
-        module = __import__("trend_analysis")
-        assert "_SAFE_IS_TYPE" in module.__dict__
-        yield module
-    finally:
-        if original is not None:
-            sys.modules["trend_analysis"] = original
-
-
-def test_dataclasses_guard_recreates_missing_module(trend_analysis_module):
->>>>>>> 0943e64f
     import dataclasses
     import typing
 
-<<<<<<< HEAD
     original_is_type = getattr(dataclasses, "_is_type", None)
     original_flag = getattr(dataclasses, "_trend_model_patched", False)
     if original_flag:
@@ -155,43 +132,11 @@
     if getattr(dataclasses, "_trend_model_patched", False):
         delattr(dataclasses, "_trend_model_patched")
     importlib.reload(module)
-=======
-    dataclass_module = "tests.temp_missing_dataclass_module"
-    dummy_cls = type("Dummy", (), {"__module__": dataclass_module})
-
-    sys.modules.pop(dataclass_module, None)
-
-    result = dataclasses._is_type(
-        "ClassVar",
-        dummy_cls,
-        typing,
-        typing.ClassVar,
-        lambda obj, mod: obj is typing.ClassVar,
-    )
-
-    assert result is False
-    recreated = sys.modules[dataclass_module]
-    assert isinstance(recreated, ModuleType)
-    assert recreated.__package__ == "tests"
-
-
-def test_dataclasses_guard_reimports_modules(monkeypatch, trend_analysis_module):
-    import dataclasses
-    import typing
-
-    module_name = "tmptest_missing.module"
-    dummy_cls = type("Dummy", (), {"__module__": module_name})
-
-    sys.modules.pop(module_name, None)
-
-    calls: list[str] = []
->>>>>>> 0943e64f
 
     def fake_import(name: str) -> ModuleType:
         calls.append(name)
         raise ModuleNotFoundError(name)
 
-<<<<<<< HEAD
 def test_patch_dataclasses_module_guard_reimports_missing_module(
     monkeypatch: pytest.MonkeyPatch, restore_dataclasses
 ) -> None:
@@ -216,39 +161,11 @@
         return True
 
     monkeypatch.setattr(dataclasses, "_is_type", _probe_is_type, raising=False)
-=======
-    monkeypatch.setattr(trend_analysis_module.importlib, "import_module", fake_import)
-
-    result = dataclasses._is_type(
-        "ClassVar",
-        dummy_cls,
-        typing,
-        typing.ClassVar,
-        lambda obj, mod: obj is typing.ClassVar,
-    )
-
-    assert result is False
-    recreated = sys.modules[module_name]
-    assert isinstance(recreated, ModuleType)
-    assert recreated.__package__ == "tmptest_missing"
-    assert calls == [module_name]
-
-
-def test_safe_is_type_reimports_missing_module(monkeypatch, trend_analysis_module):
-    import typing
-
-    module_name = "tmptest_branch.module"
-    dummy_cls = type("Dummy", (), {"__module__": module_name})
-    sys.modules.pop(module_name, None)
-
-    calls: list[str] = []
->>>>>>> 0943e64f
 
     def fake_import(name: str) -> ModuleType:
         calls.append(name)
         raise ModuleNotFoundError(name)
 
-<<<<<<< HEAD
     assert getattr(dataclasses, "_trend_model_patched", False) is True
 
     result = dataclasses._is_type(  # type: ignore[attr-defined]
@@ -330,49 +247,10 @@
     with pytest.raises(AttributeError):
         # Arguments: instance, cls, args, kwargs, module
         dataclasses._is_type(None, dataclass_type, None, None, None)  # type: ignore[attr-defined]
-=======
-    monkeypatch.setattr(trend_analysis_module.importlib, "import_module", fake_import)
-
-    result = trend_analysis_module._SAFE_IS_TYPE(
-        "ClassVar",
-        dummy_cls,
-        typing,
-        typing.ClassVar,
-        lambda obj, mod: obj is typing.ClassVar,
-    )
-
-    assert result is False
-    recreated = sys.modules[module_name]
-    assert isinstance(recreated, ModuleType)
-    assert recreated.__package__ == "tmptest_branch"
-    assert calls == [module_name]
-
-
-def test_safe_is_type_requires_module_name(trend_analysis_module):
-    import typing
-
-    nameless_cls = type("Nameless", (), {"__module__": ""})
-
-    with pytest.raises(AttributeError):
-        trend_analysis_module._SAFE_IS_TYPE(
-            "ClassVar",
-            nameless_cls,
-            typing,
-            typing.ClassVar,
-            lambda obj, mod: obj is typing.ClassVar,
-        )
-
-
-def test_spec_proxy_re_registers_module(trend_analysis_module):
-    sys.modules["trend_analysis"] = ModuleType("trend_analysis")
-
-    name = trend_analysis_module.__spec__.name
->>>>>>> 0943e64f
 
     assert name == "trend_analysis"
     assert sys.modules["trend_analysis"] is trend_analysis_module
 
-<<<<<<< HEAD
 def test_patch_guard_retries_when_module_already_loaded(
     monkeypatch: pytest.MonkeyPatch, restore_dataclasses
 ) -> None:
@@ -444,15 +322,4 @@
 
     module = reload_trend_analysis()
     assert "identify_risk_free_fund" not in module.__dict__
-    assert "export_data" not in module.__dict__
-=======
-
-def test_lazy_getattr_imports_requested_module(trend_analysis_module):
-    sys.modules.pop("trend_analysis.cli", None)
-    trend_analysis_module.__dict__.pop("cli", None)
-
-    cli_module = trend_analysis_module.cli
-
-    assert cli_module is sys.modules["trend_analysis.cli"]
-    assert trend_analysis_module.__dict__["cli"] is cli_module
->>>>>>> 0943e64f
+    assert "export_data" not in module.__dict__