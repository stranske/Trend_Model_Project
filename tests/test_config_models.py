import importlib
from typing import Any

import pytest

# Import the module directly via its source path
models = importlib.import_module("trend_analysis.config.models")


# Helper to produce a minimal valid configuration mapping
# Required keys are version, data, preprocessing, vol_adjust, sample_split,
# portfolio, metrics, export, and run


def _sample_config() -> dict[str, Any]:
    return {
        "version": "1",
        "data": {},
        "preprocessing": {},
        "vol_adjust": {},
        "sample_split": {},
        "portfolio": {},
        "metrics": {},
        "export": {},
        "run": {},
    }


def test_load_config_returns_struct():
    cfg = models.load_config(_sample_config())
    assert isinstance(cfg, models.Config)
    dumped = cfg.model_dump()
    assert dumped["version"] == "1"
    # Ensure required dictionary sections round trip via model_dump
    for key in [
        "data",
        "preprocessing",
        "vol_adjust",
        "sample_split",
        "portfolio",
        "metrics",
        "export",
        "run",
    ]:
        assert key in dumped
        assert isinstance(dumped[key], dict)


def test_missing_required_key_raises():
    cfg_dict = _sample_config()
    cfg_dict.pop("version")
    try:
        from pydantic import ValidationError  # type: ignore[import-not-found]

        err_type = (ValueError, ValidationError)
<<<<<<< HEAD
    except (ImportError, ModuleNotFoundError):
=======
    except ImportError:
>>>>>>> 819cf7e0
        err_type = (ValueError,)

    with pytest.raises(err_type):
        models.Config(**cfg_dict)


def test_invalid_version_type_raises():
    cfg_dict = _sample_config()
    cfg_dict["version"] = 123  # type: ignore[assignment]
    try:
        from pydantic import ValidationError  # type: ignore[import-not-found]

        err_type = (ValueError, ValidationError)
<<<<<<< HEAD
    except (ImportError, ModuleNotFoundError):
=======
    except ImportError:
>>>>>>> 819cf7e0
        err_type = (ValueError,)

    with pytest.raises(err_type):
        models.Config(**cfg_dict)<|MERGE_RESOLUTION|>--- conflicted
+++ resolved
@@ -53,11 +53,7 @@
         from pydantic import ValidationError  # type: ignore[import-not-found]
 
         err_type = (ValueError, ValidationError)
-<<<<<<< HEAD
     except (ImportError, ModuleNotFoundError):
-=======
-    except ImportError:
->>>>>>> 819cf7e0
         err_type = (ValueError,)
 
     with pytest.raises(err_type):
@@ -71,11 +67,7 @@
         from pydantic import ValidationError  # type: ignore[import-not-found]
 
         err_type = (ValueError, ValidationError)
-<<<<<<< HEAD
     except (ImportError, ModuleNotFoundError):
-=======
-    except ImportError:
->>>>>>> 819cf7e0
         err_type = (ValueError,)
 
     with pytest.raises(err_type):
