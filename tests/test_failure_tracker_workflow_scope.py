"""Regression tests for the failure tracker delegation pipeline."""

from __future__ import annotations

<<<<<<< HEAD
import json
import os
=======
import base64
import json
>>>>>>> 9d9e02cf
import re
import shutil
import subprocess
import textwrap
from pathlib import Path

import pytest
<<<<<<< HEAD
=======

>>>>>>> 9d9e02cf
import yaml

REPO_ROOT = Path(__file__).resolve().parents[1]
TRACKER_PATH = (
    REPO_ROOT / ".github" / "workflows" / "maint-47-check-failure-tracker.yml"
)
POST_CI_PATH = REPO_ROOT / ".github" / "workflows" / "maint-46-post-ci.yml"


def _load_workflow(path: Path) -> dict:
    text = path.read_text(encoding="utf-8")
    return yaml.safe_load(text)


def _get_step(job: dict, name: str) -> dict:
    for step in job.get("steps", []):
        if step.get("name") == name:
            return step
    raise AssertionError(f"Step {name!r} not found in workflow")


def _get_tracker_script() -> str:
    workflow = _load_workflow(POST_CI_PATH)
    job = workflow["jobs"]["failure-tracker"]
    tracker_step = _get_step(job, "Derive failure signature & update tracking issue")
    script = tracker_step.get("with", {}).get("script")
    assert isinstance(script, str), "Expected inline tracker script to be defined"
    return script


def _get_success_resolution_script() -> str:
    workflow = _load_workflow(POST_CI_PATH)
    job = workflow["jobs"]["failure-tracker"]
    resolve_step = _get_step(job, "Resolve failure issue for recovered PR")
    script = resolve_step.get("with", {}).get("script")
    assert isinstance(
        script, str
    ), "Expected success-path resolution script to be defined"
    return script


def _get_post_comment_script() -> str:
    workflow = _load_workflow(POST_CI_PATH)
    job = workflow["jobs"]["post-comment"]
    comment_step = _get_step(job, "Upsert consolidated PR comment")
    script = comment_step.get("with", {}).get("script")
    assert isinstance(script, str), "Expected comment upsert script to be defined"
    return script


def _run_post_comment_harness(
    tmp_path: Path, node_path: str, scenario: dict[str, object]
) -> list[dict[str, object]]:
    script = _get_post_comment_script()
    pr_value = scenario.get("pr")
    assert isinstance(pr_value, int), "Scenario must provide integer PR number"
    script = script.replace("'${{ needs.context.outputs.pr }}'", f"'{pr_value}'")
    script_b64 = base64.b64encode(script.encode("utf-8")).decode("ascii")
    scenario_json = json.dumps(scenario)
    harness = textwrap.dedent(
        f"""
        const actionsLog = [];
        function log(type, payload) {{
          actionsLog.push({{ type, ...(payload ? {{ payload }} : {{}}) }});
        }}

        const scenario = {scenario_json};
        const fs = require('fs');
        fs.writeFileSync('maint_post_ci_comment.md', scenario.body, 'utf8');

        const github = {{
          rest: {{
            issues: {{
              async listComments(args) {{
                log('listComments', args);
                return {{ data: scenario.comments }};
              }},
              async updateComment(args) {{
                log('updateComment', args);
                return {{ data: {{}} }};
              }},
              async createComment(args) {{
                log('createComment', args);
                return {{ data: {{}} }};
              }},
            }},
          }},
          paginate: async (fn, args) => {{
            log('paginate', args);
            const response = await fn(args);
            return response.data;
          }},
        }};

        const context = {{ repo: {{ owner: scenario.owner, repo: scenario.repo }} }};
        const core = {{
          info(message) {{ log('coreInfo', {{ message }}); }},
          warning(message) {{ log('coreWarning', {{ message }}); }},
        }};

        (async () => {{
          const scriptSource = Buffer.from('{script_b64}', 'base64').toString('utf8');
          const vm = require('vm');
          const sandbox = {{
            github,
            context,
            core,
            require,
            console,
            process,
            Buffer,
            setTimeout,
            setInterval,
            clearTimeout,
            clearInterval,
          }};
          const runner = new vm.Script('(async () => {{' + scriptSource + '\\n}})();');
          await runner.runInNewContext(sandbox);
          console.log(JSON.stringify(actionsLog));
        }})().catch((error) => {{
          console.error(error.stack || String(error));
          process.exit(1);
        }});
        """
    )

    script_path = tmp_path / "post_comment_harness.js"
    script_path.write_text(harness, encoding="utf-8")

    result = subprocess.run(
        [node_path, str(script_path)],
        check=False,
        capture_output=True,
        text=True,
        cwd=tmp_path,
    )

    assert result.returncode == 0, result.stderr
    output = result.stdout.strip()
    assert output, "Expected harness output to contain action log JSON"
    return json.loads(output)


def test_tracker_workflow_is_now_thin_shell() -> None:
    workflow = _load_workflow(TRACKER_PATH)
    assert set(workflow["jobs"].keys()) == {"redirect"}
    redirect_job = workflow["jobs"]["redirect"]
    condition = " ".join(redirect_job.get("if", "").split())
    assert "workflow_run.event == 'pull_request'" in condition
    summary_step = _get_step(redirect_job, "Emit delegation summary")
    summary_body = summary_step.get("run", "")
    assert "maint-46-post-ci.yml" in summary_body


def test_tracker_shell_performs_no_issue_writes() -> None:
    workflow = _load_workflow(TRACKER_PATH)
    redirect_job = workflow["jobs"]["redirect"]

    for step in redirect_job.get("steps", []):
        assert (
            step.get("uses") is None
        ), "Delegation shell should not invoke external actions"
        script = step.get("run", "")
        assert "github.rest.issues" not in script


def test_tracker_workflow_triggers_from_gate_run() -> None:
    workflow = _load_workflow(TRACKER_PATH)

    trigger = workflow.get("on")
    assert trigger is not None, "Expected workflow_run trigger to be defined"

    workflow_run = trigger.get("workflow_run")
    assert (
        workflow_run is not None
    ), "Failure tracker should listen to workflow_run events"

    assert workflow_run.get("types") == ["completed"]
    assert workflow_run.get("workflows") == ["Gate"]


def test_maint_post_ci_listens_to_gate_run() -> None:
    workflow = _load_workflow(POST_CI_PATH)

    trigger = workflow.get("on")
    assert trigger is not None, "Maint 46 Post CI should define workflow_run trigger"

    workflow_run = trigger.get("workflow_run")
    assert (
        workflow_run is not None
    ), "Maint 46 Post CI should listen to workflow_run events"

    assert workflow_run.get("types") == ["completed"]
    assert workflow_run.get("workflows") == ["Gate"]


def test_post_ci_concurrency_uses_pr_number_lock() -> None:
    workflow = _load_workflow(POST_CI_PATH)

    concurrency = workflow.get("concurrency") or {}
    group = str(concurrency.get("group") or "")
    group_flat = " ".join(group.split())

    assert "maint-46-post-ci-" in group_flat, "Concurrency group should be namespaced"
    assert (
        "pull_requests[0].number" in group_flat
    ), "Concurrency must prioritise the PR number key"
    assert (
        concurrency.get("cancel-in-progress") is True
    ), "Post CI runs should cancel in-progress duplicates"


def test_context_exposes_failure_tracker_skip_for_legacy_prs() -> None:
    workflow = _load_workflow(POST_CI_PATH)
    context_job = workflow["jobs"]["context"]

    outputs = context_job.get("outputs", {})
    assert (
        outputs.get("failure_tracker_skip")
        == "${{ steps.info.outputs.failure_tracker_skip }}"
    )

    info_step = _get_step(context_job, "Resolve workflow context")
    script = info_step.get("with", {}).get("script", "")
    assert "new Set([10, 12])" in script


def test_post_ci_failure_tracker_handles_failure_path() -> None:
    workflow = _load_workflow(POST_CI_PATH)
    job = workflow["jobs"]["failure-tracker"]
    condition = " ".join(job.get("if", "").split())
    assert "needs.context.outputs.found == 'true'" in condition
    assert "needs.context.outputs.failure_incomplete != 'true'" in condition
    assert "needs.context.outputs.failure_tracker_skip != 'true'" in condition
    assert "workflow_run.event == 'pull_request'" in condition

    tracker_step = _get_step(job, "Derive failure signature & update tracking issue")
    assert (
        tracker_step["if"].strip()
        == "github.event.workflow_run.conclusion == 'failure'"
    )

    summary_step = _get_step(job, "Emit failure summary")
    assert (
        summary_step["if"].strip()
        == "github.event.workflow_run.conclusion == 'failure'"
    ), "Failure summary should only emit on failing runs"

    label_step = _get_step(job, "Label pull request as ci-failure")
    assert label_step["uses"].startswith("actions/github-script@")
    label_condition = label_step.get("if", "").strip()
    assert "github.event.workflow_run.conclusion == 'failure'" in label_condition
    label_script = label_step.get("with", {}).get("script", "")
    assert "'ci-failure'" in label_script
    assert "github.rest.issues.addLabels" in label_script

    tracker_script = tracker_step.get("with", {}).get("script", "")
    assert "github.rest.issues.update({" in tracker_script
    assert "github.rest.issues.createComment" in tracker_script

    artifact_steps = [
        step
        for step in job.get("steps", [])
        if step.get("uses", "").startswith("actions/upload-artifact@")
    ]
    assert len(artifact_steps) == 2, "Failure and success paths should each upload once"

    seen_conditions: set[str] = set()
    for step in artifact_steps:
        with_section = step.get("with", {})
        assert with_section.get("name") == "ci-failures-snapshot"
        assert with_section.get("path") == "artifacts/ci_failures_snapshot.json"

        condition = " ".join(step.get("if", "").split())
        if condition:
            seen_conditions.add(condition)

    assert (
        "github.event.workflow_run.conclusion == 'failure'" in seen_conditions
    ), "Failure artifact upload should be gated on failing runs"
    assert (
        "github.event.workflow_run.conclusion == 'success'" in seen_conditions
    ), "Success artifact upload should mirror failure artifact payload"


def test_post_ci_failure_tracker_handles_success_path() -> None:
    workflow = _load_workflow(POST_CI_PATH)
    job = workflow["jobs"]["failure-tracker"]

    heal_step = _get_step(job, "Auto-heal stale failure issues & note success")
    assert (
        heal_step["if"].strip() == "github.event.workflow_run.conclusion == 'success'"
    )

    remove_label_step = _get_step(job, "Remove ci-failure label from pull request")
    assert remove_label_step["uses"].startswith("actions/github-script@")
    remove_condition = remove_label_step.get("if", "").strip()
    assert "github.event.workflow_run.conclusion == 'success'" in remove_condition
    remove_script = remove_label_step.get("with", {}).get("script", "")
    assert "ci-failure" in remove_script
    assert "github.rest.issues.removeLabel" in remove_script


def test_success_path_resolves_tracked_pr_issue() -> None:
    workflow = _load_workflow(POST_CI_PATH)
    job = workflow["jobs"]["failure-tracker"]

    resolve_step = _get_step(job, "Resolve failure issue for recovered PR")
    condition = " ".join(resolve_step.get("if", "").split())
    assert "needs.context.outputs.pr" in condition
    assert "workflow_run.conclusion == 'success'" in condition
    assert resolve_step.get("uses", "").startswith("actions/github-script@")

    script = resolve_step.get("with", {}).get("script", "")
    assert "<!-- tracked-pr:" in script
    assert "Resolution: Gate run succeeded" in script
    assert "Closed failure issue" in script


def test_post_ci_requires_issue_permissions() -> None:
    workflow = _load_workflow(POST_CI_PATH)
    permissions = workflow.get("permissions", {})

    assert permissions.get("issues") == "write"
    assert permissions.get("pull-requests") == "write"


def test_post_comment_job_upserts_single_pr_comment() -> None:
    workflow = _load_workflow(POST_CI_PATH)
    job = workflow["jobs"]["post-comment"]

    condition = " ".join(job.get("if", "").split())
    assert "needs.context.result == 'success'" in condition
    assert "needs.context.outputs.found == 'true'" in condition
    assert "needs.context.outputs.failure_tracker_skip != 'true'" in condition
    assert "needs.context.outputs.failure_incomplete != 'true'" in condition

    comment_step = _get_step(job, "Upsert consolidated PR comment")
    script = comment_step.get("with", {}).get("script", "")

    assert "<!-- maint-46-post-ci: DO NOT EDIT -->" in script
    assert "github.rest.issues.updateComment" in script
    assert "github.rest.issues.createComment" in script


def test_post_comment_script_updates_existing_comment(tmp_path: Path) -> None:
    node_path = shutil.which("node")
    if node_path is None:
        pytest.skip("node runtime not available")

    scenario = {
        "owner": "stranske",
        "repo": "Trend_Model_Project",
        "pr": 321,
        "body": "## Automated Status Summary\nUpdated body\n",
        "comments": [
            {"id": 7001, "body": "Unrelated comment"},
            {
                "id": 7002,
                "body": "<!-- maint-46-post-ci: DO NOT EDIT -->\nPrevious summary\n",
            },
        ],
    }

    actions = _run_post_comment_harness(tmp_path, node_path, scenario)
    action_types = [entry.get("type") for entry in actions]

    assert action_types.count("updateComment") == 1
    assert "createComment" not in action_types

    update_payloads = [
        entry.get("payload", {})
        for entry in actions
        if entry.get("type") == "updateComment"
    ]
    assert update_payloads, "Expected updateComment payload to be recorded"
    update_payload = update_payloads[0]
    assert update_payload.get("comment_id") == 7002
    assert update_payload.get("body") == scenario["body"]


def test_post_comment_script_creates_comment_when_missing(tmp_path: Path) -> None:
    node_path = shutil.which("node")
    if node_path is None:
        pytest.skip("node runtime not available")

    scenario = {
        "owner": "stranske",
        "repo": "Trend_Model_Project",
        "pr": 654,
        "body": "## Automated Status Summary\nFresh body\n",
        "comments": [
            {"id": 8101, "body": "General discussion"},
            {"id": 8102, "body": "Status marker missing"},
        ],
    }

    actions = _run_post_comment_harness(tmp_path, node_path, scenario)
    action_types = [entry.get("type") for entry in actions]

    assert action_types.count("createComment") == 1
    assert "updateComment" not in action_types

    create_payloads = [
        entry.get("payload", {})
        for entry in actions
        if entry.get("type") == "createComment"
    ]
    assert create_payloads, "Expected createComment payload to be recorded"
    create_payload = create_payloads[0]
    assert create_payload.get("issue_number") == scenario["pr"]
    assert create_payload.get("body") == scenario["body"]


def test_failure_tracker_signature_uses_slugified_workflow_path() -> None:
    script = _get_tracker_script()

    assert "const slugify = (value) =>" in script
    assert "const workflowPath = (run.path || '').trim();" in script
    assert (
        "const workflowStem = workflowFile.replace(/\\.ya?ml$/i, '') || workflowFile;"
        in script
    )
    assert (
        "const workflowIdRaw = workflowStem || workflowPath || rawWorkflowName || '';"
        in script
    )
    assert "const workflowId = slugify(workflowIdRaw);" in script
    assert (
        "const fallbackId = run.workflow_id ? `workflow-${run.workflow_id}` : (run.id ? `run-${run.id}` : 'workflow');"
        in script
    )
    assert "const workflowKey = workflowId || fallbackId;" in script
    assert "const signature = `${workflowKey}|${sigHash}`;" in script
    assert "Workflow slug: \\`${workflowId}\\`" in script


def test_failure_tracker_script_tags_pr_numbers() -> None:
    script = _get_tracker_script()

    assert "Tracked PR:" in script
    assert "<!-- tracked-pr:" in script


def test_failure_tracker_script_updates_existing_issue(tmp_path: Path) -> None:
    node_path = shutil.which("node")
    if node_path is None:
        pytest.skip("node runtime not available")

    script = _get_tracker_script()
    slugify_match = re.search(
        r"const slugify = \(value\) => \{(?:.|\n)*?\};",
        script,
    )
    assert slugify_match, "Expected slugify helper to be present in tracker script"
    slugify_code = slugify_match.group(0)

    scenario = {
        "owner": "stranske",
        "repo": "Trend_Model_Project",
        "prNumber": 123,
        "run": {
            "id": 314,
            "workflow_id": 271,
            "name": "Gate",
            "display_title": "Gate",
            "path": ".github/workflows/pr-00-gate.yml",
            "html_url": "https://example.test/run/314",
        },
        "jobs": [
            {
                "id": 42,
                "name": "Gate / core tests (3.11)",
                "conclusion": "failure",
                "status": "completed",
                "html_url": "https://example.test/job/42",
                "steps": [
                    {"name": "Checkout", "conclusion": "success"},
                    {"name": "pytest", "conclusion": "failure"},
                ],
            }
        ],
        "issue": {
            "body": (
                "Occurrences: 2\n"
                "Last seen: 2025-01-14T12:00:00Z\n"
                "<!-- occurrence-history-start -->\n"
                "| Timestamp | Run | Sig Hash | Failed Jobs |\n"
                "|---|---|---|---|\n"
                "| 2025-01-13T11:00:00Z | [run](https://example.test/run/21) | deadbeef | 1 |\n"
                "<!-- occurrence-history-end -->\n"
            ),
            "labels": [{"name": "ci-failure"}, {"name": "ci"}],
        },
        "openIssues": [{"number": 99}],
        "closedIssues": [],
        "comments": [],
    }

    harness = textwrap.dedent(
        rf"""
        const actionsLog = [];
        function log(type, payload) {{
          actionsLog.push({{ type, ...(payload ? {{ payload }} : {{}}) }});
        }}

        (async () => {{
        const scenario = {json.dumps(scenario)};
        const newline = '\\n';
        const prNumber = scenario.prNumber;
        const prLine = prNumber ? 'Tracked PR: #' + prNumber : null;
        const prTag = prNumber ? '<!-- tracked-pr: ' + prNumber + ' -->' : null;
        const github = {{
          rest: {{
            search: {{
              async issuesAndPullRequests(args) {{
                log('searchIssues', args);
                if (args.q.includes('is:open')) {{
                  return {{ data: {{ items: scenario.openIssues }} }};
                }}
                if (args.q.includes('is:closed')) {{
                  return {{ data: {{ items: scenario.closedIssues }} }};
                }}
                return {{ data: {{ items: [] }} }};
              }},
            }},
            issues: {{
              async getLabel(args) {{ log('getLabel', args); return {{ data: {{}} }}; }},
              async createLabel(args) {{ log('createLabel', args); return {{ data: {{}} }}; }},
              async get(args) {{ log('getIssue', args); return {{ data: Object.assign({{ number: args.issue_number }}, scenario.issue) }}; }},
              async update(args) {{ log('updateIssue', args); return {{ data: {{}} }}; }},
              async listComments(args) {{ log('listComments', args); return {{ data: scenario.comments }}; }},
              async createComment(args) {{ log('createComment', args); return {{ data: {{}} }}; }},
              async addLabels(args) {{ log('addLabels', args); return {{ data: {{}} }}; }},
              async listForRepo(args) {{ log('listForRepo', args); return {{ data: [] }}; }},
              async create(args) {{ log('createIssue', args); return {{ data: {{ number: 777 }} }}; }},
            }},
          }},
          paginate: async () => scenario.jobs,
          request: async () => {{ throw new Error('Unexpected request invocation'); }},
        }};

        const owner = scenario.owner;
        const repo = scenario.repo;
        const run = scenario.run;
        const failedJobs = scenario.jobs.map(job => Object.assign({{}}, job, {{ __stackToken: 'stacks-off' }}));

        {slugify_code}

        const RATE_LIMIT_MINUTES = 15;
        const HEAL_THRESHOLD_DESC = 'Auto-heal after 24h stability (success path)';
        const workflowName = run.name || run.display_title || 'Workflow';
        const workflowPath = (run.path || '').trim();
        const workflowFile = (workflowPath.split('/').pop() || '').trim();
        const workflowStem = workflowFile.replace(/\\.ya?ml$/i, '') || workflowFile;
        const workflowIdRaw = workflowStem || workflowPath || workflowName || '';
        const workflowId = slugify(workflowIdRaw);
        const fallbackId = run.workflow_id ? `workflow-${{run.workflow_id}}` : (run.id ? `run-${{run.id}}` : 'workflow');
        const workflowKey = workflowId || fallbackId;

        const crypto = require('crypto');
        const sigParts = failedJobs.map(j => {{
          const failingStep = (j.steps || []).find(s => (s.conclusion || '').toLowerCase() !== 'success');
          return `${{j.name}}::${{failingStep ? failingStep.name : 'no-step'}}::${{j.__stackToken}}`;
        }}).sort();
        const sigHash = crypto.createHash('sha256').update(sigParts.join('|')).digest('hex').slice(0, 12);
        const signature = `${{workflowKey}}|${{sigHash}}`;
        const title = `Workflow Failure (${{signature}})`;
        const labels = ['ci-failure', 'ci', 'devops', 'priority: medium'];

        for (const lb of labels) {{
          try {{ await github.rest.issues.getLabel({{ owner, repo, name: lb }}); }}
          catch {{ try {{ await github.rest.issues.createLabel({{ owner, repo, name: lb, color: 'BFDADC' }}); }} catch {{}} }}
        }}

        const bodyParts = ['Workflow: Gate'];
        if (prLine) bodyParts.push(prLine);
        if (prTag) bodyParts.push(prTag);
        bodyParts.push('### Failed Jobs', 'Job table here');
        const bodyBlock = bodyParts.join(newline);
        let issue_number = null;
        let reopened = false;

        const qOpen = `repo:${{owner}}/${{repo}} is:issue is:open in:title "${{signature}}" label:ci-failure`;
        const searchOpen = await github.rest.search.issuesAndPullRequests({{ q: qOpen, per_page: 1 }});
        if (searchOpen.data.items.length) {{
          issue_number = searchOpen.data.items[0].number;
        }} else {{
          const qClosed = `repo:${{owner}}/${{repo}} is:issue is:closed in:title "${{signature}}" label:ci-failure`;
          const searchClosed = await github.rest.search.issuesAndPullRequests({{ q: qClosed, per_page: 1 }});
          if (searchClosed.data.items.length) {{
            issue_number = searchClosed.data.items[0].number;
            try {{
              await github.rest.issues.update({{ owner, repo, issue_number, state: 'open' }});
              reopened = true;
            }} catch (e) {{
              issue_number = null;
            }}
          }}
        }}

        if (issue_number) {{
          const existing = await github.rest.issues.get({{ owner, repo, issue_number }});
          const nowIso = new Date().toISOString();
          const baseBody = existing.data.body || '';
          const occMatch = baseBody.match(/Occurrences:\\s*(\d+)/i);
          const occ = (occMatch ? parseInt(occMatch[1], 10) : 0) + 1;
          const summaryLines = [
            `Occurrences: ${{occ}}`,
            `Last seen: ${{nowIso}}`,
            'Healing threshold: ' + HEAL_THRESHOLD_DESC,
            baseBody.trim(),
          ].filter(Boolean);
          let body = summaryLines.join(newline);
          if (prLine && !body.includes(prLine)) {{
            body = body.replace('Healing threshold: ' + HEAL_THRESHOLD_DESC, 'Healing threshold: ' + HEAL_THRESHOLD_DESC + newline + prLine);
          }}
          if (prTag && !body.includes(prTag)) {{
            body = prTag + newline + body;
          }}
          await github.rest.issues.update({{ owner, repo, issue_number, title, body }});
          const comments = await github.rest.issues.listComments({{ owner, repo, issue_number, per_page: 50 }});
          const alreadyCommented = comments.data.some(c => c.body && c.body.includes(run.html_url));
          let postComment = !alreadyCommented;
          if (postComment && comments.data.length) {{
            const last = comments.data[comments.data.length - 1];
            const lastTs = Date.parse(last.created_at);
            if (!isNaN(lastTs)) {{
              const minutesAgo = (Date.now() - lastTs) / 60000;
              if (minutesAgo < RATE_LIMIT_MINUTES) {{
                postComment = false;
              }}
            }}
          }}
          const commentPayload = reopened ? `Failure reoccurred after auto-heal; issue reopened.\\n\\n${{bodyBlock}}` : bodyBlock;
          if (postComment) {{
            await github.rest.issues.createComment({{ owner, repo, issue_number, body: commentPayload }});
          }}
        }} else {{
          await github.rest.issues.create({{ owner, repo, title, body: bodyBlock, labels }});
        }}

        console.log(JSON.stringify(actionsLog));
        }})().catch((error) => {{
          console.error(error.stack || String(error));
          process.exit(1);
        }});
        """
    )

    script_path = tmp_path / "tracker_harness.js"
    script_path.write_text(harness, encoding="utf-8")

    result = subprocess.run(
        [node_path, str(script_path)],
        check=False,
        capture_output=True,
        text=True,
    )

    assert result.returncode == 0, result.stderr
    output = result.stdout.strip()
    assert output, "Expected harness output to contain action log JSON"
    actions = json.loads(output)
    action_types = [entry.get("type") for entry in actions]

<<<<<<< HEAD
    assert "createIssue" not in action_types, "Tracker should update existing issue instead of creating new"
    assert action_types.count("updateIssue") == 1, "Existing issue should be updated exactly once"
    assert action_types.count("createComment") == 1, "Existing issue should receive a new occurrence comment"

    update_payloads = [entry.get("payload", {}) for entry in actions if entry.get("type") == "updateIssue"]
=======
    assert (
        "createIssue" not in action_types
    ), "Tracker should update existing issue instead of creating new"
    assert (
        action_types.count("updateIssue") == 1
    ), "Existing issue should be updated exactly once"
    assert (
        action_types.count("createComment") == 1
    ), "Existing issue should receive a new occurrence comment"

    update_payloads = [
        entry.get("payload", {})
        for entry in actions
        if entry.get("type") == "updateIssue"
    ]
>>>>>>> 9d9e02cf
    assert update_payloads, "Expected an updateIssue payload to inspect"
    update_body = update_payloads[0].get("body") or ""
    assert "Tracked PR: #123" in update_body
    assert "<!-- tracked-pr: 123 -->" in update_body
<<<<<<< HEAD
=======


def test_success_path_closes_tracked_issue(tmp_path: Path) -> None:
    node_path = shutil.which("node")
    if node_path is None:
        pytest.skip("node runtime not available")

    script = _get_success_resolution_script()
    script_b64 = base64.b64encode(script.encode("utf-8")).decode("ascii")
    scenario = {
        "owner": "stranske",
        "repo": "Trend_Model_Project",
        "pr": 456,
        "runUrl": "https://example.test/run/success",
        "issueNumber": 314,
        "issueBody": (
            "Tracked PR: #456\n"
            "<!-- tracked-pr: 456 -->\n"
            "Occurrences: 3\n"
            "Last seen: 2025-01-14T12:00:00Z\n"
            "Healing threshold: Auto-heal after 24h stability (success path)\n"
        ),
    }

    harness = textwrap.dedent(
        rf"""
        const actionsLog = [];
        function log(type, payload) {{
          actionsLog.push({{ type, ...(payload ? {{ payload }} : {{}}) }});
        }}

        const scenario = {json.dumps(scenario)};
        process.env.PR_NUMBER = String(scenario.pr);
        process.env.RUN_URL = scenario.runUrl;

        const github = {{
          rest: {{
            search: {{
              async issuesAndPullRequests(args) {{
                log('searchIssues', args);
                return {{ data: {{ items: [{{ number: scenario.issueNumber }}] }} }};
              }},
            }},
            issues: {{
              async get(args) {{
                log('getIssue', args);
                return {{ data: {{ body: scenario.issueBody }} }};
              }},
              async createComment(args) {{
                log('createComment', args);
                return {{ data: {{}} }};
              }},
              async update(args) {{
                log('updateIssue', args);
                return {{ data: {{}} }};
              }},
            }},
          }},
        }};

        const context = {{
          repo: {{ owner: scenario.owner, repo: scenario.repo }},
          payload: {{ workflow_run: {{ html_url: scenario.runUrl }} }},
        }};

        const core = {{
          info(message) {{ log('coreInfo', {{ message }}); }},
        }};

        (async () => {{
          const scriptSource = Buffer.from('{script_b64}', 'base64').toString('utf8');
          const vm = require('vm');
          const sandbox = {{
            github,
            context,
            core,
            process,
            console,
            require,
            Buffer,
            setTimeout,
            setInterval,
            clearTimeout,
            clearInterval,
          }};
          const runner = new vm.Script('(async () => {{' + scriptSource + '\n}})();');
          await runner.runInNewContext(sandbox);
          console.log(JSON.stringify(actionsLog));
        }})().catch((error) => {{
          console.error(error.stack || String(error));
          process.exit(1);
        }});
        """
    )

    script_path = tmp_path / "success_resolution_harness.js"
    script_path.write_text(harness, encoding="utf-8")

    result = subprocess.run(
        [node_path, str(script_path)],
        check=False,
        capture_output=True,
        text=True,
    )

    assert result.returncode == 0, result.stderr
    output = result.stdout.strip()
    assert output, "Expected harness output to contain action log JSON"

    actions = json.loads(output)
    action_types = [entry.get("type") for entry in actions]

    assert (
        action_types.count("createComment") == 1
    ), "Success path should leave a resolution comment"
    assert (
        action_types.count("updateIssue") == 1
    ), "Success path should update existing issue once"

    update_payloads = [
        entry.get("payload", {})
        for entry in actions
        if entry.get("type") == "updateIssue"
    ]
    assert update_payloads, "Expected updateIssue payload"
    update_payload = update_payloads[0]
    assert (
        update_payload.get("state") == "closed"
    ), "Success path should close the issue"
    assert "Resolved:" in (
        update_payload.get("body") or ""
    ), "Issue body should record resolution timestamp"
    assert "<!-- tracked-pr: 456 -->" in (
        update_payload.get("body") or ""
    ), "Tracked PR tag should be preserved"
>>>>>>> 9d9e02cf
<|MERGE_RESOLUTION|>--- conflicted
+++ resolved
@@ -2,13 +2,8 @@
 
 from __future__ import annotations
 
-<<<<<<< HEAD
-import json
-import os
-=======
 import base64
 import json
->>>>>>> 9d9e02cf
 import re
 import shutil
 import subprocess
@@ -16,10 +11,7 @@
 from pathlib import Path
 
 import pytest
-<<<<<<< HEAD
-=======
-
->>>>>>> 9d9e02cf
+
 import yaml
 
 REPO_ROOT = Path(__file__).resolve().parents[1]
@@ -686,13 +678,6 @@
     actions = json.loads(output)
     action_types = [entry.get("type") for entry in actions]
 
-<<<<<<< HEAD
-    assert "createIssue" not in action_types, "Tracker should update existing issue instead of creating new"
-    assert action_types.count("updateIssue") == 1, "Existing issue should be updated exactly once"
-    assert action_types.count("createComment") == 1, "Existing issue should receive a new occurrence comment"
-
-    update_payloads = [entry.get("payload", {}) for entry in actions if entry.get("type") == "updateIssue"]
-=======
     assert (
         "createIssue" not in action_types
     ), "Tracker should update existing issue instead of creating new"
@@ -708,13 +693,10 @@
         for entry in actions
         if entry.get("type") == "updateIssue"
     ]
->>>>>>> 9d9e02cf
     assert update_payloads, "Expected an updateIssue payload to inspect"
     update_body = update_payloads[0].get("body") or ""
     assert "Tracked PR: #123" in update_body
     assert "<!-- tracked-pr: 123 -->" in update_body
-<<<<<<< HEAD
-=======
 
 
 def test_success_path_closes_tracked_issue(tmp_path: Path) -> None:
@@ -849,5 +831,4 @@
     ), "Issue body should record resolution timestamp"
     assert "<!-- tracked-pr: 456 -->" in (
         update_payload.get("body") or ""
-    ), "Tracked PR tag should be preserved"
->>>>>>> 9d9e02cf
+    ), "Tracked PR tag should be preserved"