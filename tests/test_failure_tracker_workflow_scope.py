"""Regression tests for the failure tracker delegation pipeline."""

from __future__ import annotations

import json
import re
import shutil
import subprocess
import textwrap
from pathlib import Path

import pytest

import yaml

REPO_ROOT = Path(__file__).resolve().parents[1]
TRACKER_PATH = (
    REPO_ROOT / ".github" / "workflows" / "maint-47-check-failure-tracker.yml"
)
POST_CI_PATH = REPO_ROOT / ".github" / "workflows" / "maint-46-post-ci.yml"


def _load_workflow(path: Path) -> dict:
    text = path.read_text(encoding="utf-8")
    return yaml.safe_load(text)


def _get_step(job: dict, name: str) -> dict:
    for step in job.get("steps", []):
        if step.get("name") == name:
            return step
    raise AssertionError(f"Step {name!r} not found in workflow")


def _get_tracker_script() -> str:
    workflow = _load_workflow(POST_CI_PATH)
    job = workflow["jobs"]["failure-tracker"]
    tracker_step = _get_step(job, "Derive failure signature & update tracking issue")
    script = tracker_step.get("with", {}).get("script")
    assert isinstance(script, str), "Expected inline tracker script to be defined"
    return script


def test_tracker_workflow_is_now_thin_shell() -> None:
    workflow = _load_workflow(TRACKER_PATH)
    assert set(workflow["jobs"].keys()) == {"redirect"}
    redirect_job = workflow["jobs"]["redirect"]
    condition = " ".join(redirect_job.get("if", "").split())
    assert "workflow_run.event == 'pull_request'" in condition
    summary_step = _get_step(redirect_job, "Emit delegation summary")
    summary_body = summary_step.get("run", "")
    assert "maint-46-post-ci.yml" in summary_body


def test_tracker_shell_performs_no_issue_writes() -> None:
    workflow = _load_workflow(TRACKER_PATH)
    redirect_job = workflow["jobs"]["redirect"]

    for step in redirect_job.get("steps", []):
        assert (
            step.get("uses") is None
        ), "Delegation shell should not invoke external actions"
        script = step.get("run", "")
        assert "github.rest.issues" not in script


def test_tracker_workflow_triggers_from_gate_run() -> None:
    workflow = _load_workflow(TRACKER_PATH)

    trigger = workflow.get("on")
    assert trigger is not None, "Expected workflow_run trigger to be defined"

    workflow_run = trigger.get("workflow_run")
    assert (
        workflow_run is not None
    ), "Failure tracker should listen to workflow_run events"

    assert workflow_run.get("types") == ["completed"]
    assert workflow_run.get("workflows") == ["Gate"]


def test_maint_post_ci_listens_to_gate_run() -> None:
    workflow = _load_workflow(POST_CI_PATH)

    trigger = workflow.get("on")
    assert trigger is not None, "Maint 46 Post CI should define workflow_run trigger"

    workflow_run = trigger.get("workflow_run")
    assert (
        workflow_run is not None
    ), "Maint 46 Post CI should listen to workflow_run events"

    assert workflow_run.get("types") == ["completed"]
    assert workflow_run.get("workflows") == ["Gate"]


def test_post_ci_concurrency_uses_pr_number_lock() -> None:
    workflow = _load_workflow(POST_CI_PATH)

    concurrency = workflow.get("concurrency") or {}
    group = str(concurrency.get("group") or "")
    group_flat = " ".join(group.split())

    assert "maint-46-post-ci-" in group_flat, "Concurrency group should be namespaced"
    assert (
        "pull_requests[0].number" in group_flat
    ), "Concurrency must prioritise the PR number key"
    assert (
        concurrency.get("cancel-in-progress") is True
    ), "Post CI runs should cancel in-progress duplicates"


def test_context_exposes_failure_tracker_skip_for_legacy_prs() -> None:
    workflow = _load_workflow(POST_CI_PATH)
    context_job = workflow["jobs"]["context"]

    outputs = context_job.get("outputs", {})
    assert (
        outputs.get("failure_tracker_skip")
        == "${{ steps.info.outputs.failure_tracker_skip }}"
    )

    info_step = _get_step(context_job, "Resolve workflow context")
    script = info_step.get("with", {}).get("script", "")
    assert "new Set([10, 12])" in script


def test_post_ci_failure_tracker_handles_failure_path() -> None:
    workflow = _load_workflow(POST_CI_PATH)
    job = workflow["jobs"]["failure-tracker"]
    condition = " ".join(job.get("if", "").split())
    assert "needs.context.outputs.found == 'true'" in condition
    assert "needs.context.outputs.failure_incomplete != 'true'" in condition
    assert "needs.context.outputs.failure_tracker_skip != 'true'" in condition
    assert "workflow_run.event == 'pull_request'" in condition

    tracker_step = _get_step(job, "Derive failure signature & update tracking issue")
    assert (
        tracker_step["if"].strip()
        == "github.event.workflow_run.conclusion == 'failure'"
    )

    summary_step = _get_step(job, "Emit failure summary")
    assert (
        summary_step["if"].strip()
        == "github.event.workflow_run.conclusion == 'failure'"
    ), "Failure summary should only emit on failing runs"

    label_step = _get_step(job, "Label pull request as ci-failure")
    assert label_step["uses"].startswith("actions/github-script@")
    label_condition = label_step.get("if", "").strip()
    assert "github.event.workflow_run.conclusion == 'failure'" in label_condition
    label_script = label_step.get("with", {}).get("script", "")
    assert "'ci-failure'" in label_script
    assert "github.rest.issues.addLabels" in label_script

    tracker_script = tracker_step.get("with", {}).get("script", "")
    assert "github.rest.issues.update({" in tracker_script
    assert "github.rest.issues.createComment" in tracker_script

    artifact_steps = [
        step
        for step in job.get("steps", [])
        if step.get("uses", "").startswith("actions/upload-artifact@")
    ]
    assert len(artifact_steps) == 2, "Failure and success paths should each upload once"

    seen_conditions: set[str] = set()
    for step in artifact_steps:
        with_section = step.get("with", {})
        assert with_section.get("name") == "ci-failures-snapshot"
        assert with_section.get("path") == "artifacts/ci_failures_snapshot.json"

        condition = " ".join(step.get("if", "").split())
        if condition:
            seen_conditions.add(condition)

    assert (
        "github.event.workflow_run.conclusion == 'failure'" in seen_conditions
    ), "Failure artifact upload should be gated on failing runs"
    assert (
        "github.event.workflow_run.conclusion == 'success'" in seen_conditions
    ), "Success artifact upload should mirror failure artifact payload"


def test_post_ci_failure_tracker_handles_success_path() -> None:
    workflow = _load_workflow(POST_CI_PATH)
    job = workflow["jobs"]["failure-tracker"]

    heal_step = _get_step(job, "Auto-heal stale failure issues & note success")
    assert (
        heal_step["if"].strip() == "github.event.workflow_run.conclusion == 'success'"
    )

    remove_label_step = _get_step(job, "Remove ci-failure label from pull request")
    assert remove_label_step["uses"].startswith("actions/github-script@")
    remove_condition = remove_label_step.get("if", "").strip()
    assert "github.event.workflow_run.conclusion == 'success'" in remove_condition
    remove_script = remove_label_step.get("with", {}).get("script", "")
    assert "ci-failure" in remove_script
    assert "github.rest.issues.removeLabel" in remove_script


def test_success_path_resolves_tracked_pr_issue() -> None:
    workflow = _load_workflow(POST_CI_PATH)
    job = workflow["jobs"]["failure-tracker"]

    resolve_step = _get_step(job, "Resolve failure issue for recovered PR")
    condition = " ".join(resolve_step.get("if", "").split())
    assert "needs.context.outputs.pr" in condition
    assert "workflow_run.conclusion == 'success'" in condition
    assert resolve_step.get("uses", "").startswith("actions/github-script@")

    script = resolve_step.get("with", {}).get("script", "")
    assert "<!-- tracked-pr:" in script
    assert "Resolution: Gate run succeeded" in script
    assert "Closed failure issue" in script


def test_post_ci_requires_issue_permissions() -> None:
    workflow = _load_workflow(POST_CI_PATH)
    permissions = workflow.get("permissions", {})

    assert permissions.get("issues") == "write"
    assert permissions.get("pull-requests") == "write"


def test_post_comment_job_upserts_single_pr_comment() -> None:
    workflow = _load_workflow(POST_CI_PATH)
    job = workflow["jobs"]["post-comment"]

    condition = " ".join(job.get("if", "").split())
    assert "needs.context.result == 'success'" in condition
    assert "needs.context.outputs.found == 'true'" in condition
    assert "needs.context.outputs.failure_tracker_skip != 'true'" in condition
    assert "needs.context.outputs.failure_incomplete != 'true'" in condition

    comment_step = _get_step(job, "Upsert consolidated PR comment")
    script = comment_step.get("with", {}).get("script", "")

    assert "<!-- maint-46-post-ci: DO NOT EDIT -->" in script
    assert "github.rest.issues.updateComment" in script
    assert "github.rest.issues.createComment" in script


def test_failure_tracker_signature_uses_slugified_workflow_path() -> None:
    script = _get_tracker_script()

    assert "const slugify = (value) =>" in script
    assert "const workflowPath = (run.path || '').trim();" in script
    assert (
        "const workflowStem = workflowFile.replace(/\\.ya?ml$/i, '') || workflowFile;"
        in script
    )
    assert (
        "const workflowIdRaw = workflowStem || workflowPath || rawWorkflowName || '';"
        in script
    )
    assert "const workflowId = slugify(workflowIdRaw);" in script
    assert (
        "const fallbackId = run.workflow_id ? `workflow-${run.workflow_id}` : (run.id ? `run-${run.id}` : 'workflow');"
        in script
    )
    assert "const workflowKey = workflowId || fallbackId;" in script
    assert "const signature = `${workflowKey}|${sigHash}`;" in script
    assert "Workflow slug: \\`${workflowId}\\`" in script


def test_failure_tracker_script_tags_pr_numbers() -> None:
    script = _get_tracker_script()

    assert "Tracked PR:" in script
    assert "<!-- tracked-pr:" in script


def test_failure_tracker_script_updates_existing_issue(tmp_path: Path) -> None:
    node_path = shutil.which("node")
    if node_path is None:
        pytest.skip("node runtime not available")

    script = _get_tracker_script()
    slugify_match = re.search(
        r"const slugify = \(value\) => \{(?:.|\n)*?\};",
        script,
    )
    assert slugify_match, "Expected slugify helper to be present in tracker script"
    slugify_code = slugify_match.group(0)

    scenario = {
        "owner": "stranske",
        "repo": "Trend_Model_Project",
        "prNumber": 123,
        "run": {
            "id": 314,
            "workflow_id": 271,
            "name": "Gate",
            "display_title": "Gate",
            "path": ".github/workflows/pr-00-gate.yml",
            "html_url": "https://example.test/run/314",
        },
        "jobs": [
            {
                "id": 42,
                "name": "Gate / core tests (3.11)",
                "conclusion": "failure",
                "status": "completed",
                "html_url": "https://example.test/job/42",
                "steps": [
                    {"name": "Checkout", "conclusion": "success"},
                    {"name": "pytest", "conclusion": "failure"},
                ],
            }
        ],
        "issue": {
            "body": (
                "Occurrences: 2\n"
                "Last seen: 2025-01-14T12:00:00Z\n"
                "<!-- occurrence-history-start -->\n"
                "| Timestamp | Run | Sig Hash | Failed Jobs |\n"
                "|---|---|---|---|\n"
                "| 2025-01-13T11:00:00Z | [run](https://example.test/run/21) | deadbeef | 1 |\n"
                "<!-- occurrence-history-end -->\n"
            ),
            "labels": [{"name": "ci-failure"}, {"name": "ci"}],
        },
        "openIssues": [{"number": 99}],
        "closedIssues": [],
        "comments": [],
    }

    harness = textwrap.dedent(
        rf"""
        const actionsLog = [];
        function log(type, payload) {{
          actionsLog.push({{ type, ...(payload ? {{ payload }} : {{}}) }});
        }}

        (async () => {{
        const scenario = {json.dumps(scenario)};
        const newline = '\\n';
        const prNumber = scenario.prNumber;
        const prLine = prNumber ? 'Tracked PR: #' + prNumber : null;
        const prTag = prNumber ? '<!-- tracked-pr: ' + prNumber + ' -->' : null;
        const github = {{
          rest: {{
            search: {{
              async issuesAndPullRequests(args) {{
                log('searchIssues', args);
                if (args.q.includes('is:open')) {{
                  return {{ data: {{ items: scenario.openIssues }} }};
                }}
                if (args.q.includes('is:closed')) {{
                  return {{ data: {{ items: scenario.closedIssues }} }};
                }}
                return {{ data: {{ items: [] }} }};
              }},
            }},
            issues: {{
              async getLabel(args) {{ log('getLabel', args); return {{ data: {{}} }}; }},
              async createLabel(args) {{ log('createLabel', args); return {{ data: {{}} }}; }},
              async get(args) {{ log('getIssue', args); return {{ data: Object.assign({{ number: args.issue_number }}, scenario.issue) }}; }},
              async update(args) {{ log('updateIssue', args); return {{ data: {{}} }}; }},
              async listComments(args) {{ log('listComments', args); return {{ data: scenario.comments }}; }},
              async createComment(args) {{ log('createComment', args); return {{ data: {{}} }}; }},
              async addLabels(args) {{ log('addLabels', args); return {{ data: {{}} }}; }},
              async listForRepo(args) {{ log('listForRepo', args); return {{ data: [] }}; }},
              async create(args) {{ log('createIssue', args); return {{ data: {{ number: 777 }} }}; }},
            }},
          }},
          paginate: async () => scenario.jobs,
          request: async () => {{ throw new Error('Unexpected request invocation'); }},
        }};

        const owner = scenario.owner;
        const repo = scenario.repo;
        const run = scenario.run;
        const failedJobs = scenario.jobs.map(job => Object.assign({{}}, job, {{ __stackToken: 'stacks-off' }}));

        {slugify_code}

        const RATE_LIMIT_MINUTES = 15;
        const HEAL_THRESHOLD_DESC = 'Auto-heal after 24h stability (success path)';
        const workflowName = run.name || run.display_title || 'Workflow';
        const workflowPath = (run.path || '').trim();
        const workflowFile = (workflowPath.split('/').pop() || '').trim();
        const workflowStem = workflowFile.replace(/\\.ya?ml$/i, '') || workflowFile;
        const workflowIdRaw = workflowStem || workflowPath || workflowName || '';
        const workflowId = slugify(workflowIdRaw);
        const fallbackId = run.workflow_id ? `workflow-${{run.workflow_id}}` : (run.id ? `run-${{run.id}}` : 'workflow');
        const workflowKey = workflowId || fallbackId;

        const crypto = require('crypto');
        const sigParts = failedJobs.map(j => {{
          const failingStep = (j.steps || []).find(s => (s.conclusion || '').toLowerCase() !== 'success');
          return `${{j.name}}::${{failingStep ? failingStep.name : 'no-step'}}::${{j.__stackToken}}`;
        }}).sort();
        const sigHash = crypto.createHash('sha256').update(sigParts.join('|')).digest('hex').slice(0, 12);
        const signature = `${{workflowKey}}|${{sigHash}}`;
        const title = `Workflow Failure (${{signature}})`;
        const labels = ['ci-failure', 'ci', 'devops', 'priority: medium'];

        for (const lb of labels) {{
          try {{ await github.rest.issues.getLabel({{ owner, repo, name: lb }}); }}
          catch {{ try {{ await github.rest.issues.createLabel({{ owner, repo, name: lb, color: 'BFDADC' }}); }} catch {{}} }}
        }}

        const bodyParts = ['Workflow: Gate'];
        if (prLine) bodyParts.push(prLine);
        if (prTag) bodyParts.push(prTag);
        bodyParts.push('### Failed Jobs', 'Job table here');
        const bodyBlock = bodyParts.join(newline);
        let issue_number = null;
        let reopened = false;

        const qOpen = `repo:${{owner}}/${{repo}} is:issue is:open in:title "${{signature}}" label:ci-failure`;
        const searchOpen = await github.rest.search.issuesAndPullRequests({{ q: qOpen, per_page: 1 }});
        if (searchOpen.data.items.length) {{
          issue_number = searchOpen.data.items[0].number;
        }} else {{
          const qClosed = `repo:${{owner}}/${{repo}} is:issue is:closed in:title "${{signature}}" label:ci-failure`;
          const searchClosed = await github.rest.search.issuesAndPullRequests({{ q: qClosed, per_page: 1 }});
          if (searchClosed.data.items.length) {{
            issue_number = searchClosed.data.items[0].number;
            try {{
              await github.rest.issues.update({{ owner, repo, issue_number, state: 'open' }});
              reopened = true;
            }} catch (e) {{
              issue_number = null;
            }}
          }}
        }}

        if (issue_number) {{
          const existing = await github.rest.issues.get({{ owner, repo, issue_number }});
          const nowIso = new Date().toISOString();
          const baseBody = existing.data.body || '';
          const occMatch = baseBody.match(/Occurrences:\\s*(\d+)/i);
          const occ = (occMatch ? parseInt(occMatch[1], 10) : 0) + 1;
          const summaryLines = [
            `Occurrences: ${{occ}}`,
            `Last seen: ${{nowIso}}`,
            'Healing threshold: ' + HEAL_THRESHOLD_DESC,
            baseBody.trim(),
          ].filter(Boolean);
          let body = summaryLines.join(newline);
          if (prLine && !body.includes(prLine)) {{
            body = body.replace('Healing threshold: ' + HEAL_THRESHOLD_DESC, 'Healing threshold: ' + HEAL_THRESHOLD_DESC + newline + prLine);
          }}
          if (prTag && !body.includes(prTag)) {{
            body = prTag + newline + body;
          }}
          await github.rest.issues.update({{ owner, repo, issue_number, title, body }});
          const comments = await github.rest.issues.listComments({{ owner, repo, issue_number, per_page: 50 }});
          const alreadyCommented = comments.data.some(c => c.body && c.body.includes(run.html_url));
          let postComment = !alreadyCommented;
          if (postComment && comments.data.length) {{
            const last = comments.data[comments.data.length - 1];
            const lastTs = Date.parse(last.created_at);
            if (!isNaN(lastTs)) {{
              const minutesAgo = (Date.now() - lastTs) / 60000;
              if (minutesAgo < RATE_LIMIT_MINUTES) {{
                postComment = false;
              }}
            }}
          }}
          const commentPayload = reopened ? `Failure reoccurred after auto-heal; issue reopened.\\n\\n${{bodyBlock}}` : bodyBlock;
          if (postComment) {{
            await github.rest.issues.createComment({{ owner, repo, issue_number, body: commentPayload }});
          }}
        }} else {{
          await github.rest.issues.create({{ owner, repo, title, body: bodyBlock, labels }});
        }}

        console.log(JSON.stringify(actionsLog));
        }})().catch((error) => {{
          console.error(error.stack || String(error));
          process.exit(1);
        }});
        """
    )

    script_path = tmp_path / "tracker_harness.js"
    script_path.write_text(harness, encoding="utf-8")

    result = subprocess.run(
        [node_path, str(script_path)],
        check=False,
        capture_output=True,
        text=True,
    )

    assert result.returncode == 0, result.stderr
    output = result.stdout.strip()
    assert output, "Expected harness output to contain action log JSON"
    actions = json.loads(output)
    action_types = [entry.get("type") for entry in actions]

<<<<<<< HEAD
    assert "createIssue" not in action_types, "Tracker should update existing issue instead of creating new"
    assert action_types.count("updateIssue") == 1, "Existing issue should be updated exactly once"
    assert action_types.count("createComment") == 1, "Existing issue should receive a new occurrence comment"

    update_payloads = [entry.get("payload", {}) for entry in actions if entry.get("type") == "updateIssue"]
    assert update_payloads, "Expected an updateIssue payload to inspect"
    update_body = update_payloads[0].get("body") or ""
    assert "Tracked PR: #123" in update_body
    assert "<!-- tracked-pr: 123 -->" in update_body
=======
    assert (
        "createIssue" not in action_types
    ), "Tracker should update existing issue instead of creating new"
    assert (
        action_types.count("updateIssue") == 1
    ), "Existing issue should be updated exactly once"
    assert (
        action_types.count("createComment") == 1
    ), "Existing issue should receive a new occurrence comment"
>>>>>>> d7dbfa42
<|MERGE_RESOLUTION|>--- conflicted
+++ resolved
@@ -495,7 +495,6 @@
     actions = json.loads(output)
     action_types = [entry.get("type") for entry in actions]
 
-<<<<<<< HEAD
     assert "createIssue" not in action_types, "Tracker should update existing issue instead of creating new"
     assert action_types.count("updateIssue") == 1, "Existing issue should be updated exactly once"
     assert action_types.count("createComment") == 1, "Existing issue should receive a new occurrence comment"
@@ -505,14 +504,3 @@
     update_body = update_payloads[0].get("body") or ""
     assert "Tracked PR: #123" in update_body
     assert "<!-- tracked-pr: 123 -->" in update_body
-=======
-    assert (
-        "createIssue" not in action_types
-    ), "Tracker should update existing issue instead of creating new"
-    assert (
-        action_types.count("updateIssue") == 1
-    ), "Existing issue should be updated exactly once"
-    assert (
-        action_types.count("createComment") == 1
-    ), "Existing issue should receive a new occurrence comment"
->>>>>>> d7dbfa42
