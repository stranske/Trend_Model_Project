import numpy as np
import pandas as pd
import pytest
import trend_analysis.metrics as M
import tests.legacy_metrics as L

_rng = np.random.default_rng(42)
_periods = 36
_cols = list("ABCD")


def _dummy_returns():
    dates = pd.date_range("2021-01-31", periods=_periods, freq="ME")
    return pd.DataFrame(
        _rng.normal(0.01, 0.02, size=(_periods, len(_cols))), index=dates, columns=_cols
    )


def _dummy_prices():
    # start at 100 and walk
    rets = _dummy_returns()
    return 100 * (1 + rets).cumprod()


# (metric_name, data_fn, kwargs)
CASES = [
    ("volatility", _dummy_returns, {}),
    ("sharpe_ratio", _dummy_returns, {"risk_free": 0.0}),
    ("max_drawdown", _dummy_prices, {}),
    ("sortino_ratio", _dummy_returns, {"target": 0.0}),
<<<<<<< HEAD
    ("information_ratio", _dummy_returns, {}),
=======
    ("info_ratio", _dummy_returns, {"benchmark": _dummy_returns().mean(axis=1)}),
>>>>>>> d0188f95
]


@pytest.mark.parametrize("name, data_fn, kw", CASES)
def test_vectorised_metric_matches_legacy(name, data_fn, kw):
    data = data_fn()
    vec_fn = getattr(M, name)
    leg_fn = getattr(L, name)

    new_series = vec_fn(data, **kw)
    old_series = leg_fn(data, **kw)

    pd.testing.assert_series_equal(new_series, old_series, rtol=1e-12, atol=1e-12)

    # also test Series input → scalar
    one_col = data[_cols[0]]
    new_scalar = vec_fn(one_col, **kw)
    old_scalar = leg_fn(one_col, **kw)
    assert np.isclose(new_scalar, old_scalar, rtol=1e-12, atol=1e-12, equal_nan=True)<|MERGE_RESOLUTION|>--- conflicted
+++ resolved
@@ -28,11 +28,7 @@
     ("sharpe_ratio", _dummy_returns, {"risk_free": 0.0}),
     ("max_drawdown", _dummy_prices, {}),
     ("sortino_ratio", _dummy_returns, {"target": 0.0}),
-<<<<<<< HEAD
-    ("information_ratio", _dummy_returns, {}),
-=======
     ("info_ratio", _dummy_returns, {"benchmark": _dummy_returns().mean(axis=1)}),
->>>>>>> d0188f95
 ]
 
 
