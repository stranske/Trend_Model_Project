from __future__ import annotations

import json
from pathlib import Path
from xml.sax.saxutils import escape

import pytest

<<<<<<< HEAD
from scripts import ci_cosmetic_repair
=======
ci_cosmetic_repair = pytest.importorskip("scripts.ci_cosmetic_repair")
>>>>>>> d7a0f917

pytestmark = pytest.mark.filterwarnings(
    "ignore:Testing an element's truth value will always return True in future versions.:DeprecationWarning"
)


def _read_summary(repo_root: Path) -> dict[str, object]:
    summary_path = repo_root / ci_cosmetic_repair.SUMMARY_FILE
    assert summary_path.exists(), "summary file should be created"
    return json.loads(summary_path.read_text(encoding="utf-8"))


def _write_junit(tmp_path: Path, message: str) -> Path:
    junit = """
        <testsuite tests=\"1\" failures=\"1\">
          <testcase classname=\"tests.test_sample\" name=\"test_cosmetic\">
            <properties>
              <property name=\"markers\" value=\"cosmetic\" />
            </properties>
            <failure message=\"{message}\">
              <details>expected 1.23 got 1.22</details>
            </failure>
          </testcase>
        </testsuite>
    """.strip().format(
        message=escape(message, {'"': "&quot;"})
    )
    path = tmp_path / "report.xml"
    path.write_text(junit, encoding="utf-8")
    return path


def test_cosmetic_repair_updates_guarded_value(tmp_path: Path) -> None:
    repo_root = tmp_path
    target = repo_root / "tests" / "fixtures" / "baseline.py"
    target.parent.mkdir(parents=True, exist_ok=True)
    target.write_text(
        "EXPECTED_ALPHA = 1.23450  # cosmetic-repair: float EXPECTED_ALPHA\n",
        encoding="utf-8",
    )
    message = "COSMETIC_TOLERANCE " + json.dumps(
        {
            "path": "tests/fixtures/baseline.py",
            "guard": "float",
            "key": "EXPECTED_ALPHA",
            "actual": 1.23456,
            "digits": 5,
        }
    )
    report = _write_junit(repo_root, message)

    exit_code = ci_cosmetic_repair.main(
        [
            "--apply",
            "--report",
            str(report),
            "--root",
            str(repo_root),
            "--skip-pr",
        ]
    )

    assert exit_code == 0
    updated = target.read_text(encoding="utf-8")
    assert "1.23456" in updated
    assert updated.endswith("\n")
    summary = _read_summary(repo_root)
    assert summary["status"] == "applied-no-pr"
    assert summary["mode"] == "apply"
    assert summary.get("changed_files") == ["tests/fixtures/baseline.py"]
    instructions = summary.get("instructions")
    assert isinstance(instructions, list) and instructions


def test_cosmetic_repair_refuses_without_guard(tmp_path: Path) -> None:
    repo_root = tmp_path
    target = repo_root / "tests" / "fixtures" / "baseline.py"
    target.parent.mkdir(parents=True, exist_ok=True)
    target.write_text("EXPECTED_ALPHA = 1.23\n", encoding="utf-8")
    message = "COSMETIC_TOLERANCE " + json.dumps(
        {
            "path": "tests/fixtures/baseline.py",
            "guard": "float",
            "key": "EXPECTED_ALPHA",
            "actual": 1.23456,
            "digits": 5,
        }
    )
    report = _write_junit(repo_root, message)

    with pytest.raises(ci_cosmetic_repair.CosmeticRepairError):
        ci_cosmetic_repair.main(
            [
                "--apply",
                "--report",
                str(report),
                "--root",
                str(repo_root),
                "--skip-pr",
            ]
        )


def test_second_run_detects_no_changes(tmp_path: Path) -> None:
    repo_root = tmp_path
    target = repo_root / "tests" / "fixtures" / "baseline.py"
    target.parent.mkdir(parents=True, exist_ok=True)
    target.write_text(
        "EXPECTED_ALPHA = 1.23450  # cosmetic-repair: float EXPECTED_ALPHA\n",
        encoding="utf-8",
    )
    message = "COSMETIC_TOLERANCE " + json.dumps(
        {
            "path": "tests/fixtures/baseline.py",
            "guard": "float",
            "key": "EXPECTED_ALPHA",
            "actual": 1.23456,
            "digits": 5,
        }
    )
    report = _write_junit(repo_root, message)

    first_exit = ci_cosmetic_repair.main(
        [
            "--apply",
            "--report",
            str(report),
            "--root",
            str(repo_root),
            "--skip-pr",
        ]
    )
    assert first_exit == 0
    first_summary = _read_summary(repo_root)
    assert first_summary["status"] == "applied-no-pr"

    second_exit = ci_cosmetic_repair.main(
        [
            "--apply",
            "--report",
            str(report),
            "--root",
            str(repo_root),
            "--skip-pr",
        ]
    )
    assert second_exit == 0
    second_summary = _read_summary(repo_root)
    assert second_summary["status"] == "no-changes"


def test_cosmetic_snapshot_updates_file(tmp_path: Path) -> None:
    repo_root = tmp_path
    target = repo_root / "tests" / "fixtures" / "snapshot.txt"
    target.parent.mkdir(parents=True, exist_ok=True)
    target.write_text(
        "old snapshot\n# cosmetic-repair: snapshot baseline\n", encoding="utf-8"
    )
    replacement = "new snapshot\n# cosmetic-repair: snapshot baseline\n"
    message = "COSMETIC_SNAPSHOT " + json.dumps(
        {
            "path": "tests/fixtures/snapshot.txt",
            "guard": "snapshot",
            "replacement": replacement,
        }
    )
    report = _write_junit(repo_root, message)

    exit_code = ci_cosmetic_repair.main(
        [
            "--apply",
            "--report",
            str(report),
            "--root",
            str(repo_root),
            "--skip-pr",
        ]
    )

    assert exit_code == 0
    assert target.read_text(encoding="utf-8") == replacement
    summary = _read_summary(repo_root)
    assert summary["status"] == "applied-no-pr"
    assert summary.get("changed_files") == ["tests/fixtures/snapshot.txt"]
    assert summary.get("instructions")[0]["kind"] == "snapshot"


def test_dry_run_writes_summary(tmp_path: Path) -> None:
    repo_root = tmp_path
    target = repo_root / "tests" / "fixtures" / "baseline.py"
    target.parent.mkdir(parents=True, exist_ok=True)
    target.write_text(
        "EXPECTED_ALPHA = 1.23450  # cosmetic-repair: float EXPECTED_ALPHA\n",
        encoding="utf-8",
    )
    message = "COSMETIC_TOLERANCE " + json.dumps(
        {
            "path": "tests/fixtures/baseline.py",
            "guard": "float",
            "key": "EXPECTED_ALPHA",
            "actual": 1.23456,
            "digits": 5,
        }
    )
    report = _write_junit(repo_root, message)

    exit_code = ci_cosmetic_repair.main(
        [
            "--dry-run",
            "--report",
            str(report),
            "--root",
            str(repo_root),
        ]
    )

    assert exit_code == 0
    summary = _read_summary(repo_root)
    assert summary["status"] == "dry-run"
    assert summary["mode"] == "dry-run"
    assert summary.get("instructions")<|MERGE_RESOLUTION|>--- conflicted
+++ resolved
@@ -6,11 +6,7 @@
 
 import pytest
 
-<<<<<<< HEAD
-from scripts import ci_cosmetic_repair
-=======
 ci_cosmetic_repair = pytest.importorskip("scripts.ci_cosmetic_repair")
->>>>>>> d7a0f917
 
 pytestmark = pytest.mark.filterwarnings(
     "ignore:Testing an element's truth value will always return True in future versions.:DeprecationWarning"
