--- conflicted
+++ resolved
@@ -37,15 +37,8 @@
     qfile = pathlib.Path(__file__).with_name("quarantine.yml")
     if not qfile.exists() or yaml is None:
         return
-<<<<<<< HEAD
     data = yaml.safe_load(q.read_text()) or {}
     bad = {t["id"] for t in data.get("tests", [])}
-=======
-    data = yaml.safe_load(qfile.read_text()) or {}
-    q = set()
-    for entry in data.get("tests", []):
-        q.add(entry["id"] if isinstance(entry, dict) else str(entry))
->>>>>>> 980b0bb6
     for it in items:
         if it.nodeid in q:
             it.add_marker(pytest.mark.quarantine(reason="repo quarantine list"))
