import importlib
import json
import sys
from pathlib import Path
from types import ModuleType
from typing import Any, Iterable, Sequence, cast
from unittest.mock import MagicMock, Mock

import pandas as pd
import pytest


class _SessionState(dict):
    """Minimal mapping supporting attribute-style access."""

    def __getattr__(self, name: str):  # pragma: no cover - attribute proxy
        try:
            return self[name]
        except KeyError as exc:  # pragma: no cover - defensive
            raise AttributeError(name) from exc

    def __setattr__(self, name: str, value):
        self[name] = value

    def __delattr__(self, name: str):  # pragma: no cover - defensive
        try:
            del self[name]
        except KeyError as exc:
            raise AttributeError(name) from exc


class _Context:
    """No-op context manager used for Streamlit layout primitives."""

    def __init__(self, st_module: ModuleType) -> None:
        self._st = st_module

    def __enter__(self):
        return self

    def __exit__(self, exc_type, exc, tb):
        return False


class _RepeatingSequence:
    """Wrapper that yields a fresh iterator for each iteration request."""

    def __init__(self, values: Sequence[Any]) -> None:
        self._values = list(values)

    def __iter__(self):
        return iter(self._values)


class _DummyStreamlit(ModuleType):
    """Lightweight stand-in for the Streamlit API used during import."""

    def __init__(self) -> None:
        super().__init__("streamlit")
        self.session_state: _SessionState = _SessionState()
        self.sidebar = _Context(self)
        self._rerun_calls: int = 0

    # Basic page/layout helpers -------------------------------------------------
    def set_page_config(self, *_, **__):
        return None

    def title(self, *_, **__):
        return None

    def header(self, *_, **__):
        return None

    def subheader(self, *_, **__):
        return None

    def caption(self, *_, **__):
        return None

    def markdown(self, *_, **__):
        return None

    def write(self, *_, **__):
        return None

    def info(self, *_, **__):
        return None

    def success(self, *_, **__):
        return None

    def warning(self, *_, **__):
        return None

    def error(self, *_, **__):
        return None

    def exception(self, *_, **__):
        return None

    # Interactive widgets ------------------------------------------------------
    def button(self, *_, **__):
        return False

    def checkbox(self, *_, value: bool = False, **__):
        return value

    def text_input(self, *_, value: str | None = "", **__):
        return value or ""

    def text_area(self, *_, value: str | None = "", **__):
        return value or ""

    def number_input(self, *_, value=0, **__):
        return value

    def slider(self, *_, value=None, **__):
        return value

    def selectbox(
        self, _label: str, options: Sequence | Iterable, *_, index: int = 0, **__
    ):
        options_list = list(options)
        if not options_list:
            return None
        return options_list[min(index, len(options_list) - 1)]

    def multiselect(
        self, _label: str, options: Sequence | Iterable, *_, default=None, **__
    ):
        if default is None:
            return []
        return list(default)

    def radio(
        self, _label: str, options: Sequence | Iterable, *_, index: int = 0, **__
    ):
        options_list = list(options)
        if not options_list:
            return None
        return options_list[min(index, len(options_list) - 1)]

    def file_uploader(self, *_, **__):
        return None

    def download_button(self, *_, **__):
        return None

    def dataframe(self, *_, **__):
        return None

    def tabs(self, names: Sequence[str]):
        return [_Context(self) for _ in names]

    def columns(self, spec):
        if isinstance(spec, int):
            count = spec
        else:
            count = len(list(spec))
        return [_Context(self) for _ in range(count)]

    def expander(self, *_, **__):
        return _Context(self)

    def spinner(self, *_, **__):
        return _Context(self)

    def rerun(self):
        self._rerun_calls += 1

    def stop(self):  # pragma: no cover - sanity guard
        raise RuntimeError("st.stop invoked during test")


def _load_app(monkeypatch: pytest.MonkeyPatch) -> ModuleType:
    """Import ``trend_portfolio_app.app`` with a stub Streamlit module."""

    dummy = _DummyStreamlit()
    monkeypatch.setitem(sys.modules, "streamlit", dummy)
    sys.modules.pop("trend_portfolio_app.app", None)

    module = ModuleType("trend_portfolio_app.app")
    module.__file__ = str(Path("src/trend_portfolio_app/app.py"))

    source = Path(module.__file__).read_text(encoding="utf-8")
    prefix = source.split("st.set_page_config", 1)[0]
    # Find indentation of last non-empty line in prefix
    last_line = (
        [line for line in prefix.splitlines() if line.strip()][-1]
        if any(line.strip() for line in prefix.splitlines())
        else ""
    )
    indent = last_line[: len(last_line) - len(last_line.lstrip())]
    code_str = prefix + f"{indent}pass\n"
    code = compile(code_str, module.__file__, "exec")
    exec(code, module.__dict__)

    is_mock_impl = module._is_mock_streamlit  # type: ignore[attr-defined]

    def _compat_streamlit_mock(candidate: Any) -> bool:
        name = type(candidate).__name__
        if name in {"Mock", "MagicMock"}:
            return True
        return is_mock_impl(candidate)

    module._is_streamlit_mock = _compat_streamlit_mock  # type: ignore[attr-defined]
    module._STREAMLIT_IS_MOCK = _compat_streamlit_mock(module.st)  # type: ignore[attr-defined]
    module._SessionState = _SessionState  # type: ignore[attr-defined]

    sys.modules[module.__name__] = module
    return module


def _load_app_with_magicmock(
    monkeypatch: pytest.MonkeyPatch,
) -> tuple[ModuleType, MagicMock]:
    """Import the app module while ``streamlit`` is a ``MagicMock``
    instance."""

    stub = MagicMock()
    # Ensure placeholder helpers fall back to the module-defined ``_NullContext``.
    stub.empty = None
    stub.columns.return_value = []
    stub.button.return_value = False
    stub.session_state = _SessionState()
    monkeypatch.setitem(sys.modules, "streamlit", stub)
    sys.modules.pop("trend_portfolio_app.app", None)

    module = ModuleType("trend_portfolio_app.app")
    module.__file__ = str(Path("src/trend_portfolio_app/app.py"))

    source = Path(module.__file__).read_text(encoding="utf-8")
    prefix = source.split("st.set_page_config", 1)[0]
    # Dynamically determine indentation for injected "pass" statement
    last_line = prefix.splitlines()[-1] if prefix.splitlines() else ""
    indentation = last_line[: len(last_line) - len(last_line.lstrip())]
    code = compile(prefix + f"{indentation}pass\n", module.__file__, "exec")
    exec(code, module.__dict__)

    is_mock_impl = module._is_mock_streamlit  # type: ignore[attr-defined]

    def _compat_streamlit_mock(candidate: Any) -> bool:
        name = type(candidate).__name__
        if name in {"Mock", "MagicMock"}:
            return True
        return is_mock_impl(candidate)

    module._is_streamlit_mock = _compat_streamlit_mock  # type: ignore[attr-defined]
    module._STREAMLIT_IS_MOCK = _compat_streamlit_mock(module.st)  # type: ignore[attr-defined]
    module._SessionState = _SessionState  # type: ignore[attr-defined]

    sys.modules[module.__name__] = module
    return module, stub


def test_read_defaults_populates_expected_keys(monkeypatch: pytest.MonkeyPatch) -> None:
    app_mod = _load_app(monkeypatch)

    defaults: dict[str, Any] = app_mod._read_defaults()
    assert "data" in defaults
    assert "portfolio" in defaults

    raw_portfolio = defaults["portfolio"]
    assert isinstance(raw_portfolio, dict)
    portfolio_section = cast(dict[str, Any], raw_portfolio)
    assert "policy" in portfolio_section

    raw_data = defaults["data"]
    assert isinstance(raw_data, dict)
    data_section = cast(dict[str, Any], raw_data)
    assert "csv_path" in data_section

    
def test_read_defaults_prefers_demo_csv_when_available(
    monkeypatch: pytest.MonkeyPatch,
) -> None:
    app_mod = _load_app(monkeypatch)

    # Force the demo CSV branch to execute irrespective of the default config
    # contents by reporting the asset as present.
    original_exists = app_mod.Path.exists

    monkeypatch.setattr(
        app_mod.Path,
        "exists",
        lambda self: str(self).endswith("demo/demo_returns.csv") or original_exists(self),
    )

    defaults = app_mod._read_defaults()
    data_section = cast(dict[str, Any], defaults.get("data", {}))
    assert data_section["csv_path"].endswith("demo/demo_returns.csv")


def test_read_defaults_handles_missing_demo_csv(monkeypatch: pytest.MonkeyPatch) -> None:
    app_mod = _load_app(monkeypatch)

    monkeypatch.setattr(app_mod.Path, "exists", lambda self: False)

    defaults = app_mod._read_defaults()
    data_section = cast(dict[str, Any], defaults.get("data", {}))
    # Without the demo asset the helper should not mutate the configuration.
    assert "csv_path" not in data_section


def test_merge_update_deep_merges_nested_dicts(monkeypatch: pytest.MonkeyPatch) -> None:
    app_mod = _load_app(monkeypatch)

    base = {"a": 1, "nested": {"x": 10, "y": 20}}
    updates = {"nested": {"y": 99, "z": 5}, "b": 2}

    merged = app_mod._merge_update(base, updates)

    assert merged == {"a": 1, "nested": {"x": 10, "y": 99, "z": 5}, "b": 2}
    # Original dictionaries should remain unmodified
    nested_section = base["nested"]
    assert isinstance(nested_section, dict)
    assert nested_section["y"] == 20
    assert "z" not in nested_section


def test_build_cfg_accepts_roundtrip_from_yaml(
    monkeypatch: pytest.MonkeyPatch, tmp_path: Path
) -> None:
    app_mod = _load_app(monkeypatch)

    defaults: dict[str, Any] = app_mod._read_defaults()
    data_section = defaults.setdefault("data", {})
    if not isinstance(data_section, dict):
        raise AssertionError("Expected mapping for defaults['data']")
    csv_file = tmp_path / "demo.csv"
    csv_file.write_text("Date,A\n2020-01-31,0.1\n", encoding="utf-8")
    data_section["csv_path"] = str(csv_file)
    yaml_text = app_mod._to_yaml(defaults)
    reconstructed = app_mod._build_cfg(app_mod.yaml.safe_load(yaml_text))

    assert reconstructed.data["csv_path"] == str(csv_file)


def test_summarise_run_df_rounds_numeric_columns(
    monkeypatch: pytest.MonkeyPatch,
) -> None:
    app_mod = _load_app(monkeypatch)

    df = pd.DataFrame({"metric": [1.234567, 2.345678], "label": ["A", "B"]})
    summary = app_mod._summarise_run_df(df)

    assert list(summary.columns) == ["metric", "label"]
    assert summary["metric"].tolist() == [1.2346, 2.3457]
    assert summary["label"].tolist() == ["A", "B"]


def test_summarise_run_df_returns_empty_for_absent_data(
    monkeypatch: pytest.MonkeyPatch,
) -> None:
    app_mod = _load_app(monkeypatch)

    assert app_mod._summarise_run_df(None).empty
    assert app_mod._summarise_run_df(pd.DataFrame()).empty


def test_summarise_multi_handles_missing_sections(
    monkeypatch: pytest.MonkeyPatch,
) -> None:
    app_mod = _load_app(monkeypatch)

    results = [
        {
            "period": ("2020-01", "2020-06", "2020-07", "2020-12"),
            "out_ew_stats": {"sharpe": 1.23456, "cagr": 0.05678},
            "out_user_stats": {},
        },
        {"period": ("2021-01", "2021-06"), "out_ew_stats": None, "out_user_stats": None},
        {
            "period": _RepeatingSequence(["2022-01", "2022-06", "2022-07", "2022-12"]),
            "out_ew_stats": {"sharpe": "5.0"},
            "out_user_stats": {"sharpe": 2.0},
        },
        {
            "period": _RepeatingSequence(["2023-01", "2023-06"]),
            "out_ew_stats": {"sharpe": "bad"},
            "out_user_stats": {"sharpe": "bad"},
        },
        {"period": None, "out_ew_stats": object(), "out_user_stats": object()},
    ]

    summary = app_mod._summarise_multi(results)

    assert list(summary.columns) == [
        "in_start",
        "in_end",
        "out_start",
        "out_end",
        "ew_sharpe",
        "user_sharpe",
        "ew_cagr",
        "user_cagr",
    ]
    assert summary.loc[0, "ew_sharpe"] == pytest.approx(1.2346)
    assert summary.loc[0, "user_sharpe"] != summary.loc[0, "user_sharpe"]  # NaN
    assert summary.loc[1, "in_start"] == "2021-01"
    assert summary.loc[1, "out_start"] == ""
    assert summary.loc[1, "ew_cagr"] != summary.loc[1, "ew_cagr"]  # NaN
    assert summary.loc[2, "in_start"] == "2022-01"
    assert summary.loc[2, "out_start"] == "2022-07"
    assert summary.loc[3, "in_start"] == "2023-01"
    assert summary.loc[3, "out_start"] == ""
    assert summary.loc[4, "in_start"] == ""


def test_summarise_multi_tolerates_non_iterable_period(
    monkeypatch: pytest.MonkeyPatch,
) -> None:
    app_mod = _load_app(monkeypatch)

    summary = app_mod._summarise_multi(
        [
            {
                "period": 123,
                "out_ew_stats": None,
                "out_user_stats": None,
            }
        ]
    )

    assert summary.loc[0, "in_start"] == ""
    assert summary.loc[0, "ew_sharpe"] != summary.loc[0, "ew_sharpe"]


def test_summarise_multi_returns_empty_dataframe(monkeypatch: pytest.MonkeyPatch) -> None:
    app_mod = _load_app(monkeypatch)

    summary = app_mod._summarise_multi([])

    assert summary.empty


def test_summarise_multi_none_branch_coverage(monkeypatch: pytest.MonkeyPatch) -> None:
    app_mod = _load_app(monkeypatch)

    app_mod.__dict__["container"] = None
    # Directly call the function that should handle container=None
    # Replace with a call to the relevant function, e.g. _summarise_multi, and assert expected behavior
    result = app_mod._summarise_multi([])
    assert result is not None  # or other appropriate assertion based on expected behavior
def test_summarise_multi_handles_missing_columns(
    monkeypatch: pytest.MonkeyPatch,
) -> None:
    app_mod = _load_app(monkeypatch)

    original_dataframe = app_mod.pd.DataFrame

    def dropping_dataframe(rows):
        df = original_dataframe(rows)
        return df.drop(columns=["user_cagr"], errors="ignore")

    monkeypatch.setattr(app_mod.pd, "DataFrame", dropping_dataframe)

    summary = app_mod._summarise_multi(
        [
            {
                "period": ("2020", "2020", "2021", "2021"),
                "out_ew_stats": {"sharpe": 1.0, "cagr": 2.0},
                "out_user_stats": {"sharpe": 1.5, "cagr": 2.5},
            }
        ]
    )

    assert "user_cagr" not in summary.columns


def test_summarise_multi_handles_iterable_value_error(
    monkeypatch: pytest.MonkeyPatch,
) -> None:
    app_mod = _load_app(monkeypatch)

    class _BadPeriod:
        def __iter__(self):
            raise ValueError("cannot iterate")

    summary = app_mod._summarise_multi(
        [
            {
                "period": _BadPeriod(),
                "out_ew_stats": {"sharpe": "not-a-number"},
                "out_user_stats": {"sharpe": "still-not"},
            }
        ]
    )

    assert summary.loc[0, "in_start"] == ""
    assert summary.loc[0, "ew_sharpe"] != summary.loc[0, "ew_sharpe"]


def test_summarise_multi_coerces_problematic_period_sequences(
    monkeypatch: pytest.MonkeyPatch,
) -> None:
    app_mod = _load_app(monkeypatch)

    class _BadPeriod:
        def __iter__(self) -> Iterable[str]:  # pragma: no cover - invoked via list()
            raise TypeError("boom")

    summary = app_mod._summarise_multi(
        [{"period": _BadPeriod(), "out_ew_stats": None, "out_user_stats": None}]
    )

    assert summary.loc[0, "in_start"] == ""
    assert summary.loc[0, "ew_sharpe"] != summary.loc[0, "ew_sharpe"]


def test_summarise_multi_handles_iterable_period_objects(
    monkeypatch: pytest.MonkeyPatch,
) -> None:
    app_mod = _load_app(monkeypatch)

    class _Seq:
        def __iter__(self) -> Iterable[str]:
            yield from ("2021-01", "2021-06", "2021-07", "2021-12")

    summary = app_mod._summarise_multi(
        [
            {
                "period": _Seq(),
                "out_ew_stats": {"sharpe": "1.0"},
                "out_user_stats": {},
            }
        ]
    )

    assert summary.loc[0, "in_start"] == "2021-01"
    assert summary.loc[0, "out_end"] == "2021-12"


def test_expected_columns_handles_various_specs(
    monkeypatch: pytest.MonkeyPatch,
) -> None:
    app_mod = _load_app(monkeypatch)

    assert app_mod._expected_columns(3) == 3
    assert app_mod._expected_columns(["a", "b"]) == 2
    assert app_mod._expected_columns(None) == 1


def test_normalize_columns_supplies_placeholders(
    monkeypatch: pytest.MonkeyPatch,
) -> None:
    app_mod = _load_app(monkeypatch)

    sentinel = object()
    app_mod.st.empty = lambda: sentinel  # type: ignore[attr-defined]

    cols = app_mod._normalize_columns(None, 3)

    assert cols == [sentinel, sentinel, sentinel]

    # When explicit columns exceed the requested count they should be truncated.
    trimmed = app_mod._normalize_columns([1, 2, 3], 2)
    assert trimmed == [1, 2]

    # Non-iterable values should be wrapped and broadcast to the expected size.
    wrapped = app_mod._normalize_columns("solo", 2)
    assert wrapped == ["solo", "solo"]


def test_normalize_columns_wraps_non_sequence(monkeypatch: pytest.MonkeyPatch) -> None:
    app_mod = _load_app(monkeypatch)

    sentinel = object()
    cols = app_mod._normalize_columns(sentinel, 1)

    assert cols == [sentinel]


def test_columns_wraps_streamlit_columns(monkeypatch: pytest.MonkeyPatch) -> None:
    app_mod = _load_app(monkeypatch)

    calls: list[Any] = []

    def fake_columns(spec: Any) -> list[str]:
        calls.append(spec)
        return ["first", "second"]

    app_mod.st.columns = fake_columns  # type: ignore[assignment]

    result = app_mod._columns([1, 2, 3])

    assert calls == [[1, 2, 3]]
    assert result == ["first", "second", "second"]


def test_is_streamlit_mock_identifies_mocks(monkeypatch: pytest.MonkeyPatch) -> None:
    app_mod = _load_app(monkeypatch)

    assert app_mod._is_streamlit_mock(Mock()) is True
    assert app_mod._is_streamlit_mock(object()) is False


def test_magicmock_streamlit_bootstrap_installs_null_context(
    monkeypatch: pytest.MonkeyPatch,
) -> None:
    app_mod, stub = _load_app_with_magicmock(monkeypatch)

    try:
        assert app_mod._STREAMLIT_IS_MOCK is True
        # Without ``streamlit.empty`` the helper should allocate ``_NullContext`` instances.
        placeholders = app_mod._normalize_columns(None, 2)
        assert all(isinstance(p, app_mod._NullContext) for p in placeholders)

        # UI callbacks should be replaced with inert stubs when patched with ``MagicMock``.
        assert app_mod.st.button("any") is False
        assert isinstance(app_mod.st.session_state, app_mod._SessionState)
    finally:
        sys.modules.pop("trend_portfolio_app.app", None)


def test_apply_session_state_expands_session_keys(
    monkeypatch: pytest.MonkeyPatch,
) -> None:
    app_mod = _load_app(monkeypatch)

    state = app_mod.st.session_state
    state.clear()
    state.update(
        {
            "data.csv_path": "override.csv",
            "portfolio.policy": "aggressive",
            "multi_period.window._months": "6",
            "metrics.alpha": 0.75,
            "unrelated": "ignored",
            "custom.key": "skipped",  # Prefix missing from allow list
        }
    )

    cfg: dict[str, Any] = {"data": {"csv_path": "initial.csv"}}

    app_mod._apply_session_state(cfg)

    assert cfg["data"]["csv_path"] == "override.csv"
    assert cfg["portfolio"]["policy"] == "aggressive"
    assert cfg["multi_period"]["window"]["length"] == 126
    assert cfg["metrics"]["alpha"] == 0.75
    assert "custom" not in cfg
    assert "unrelated" not in cfg


def test_apply_session_state_skips_invalid_months(monkeypatch: pytest.MonkeyPatch) -> None:
    app_mod = _load_app(monkeypatch)

    state = app_mod.st.session_state
    state.clear()
    state.update(
        {
            "multi_period.window._months": "not-a-number",
            "data.csv_path": "state.csv",
        }
    )

    cfg: dict[str, Any] = {"data": {}}
    app_mod._apply_session_state(cfg)

    assert cfg["data"]["csv_path"] == "state.csv"
    assert "multi_period" not in cfg


def test_apply_session_state_without_csv_key(monkeypatch: pytest.MonkeyPatch) -> None:
    app_mod = _load_app(monkeypatch)

    app_mod.st.session_state.clear()
    cfg: dict[str, Any] = {"data": {"csv_path": "original.csv"}}

    app_mod._apply_session_state(cfg)

    assert cfg["data"]["csv_path"] == "original.csv"


def test_render_sidebar_resets_and_serialises(monkeypatch: pytest.MonkeyPatch) -> None:
    app_mod = _load_app(monkeypatch)

    defaults = {"data": {"csv_path": "reset.csv"}, "portfolio": {"policy": "reset"}}
    monkeypatch.setattr(
        app_mod, "_read_defaults", lambda: json.loads(json.dumps(defaults))
    )

    button_calls: list[str] = []

    def fake_button(label: str, *_, **__) -> bool:
        button_calls.append(label)
        return label == "Reset to defaults"

    app_mod.st.button = fake_button  # type: ignore[assignment]

    seen_values: list[str] = []

    def fake_text_input(
        label: str, *, key: str, value: str, help: str
    ) -> str:  # pragma: no cover - signature guard
        seen_values.append(value)
        assert key == "data.csv_path"
        assert "manager returns" in help
        return "user.csv"

    app_mod.st.text_input = fake_text_input  # type: ignore[assignment]

    downloads: list[tuple[str, bytes, str, str]] = []

    def fake_download(
        label: str, *, data: bytes, file_name: str, mime: str
    ) -> None:  # pragma: no cover - signature guard
        downloads.append((label, data, file_name, mime))

    app_mod.st.download_button = fake_download  # type: ignore[assignment]

    cfg: dict[str, Any] = {"data": {"csv_path": "initial.csv"}}

    app_mod._render_sidebar(cfg)

    assert button_calls == ["Reset to defaults"]
    assert app_mod.st.session_state.config_dict["portfolio"]["policy"] == "reset"
    assert app_mod.st.session_state.config_dict["data"]["csv_path"] == "user.csv"
    assert seen_values == ["reset.csv"]
    assert cfg["data"]["csv_path"] == "user.csv"

    assert len(downloads) == 1
    label, payload, file_name, mime = downloads[0]
    assert label == "Download YAML"
    assert file_name == "config.yml"
    assert mime == "text/yaml"
    dumped = app_mod.yaml.safe_load(payload.decode("utf-8"))
    assert dumped["data"]["csv_path"] == "user.csv"


def test_render_sidebar_without_reset(monkeypatch: pytest.MonkeyPatch) -> None:
    app_mod = _load_app(monkeypatch)

    app_mod.st.button = lambda *_, **__: False  # type: ignore[assignment]
    app_mod.st.text_input = lambda *_, **__: "inline.csv"  # type: ignore[assignment]

    downloads: list[str] = []

    def fake_download(label: str, *, data: bytes, file_name: str, mime: str) -> None:
        downloads.append(label)

    app_mod.st.download_button = fake_download  # type: ignore[assignment]

    cfg: dict[str, Any] = {}
    app_mod._render_sidebar(cfg)

    assert cfg["data"]["csv_path"] == "inline.csv"
    assert downloads == ["Download YAML"]


def test_render_run_section_executes_single_period(
    monkeypatch: pytest.MonkeyPatch,
) -> None:
    app_mod = _load_app(monkeypatch)

    def fake_button(label: str, *_, **__) -> bool:
        return label == "Run Single Period"

    app_mod.st.button = fake_button  # type: ignore[assignment]

    successes: list[str] = []
    app_mod.st.success = successes.append  # type: ignore[assignment]

    tables: list[pd.DataFrame] = []
    app_mod.st.dataframe = lambda df, **__: tables.append(df)  # type: ignore[assignment]

    downloads: list[tuple[str, bytes, str, str]] = []

    def fake_download(
        label: str, *, data: bytes, file_name: str, mime: str
    ) -> None:  # pragma: no cover - signature guard
        downloads.append((label, data, file_name, mime))

    app_mod.st.download_button = fake_download  # type: ignore[assignment]

    app_mod.st.session_state.clear()
    app_mod.st.session_state.update({"data.csv_path": "from-state.csv"})

    cfg: dict[str, Any] = {"data": {"csv_path": "initial.csv"}}

    summary = pd.DataFrame({"value": [1, 2]})
    monkeypatch.setattr(app_mod, "_summarise_run_df", lambda _df: summary)

    run_calls: list[Any] = []
    monkeypatch.setattr(
        app_mod.pipeline, "run", lambda cfg_obj: run_calls.append(cfg_obj) or summary
    )

    built_cfg_objects: list[Any] = []

    def fake_build(d: dict[str, Any]) -> dict[str, Any]:
        cfg_obj = {"__cfg__": dict(d)}
        built_cfg_objects.append(cfg_obj)
        return cfg_obj

    monkeypatch.setattr(app_mod, "_build_cfg", fake_build)

    app_mod._render_run_section(cfg)

    assert built_cfg_objects
    assert run_calls == built_cfg_objects
    assert cfg["data"]["csv_path"] == "from-state.csv"
    assert successes == ["Completed. 2 rows."]
    assert tables == [summary]
    assert len(downloads) == 1
    label, payload, file_name, mime = downloads[0]
    assert label == "Download CSV"
    assert file_name == "single_period_summary.csv"
    assert mime == "text/csv"
    rows = payload.decode("utf-8").strip().splitlines()
    assert rows[0] == "value"
    assert rows[1:] == ["1", "2"]


def test_render_run_section_with_no_actions(monkeypatch: pytest.MonkeyPatch) -> None:
    app_mod = _load_app(monkeypatch)

    app_mod.st.button = lambda *_, **__: False  # type: ignore[assignment]

    calls: list[dict[str, Any]] = []
    monkeypatch.setattr(app_mod, "_apply_session_state", lambda cfg: calls.append(dict(cfg)))

    cfg: dict[str, Any] = {"data": {}}
    app_mod._render_run_section(cfg)

    assert calls == []


def test_render_run_section_single_period_empty_summary(
    monkeypatch: pytest.MonkeyPatch,
) -> None:
    app_mod = _load_app(monkeypatch)

    app_mod.st.button = lambda label, *_, **__: label == "Run Single Period"  # type: ignore[assignment]
    app_mod.st.session_state.clear()
    app_mod.st.session_state.update({"data.csv_path": "state.csv"})

    successes: list[str] = []
    app_mod.st.success = successes.append  # type: ignore[assignment]
    app_mod.st.dataframe = lambda *_args, **_kwargs: (_ for _ in ()).throw(AssertionError("dataframe should not render"))  # type: ignore[assignment]

    downloads: list[Any] = []
    app_mod.st.download_button = lambda *args, **kwargs: downloads.append(args[0])  # type: ignore[assignment]

    monkeypatch.setattr(app_mod, "_summarise_run_df", lambda _df: pd.DataFrame())
    monkeypatch.setattr(app_mod.pipeline, "run", lambda cfg_obj: pd.DataFrame())
    monkeypatch.setattr(app_mod, "_build_cfg", lambda d: d)

    app_mod._render_run_section({"data": {}})

    assert successes == ["Completed. 0 rows."]
    assert downloads == []


def test_render_run_section_executes_multi_period(
    monkeypatch: pytest.MonkeyPatch,
) -> None:
    app_mod = _load_app(monkeypatch)

    def fake_button(label: str, *_, **__) -> bool:
        return label == "Run Multi-Period"

    app_mod.st.button = fake_button  # type: ignore[assignment]

    successes: list[str] = []
    app_mod.st.success = successes.append  # type: ignore[assignment]

    tables: list[pd.DataFrame] = []
    app_mod.st.dataframe = lambda df, **__: tables.append(df)  # type: ignore[assignment]

    downloads: list[tuple[str, bytes, str, str]] = []

    def fake_download(
        label: str, *, data: bytes, file_name: str, mime: str
    ) -> None:  # pragma: no cover - signature guard
        downloads.append((label, data, file_name, mime))

    app_mod.st.download_button = fake_download  # type: ignore[assignment]

    app_mod.st.session_state.clear()
    app_mod.st.session_state.update({"data.csv_path": "from-state.csv"})

    cfg: dict[str, Any] = {"data": {"csv_path": "initial.csv"}}

    summary = pd.DataFrame({"ew_sharpe": [1.0]})
    monkeypatch.setattr(app_mod, "_summarise_multi", lambda _results: summary)

    payload = [
        {"period": ("2020", "2020", "2021", "2021"), "out_ew_stats": {"sharpe": 1.0}},
        {"period": ("2021", "2021", "2022", "2022"), "out_ew_stats": {"sharpe": 1.1}},
    ]

    monkeypatch.setattr(app_mod, "run_multi", lambda _cfg: payload)

    built_cfg_objects: list[dict[str, Any]] = []

    def fake_build(d: dict[str, Any]) -> dict[str, Any]:
        cfg_obj = dict(d)
        built_cfg_objects.append(cfg_obj)
        return cfg_obj

    monkeypatch.setattr(app_mod, "_build_cfg", fake_build)

    app_mod._render_run_section(cfg)

    assert cfg["data"]["csv_path"] == "from-state.csv"
    assert (
        built_cfg_objects
        and built_cfg_objects[0]["data"]["csv_path"] == "from-state.csv"
    )
    assert successes == ["Completed. Periods: 2"]
    assert tables == [summary]
    assert len(downloads) == 2
    csv_label, csv_payload, csv_name, csv_mime = downloads[0]
    assert csv_label == "Download periods CSV"
    assert csv_name == "multi_period_summary.csv"
    assert csv_mime == "text/csv"
    csv_rows = csv_payload.decode("utf-8").strip().splitlines()
    assert csv_rows[0] == "ew_sharpe"
    assert csv_rows[1:] == ["1.0"]

    raw_label, raw_payload, raw_name, raw_mime = downloads[1]
    assert raw_label == "Download raw JSON"
    assert raw_name == "multi_period_raw.json"
    assert raw_mime == "application/json"
    decoded_payload = json.loads(raw_payload.decode("utf-8"))
    expected = []
    for item in payload:
        expected.append({**item, "period": list(item["period"])})
    assert decoded_payload == expected


def test_render_run_section_multi_period_empty_summary(
    monkeypatch: pytest.MonkeyPatch,
) -> None:
    app_mod = _load_app(monkeypatch)

    app_mod.st.button = lambda label, *_, **__: label == "Run Multi-Period"  # type: ignore[assignment]
    app_mod.st.session_state.clear()
    app_mod.st.session_state.update({"data.csv_path": "state.csv"})

    successes: list[str] = []
    app_mod.st.success = successes.append  # type: ignore[assignment]
    app_mod.st.dataframe = lambda *_args, **_kwargs: (_ for _ in ()).throw(AssertionError("dataframe should not render"))  # type: ignore[assignment]

    downloads: list[Any] = []

    def fake_download(label: str, *, data: bytes, file_name: str, mime: str) -> None:
        downloads.append(label)

    app_mod.st.download_button = fake_download  # type: ignore[assignment]

    monkeypatch.setattr(app_mod, "_summarise_multi", lambda _results: pd.DataFrame())
    monkeypatch.setattr(app_mod, "run_multi", lambda _cfg: [])
    monkeypatch.setattr(app_mod, "_build_cfg", lambda d: d)

    app_mod._render_run_section({"data": {}})

    assert successes == ["Completed. Periods: 0"]
    assert downloads == ["Download raw JSON"]


def test_render_app_executes_with_dummy_streamlit(
    monkeypatch: pytest.MonkeyPatch,
) -> None:
    class _MockStreamlit(_DummyStreamlit):
        pass

    _MockStreamlit.__name__ = "MagicMock"
    stub = _MockStreamlit()
    monkeypatch.setitem(sys.modules, "streamlit", stub)
    sys.modules.pop("trend_portfolio_app.app", None)

    module = importlib.import_module("trend_portfolio_app.app")

    calls: list[tuple[str, dict[str, Any]]] = []

    def capture_sidebar(cfg: dict[str, Any]) -> None:
        calls.append(("sidebar", dict(cfg)))

    def capture_run(cfg: dict[str, Any]) -> None:
        calls.append(("run", dict(cfg)))

    monkeypatch.setattr(module, "_render_sidebar", capture_sidebar)
    monkeypatch.setattr(module, "_render_run_section", capture_run)

    module._render_app()

    assert calls[0][0] == "sidebar"
    assert calls[1][0] == "run"
    sys.modules.pop("trend_portfolio_app.app", None)


def test_module_import_triggers_render_app(monkeypatch: pytest.MonkeyPatch) -> None:
    class _AutoStreamlit(_DummyStreamlit):
        def __init__(self) -> None:
            super().__init__()
            self.calls: list[str] = []

        def set_page_config(self, *args, **kwargs):  # type: ignore[override]
            self.calls.append("set_page_config")
            return super().set_page_config(*args, **kwargs)

        def title(self, *args, **kwargs):  # type: ignore[override]
            self.calls.append("title")
            return super().title(*args, **kwargs)

    stub = _AutoStreamlit()
    monkeypatch.setitem(sys.modules, "streamlit", stub)
    sys.modules.pop("trend_portfolio_app.app", None)

    importlib.import_module("trend_portfolio_app.app")

    assert "set_page_config" in stub.calls
    assert "title" in stub.calls
    sys.modules.pop("trend_portfolio_app.app", None)


def test_apply_session_state_csv_branch_real_module(
    monkeypatch: pytest.MonkeyPatch,
) -> None:
    stub = _DummyStreamlit()
    monkeypatch.setitem(sys.modules, "streamlit", stub)
    sys.modules.pop("trend_portfolio_app.app", None)

    module = importlib.import_module("trend_portfolio_app.app")
    module.st.session_state.clear()
    module.st.session_state["data.csv_path"] = "state.csv"

    cfg: dict[str, Any] = {"data": {}}
    module._apply_session_state(cfg)

<<<<<<< HEAD
    assert page_config_calls, "_render_app should configure the page on import"
    assert titles == ["Trend Portfolio App"]
    assert dummy.session_state.get("config_dict") is not None
    assert isinstance(dummy.session_state["config_dict"], dict)
    assert module._render_app  # pragma: no cover - sanity check the attribute exists


def test_read_defaults_prefers_demo_csv_when_available(
    monkeypatch: pytest.MonkeyPatch,
) -> None:
    app_mod = _load_app(monkeypatch)

    base_defaults = {"data": {}, "portfolio": {}}
    monkeypatch.setattr(app_mod.yaml, "safe_load", lambda _: dict(base_defaults))

    original_exists = Path.exists

    def fake_exists(path: Path) -> bool:
        if str(path).endswith("demo/demo_returns.csv"):
            return True
        return original_exists(path)

    monkeypatch.setattr(Path, "exists", fake_exists)

    defaults = app_mod._read_defaults()

    assert defaults["data"]["csv_path"].endswith("demo/demo_returns.csv")
    assert defaults["portfolio"]["policy"] == ""


def test_read_defaults_handles_missing_demo_csv(
    monkeypatch: pytest.MonkeyPatch,
) -> None:
    app_mod = _load_app(monkeypatch)

    base_defaults = {"data": {}, "portfolio": {}}
    monkeypatch.setattr(app_mod.yaml, "safe_load", lambda _: dict(base_defaults))

    monkeypatch.setattr(Path, "exists", lambda _path: False)

    defaults = app_mod._read_defaults()

    assert "csv_path" not in defaults["data"]


def test_normalize_columns_wraps_scalars(monkeypatch: pytest.MonkeyPatch) -> None:
    app_mod = _load_app(monkeypatch)

    sentinel = object()
    assert app_mod._normalize_columns(sentinel, 3) == [sentinel, sentinel, sentinel]


def test_apply_session_state_skips_invalid_months(
    monkeypatch: pytest.MonkeyPatch,
) -> None:
    app_mod = _load_app(monkeypatch)

    state = app_mod.st.session_state
    state.clear()
    state.update(
        {
            "multi_period.window._months": "not-a-number",
            "data.csv_path": "from-session.csv",
        }
    )

    cfg: dict[str, Any] = {}
    app_mod._apply_session_state(cfg)

    assert "multi_period" not in cfg
    assert cfg["data"]["csv_path"] == "from-session.csv"


def test_summarise_run_df_handles_empty_inputs(
    monkeypatch: pytest.MonkeyPatch,
) -> None:
    app_mod = _load_app(monkeypatch)

    assert app_mod._summarise_run_df(None).empty
    assert app_mod._summarise_run_df(pd.DataFrame()).empty


def test_summarise_multi_handles_empty_results(
    monkeypatch: pytest.MonkeyPatch,
) -> None:
    app_mod = _load_app(monkeypatch)

    summary = app_mod._summarise_multi([])

    assert summary.empty


def test_summarise_multi_handles_non_iterable_period(
    monkeypatch: pytest.MonkeyPatch,
) -> None:
    app_mod = _load_app(monkeypatch)

    class BrokenPeriod:
        def __iter__(self):  # pragma: no cover - invoked by list()
            raise TypeError("boom")

    class MetricProxy:
        def __init__(self, value: str) -> None:
            self.sharpe = value

    summary = app_mod._summarise_multi(
        [
            {
                "period": BrokenPeriod(),
                "out_ew_stats": None,
                "out_user_stats": MetricProxy("bad"),
            }
        ]
    )

    assert summary.loc[0, "in_start"] == ""
    assert summary.loc[0, "ew_sharpe"] != summary.loc[0, "ew_sharpe"]


def test_render_run_section_handles_empty_outputs(monkeypatch: pytest.MonkeyPatch) -> None:
    app_mod = _load_app(monkeypatch)

    def fake_button(label: str, *_, **__) -> bool:
        return label in {"Run Single Period", "Run Multi-Period"}

    app_mod.st.button = fake_button  # type: ignore[assignment]
    app_mod.st.success = lambda *_: None  # type: ignore[assignment]
    app_mod.st.download_button = lambda *_, **__: None  # type: ignore[assignment]

    app_mod.st.session_state.clear()

    cfg: dict[str, Any] = {"data": {}}

    monkeypatch.setattr(app_mod, "_build_cfg", lambda d: d)
    monkeypatch.setattr(app_mod.pipeline, "run", lambda _: pd.DataFrame())
    monkeypatch.setattr(app_mod, "run_multi", lambda _: [])

    tables: list[pd.DataFrame] = []
    app_mod.st.dataframe = lambda df, **__: tables.append(df)  # type: ignore[assignment]

    app_mod._render_run_section(cfg)

    assert tables == []
=======
    assert cfg["data"]["csv_path"] == "state.csv"
    sys.modules.pop("trend_portfolio_app.app", None)
>>>>>>> 0b6049b4
<|MERGE_RESOLUTION|>--- conflicted
+++ resolved
@@ -973,65 +973,7 @@
     sys.modules.pop("trend_portfolio_app.app", None)
 
     module = importlib.import_module("trend_portfolio_app.app")
-
-    calls: list[tuple[str, dict[str, Any]]] = []
-
-    def capture_sidebar(cfg: dict[str, Any]) -> None:
-        calls.append(("sidebar", dict(cfg)))
-
-    def capture_run(cfg: dict[str, Any]) -> None:
-        calls.append(("run", dict(cfg)))
-
-    monkeypatch.setattr(module, "_render_sidebar", capture_sidebar)
-    monkeypatch.setattr(module, "_render_run_section", capture_run)
-
-    module._render_app()
-
-    assert calls[0][0] == "sidebar"
-    assert calls[1][0] == "run"
-    sys.modules.pop("trend_portfolio_app.app", None)
-
-
-def test_module_import_triggers_render_app(monkeypatch: pytest.MonkeyPatch) -> None:
-    class _AutoStreamlit(_DummyStreamlit):
-        def __init__(self) -> None:
-            super().__init__()
-            self.calls: list[str] = []
-
-        def set_page_config(self, *args, **kwargs):  # type: ignore[override]
-            self.calls.append("set_page_config")
-            return super().set_page_config(*args, **kwargs)
-
-        def title(self, *args, **kwargs):  # type: ignore[override]
-            self.calls.append("title")
-            return super().title(*args, **kwargs)
-
-    stub = _AutoStreamlit()
-    monkeypatch.setitem(sys.modules, "streamlit", stub)
-    sys.modules.pop("trend_portfolio_app.app", None)
-
-    importlib.import_module("trend_portfolio_app.app")
-
-    assert "set_page_config" in stub.calls
-    assert "title" in stub.calls
-    sys.modules.pop("trend_portfolio_app.app", None)
-
-
-def test_apply_session_state_csv_branch_real_module(
-    monkeypatch: pytest.MonkeyPatch,
-) -> None:
-    stub = _DummyStreamlit()
-    monkeypatch.setitem(sys.modules, "streamlit", stub)
-    sys.modules.pop("trend_portfolio_app.app", None)
-
-    module = importlib.import_module("trend_portfolio_app.app")
-    module.st.session_state.clear()
-    module.st.session_state["data.csv_path"] = "state.csv"
-
-    cfg: dict[str, Any] = {"data": {}}
-    module._apply_session_state(cfg)
-
-<<<<<<< HEAD
+    
     assert page_config_calls, "_render_app should configure the page on import"
     assert titles == ["Trend Portfolio App"]
     assert dummy.session_state.get("config_dict") is not None
@@ -1174,8 +1116,4 @@
 
     app_mod._render_run_section(cfg)
 
-    assert tables == []
-=======
-    assert cfg["data"]["csv_path"] == "state.csv"
-    sys.modules.pop("trend_portfolio_app.app", None)
->>>>>>> 0b6049b4
+    assert tables == []