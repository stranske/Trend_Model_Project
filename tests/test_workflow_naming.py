--- conflicted
+++ resolved
@@ -3,18 +3,11 @@
 ALLOWED_PREFIXES = (
     "pr-",
     "maint-",
-<<<<<<< HEAD
     "agents-",
     "reusable-",
     "reuse-",
     "autofix",
     "enforce-",
-=======
-    "health-",
-    "agents-",
-    "reusable-",
-    "autofix",
->>>>>>> a1701ac1
 )
 WORKFLOW_DIR = pathlib.Path(".github/workflows")
 
@@ -103,12 +96,8 @@
 
 
 EXPECTED_NAMES = {
-<<<<<<< HEAD
     "enforce-gate-branch-protection.yml": "Enforce Gate Branch Protection",
     "agents-consumer.yml": "Agents Consumer",
-=======
-    "agents-62-consumer.yml": "Agents Consumer",
->>>>>>> a1701ac1
     "agents-43-codex-issue-bridge.yml": "Agents 43 Codex Issue Bridge",
     "agents-64-verify-agent-assignment.yml": "Agents 44 Verify Agent Assignment",
     "agents-63-chatgpt-issue-sync.yml": "Maint 41 ChatGPT Issue Sync",
