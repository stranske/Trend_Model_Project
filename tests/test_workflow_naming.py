import pathlib

ALLOWED_PREFIXES = (
    "pr-",
    "maint-",
    "agents-",
    "reusable-",
    "reuse-",
    "autofix",
    "enforce-",
    "health-",
    "selftest-",
)
WORKFLOW_DIR = pathlib.Path(".github/workflows")


def _workflow_paths():
    return sorted(WORKFLOW_DIR.glob("*.yml"))


def test_workflow_slugs_follow_wfv1_prefixes():
    non_compliant = [
        path.name
        for path in _workflow_paths()
        if not path.name.startswith(ALLOWED_PREFIXES)
    ]
    assert (
        not non_compliant
    ), f"Non-compliant workflow slug(s) detected outside {ALLOWED_PREFIXES}: {non_compliant}"


def test_archive_directories_removed():
    assert not (
        WORKFLOW_DIR / "archive"
    ).exists(), (
        ".github/workflows/archive/ should be removed (tracked in ARCHIVE_WORKFLOWS.md)"
    )
    legacy_dir = pathlib.Path("Old/.github/workflows")
    assert not legacy_dir.exists(), "Old/.github/workflows/ should remain deleted"


def test_inventory_docs_list_all_workflows():
    docs = {
<<<<<<< HEAD
        "docs/ci/WORKFLOWS.md": pathlib.Path("docs/ci/WORKFLOWS.md").read_text(
            encoding="utf-8"
        ),
        "docs/WORKFLOW_GUIDE.md": pathlib.Path("docs/WORKFLOW_GUIDE.md").read_text(
=======
        "docs/ci/WORKFLOW_SYSTEM.md": pathlib.Path(
            "docs/ci/WORKFLOW_SYSTEM.md"
        ).read_text(encoding="utf-8"),
        "docs/ci/WORKFLOWS.md": pathlib.Path("docs/ci/WORKFLOWS.md").read_text(
>>>>>>> e2eb61de
            encoding="utf-8"
        ),
    }

    def _listed(contents: str, slug: str) -> bool:
        options = (
            f"`{slug}`",
            f"`.github/workflows/{slug}`",
        )
        return any(option in contents for option in options)

    missing_by_doc = {
        doc_name: [
            path.name for path in _workflow_paths() if not _listed(contents, path.name)
        ]
        for doc_name, contents in docs.items()
    }
    failures = {doc: names for doc, names in missing_by_doc.items() if names}
    assert not failures, f"Workflow inventory missing entries: {failures}"


def test_workflow_names_match_filename_convention():
    mismatches = {}
    for path in _workflow_paths():
        expected = EXPECTED_NAMES.get(path.name)
        assert expected, f"Missing expected name mapping for {path.name}"
        data = path.read_text(encoding="utf-8").splitlines()
        name_line = next((line for line in data if line.startswith("name:")), None)
        assert name_line is not None, f"Workflow {path.name} missing name field"
        actual = name_line.split(":", 1)[1].strip()
        if actual != expected:
            mismatches[path.name] = actual
    assert not mismatches, f"Workflow name mismatch detected: {mismatches}"


def test_chatgpt_issue_sync_workflow_present_and_intact():
    path = WORKFLOW_DIR / "agents-63-chatgpt-issue-sync.yml"
    assert (
        path.exists()
    ), "agents-63-chatgpt-issue-sync.yml must remain in the workflow inventory"
    text = path.read_text(encoding="utf-8")
    assert (
        ".github/scripts/decode_raw_input.py" in text
    ), "Workflow must normalize input using decode_raw_input.py"
    assert (
        ".github/scripts/parse_chatgpt_topics.py" in text
    ), "Workflow must parse topics via parse_chatgpt_topics.py"
    assert (
        "github.rest.issues.create" in text
    ), "Workflow must create or update GitHub issues"


EXPECTED_NAMES = {
    "agents-63-codex-issue-bridge.yml": "Agents 63 Codex Issue Bridge",
    "agents-63-chatgpt-issue-sync.yml": "Agents 63 ChatGPT Issue Sync",
    "agents-64-verify-agent-assignment.yml": "Agents 64 Verify Agent Assignment",
    "agents-70-orchestrator.yml": "Agents 70 Orchestrator",
    "pr-02-autofix.yml": "PR 02 Autofix",
    "health-40-repo-selfcheck.yml": "Health 40 Repo Selfcheck",
    "health-41-repo-health.yml": "Health 41 Repo Health",
    "health-42-actionlint.yml": "Health 42 Actionlint",
    "health-43-ci-signature-guard.yml": "Health 43 CI Signature Guard",
    "health-44-gate-branch-protection.yml": "Health 44 Gate Branch Protection",
    "maint-45-cosmetic-repair.yml": "Maint 45 Cosmetic Repair",
    "maint-46-post-ci.yml": "Maint 46 Post CI",
    "pr-00-gate.yml": "Gate",
    "reusable-10-ci-python.yml": "Reusable CI",
    "reusable-12-ci-docker.yml": "Reusable Docker Smoke",
    "reusable-16-agents.yml": "Reusable 16 Agents",
    "reusable-18-autofix.yml": "Reusable 18 Autofix",
    "selftest-81-reusable-ci.yml": "Selftest 81 Reusable CI",
    "selftest-runner.yml": "Selftest Runner",
}<|MERGE_RESOLUTION|>--- conflicted
+++ resolved
@@ -41,17 +41,10 @@
 
 def test_inventory_docs_list_all_workflows():
     docs = {
-<<<<<<< HEAD
-        "docs/ci/WORKFLOWS.md": pathlib.Path("docs/ci/WORKFLOWS.md").read_text(
-            encoding="utf-8"
-        ),
-        "docs/WORKFLOW_GUIDE.md": pathlib.Path("docs/WORKFLOW_GUIDE.md").read_text(
-=======
         "docs/ci/WORKFLOW_SYSTEM.md": pathlib.Path(
             "docs/ci/WORKFLOW_SYSTEM.md"
         ).read_text(encoding="utf-8"),
         "docs/ci/WORKFLOWS.md": pathlib.Path("docs/ci/WORKFLOWS.md").read_text(
->>>>>>> e2eb61de
             encoding="utf-8"
         ),
     }
