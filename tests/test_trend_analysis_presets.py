--- conflicted
+++ resolved
@@ -151,9 +151,6 @@
         label="Base",
         description="",
         trend_spec=spec,
-<<<<<<< HEAD
-        _config=preset_module._freeze_mapping({"portfolio": "not-mapping"}),
-=======
         _config=_freeze_mapping({}),
     )
 
@@ -204,7 +201,6 @@
         signals={"existing": "keep"},
         vol_adjust={"enabled": False},
         run={"other": "value"},
->>>>>>> 1977fcb7
     )
 
     defaults = preset.form_defaults()
