"""Additional coverage for ``trend_analysis.perf.rolling_cache`` helpers."""

from __future__ import annotations

import importlib
from pathlib import Path

import pandas as pd
import pytest

import trend_analysis.perf.rolling_cache as rolling_cache


def _reload_cache_module() -> None:
    importlib.reload(rolling_cache)


def test_default_cache_dir_rejects_paths_outside_home(monkeypatch, tmp_path: Path) -> None:
    original_home = Path.home
    monkeypatch.setenv("TREND_ROLLING_CACHE", "/var/tmp/trend-cache")
    monkeypatch.setattr(Path, "home", lambda: tmp_path)

    _reload_cache_module()
    expected = tmp_path / ".cache/trend_model/rolling"
    assert rolling_cache._DEFAULT_CACHE_DIR == expected


<<<<<<< HEAD
def test_default_cache_dir_accepts_env_within_home(monkeypatch, tmp_path: Path) -> None:
    cache_path = tmp_path / "custom_cache"
    monkeypatch.setenv("TREND_ROLLING_CACHE", str(cache_path))
=======
def test_default_cache_dir_accepts_home_relative_paths(monkeypatch, tmp_path: Path) -> None:
    target = tmp_path / "custom-cache"
    monkeypatch.setenv("TREND_ROLLING_CACHE", str(target))
>>>>>>> 421d3380
    monkeypatch.setattr(Path, "home", lambda: tmp_path)

    _reload_cache_module()

<<<<<<< HEAD
    assert rolling_cache._DEFAULT_CACHE_DIR == cache_path.resolve()


=======
    assert rolling_cache._DEFAULT_CACHE_DIR == target.resolve()


def test_default_cache_dir_recovers_when_home_resolution_fails(
    monkeypatch, tmp_path: Path
) -> None:
    target = tmp_path / "allowed"
    monkeypatch.setenv("TREND_ROLLING_CACHE", str(target))
    call_count = {"value": 0}

    def flaky_home() -> Path:
        call_count["value"] += 1
        if call_count["value"] == 1:
            raise RuntimeError("boom")
        return tmp_path

    monkeypatch.setattr(Path, "home", flaky_home)

    _reload_cache_module()

    expected = tmp_path / ".cache/trend_model/rolling"
    assert rolling_cache._DEFAULT_CACHE_DIR == expected


def test_default_cache_dir_returns_standard_location_when_unset(
    monkeypatch, tmp_path: Path
) -> None:
    monkeypatch.delenv("TREND_ROLLING_CACHE", raising=False)
    monkeypatch.setattr(Path, "home", lambda: tmp_path)

    _reload_cache_module()

    expected = tmp_path / ".cache/trend_model/rolling"
    assert rolling_cache._DEFAULT_CACHE_DIR == expected
>>>>>>> 421d3380
def test_normalise_component_replaces_invalid_characters() -> None:
    assert rolling_cache._normalise_component("risk@metric#1") == "risk_metric_1"


def test_compute_dataset_hash_rejects_unknown_types() -> None:
    with pytest.raises(TypeError):
        rolling_cache.compute_dataset_hash(["not-a-series"])  # type: ignore[list-item]


<<<<<<< HEAD
def test_compute_dataset_hash_handles_series_and_dataframe() -> None:
    series = pd.Series([1, 2, 3], name="values")
    frame = pd.DataFrame({"a": [0.1, 0.2]})

    digest = rolling_cache.compute_dataset_hash([series, frame])

    assert isinstance(digest, str)
    assert len(digest) == 64
=======
def test_compute_dataset_hash_is_deterministic_for_series_and_frames() -> None:
    series = pd.Series([1.0, 2.0], name="alpha")
    frame = pd.DataFrame({"beta": [3.0, 4.0]})

    first = rolling_cache.compute_dataset_hash([series, frame])
    second = rolling_cache.compute_dataset_hash([series, frame])

    assert first == second
    assert len(first) == 64
>>>>>>> 421d3380


def test_get_or_compute_validates_return_type(tmp_path: Path) -> None:
    cache = rolling_cache.RollingCache(cache_dir=tmp_path)
    dataset_hash = "abc123"

    def compute():
        return pd.DataFrame({"a": [1]})

    with pytest.raises(TypeError):
        cache.get_or_compute(dataset_hash, 5, "M", "mean", compute)


<<<<<<< HEAD
def test_get_or_compute_uses_cache(tmp_path: Path) -> None:
    cache = rolling_cache.RollingCache(cache_dir=tmp_path)
    dataset_hash = "series123"
    calls: list[str] = []

    def compute():
        calls.append("compute")
        return pd.Series([1, 2, 3], name="data")

    first = cache.get_or_compute(dataset_hash, 5, "M", "mean", compute)
    second = cache.get_or_compute(dataset_hash, 5, "M", "mean", compute)

    assert first.equals(second)
    assert calls == ["compute"]
=======
def test_get_or_compute_honours_disabled_cache(tmp_path: Path) -> None:
    cache = rolling_cache.RollingCache(cache_dir=tmp_path)
    cache.set_enabled(False)
    dataset_hash = "abc123"

    calls: list[int] = []

    def compute() -> pd.Series:
        calls.append(1)
        return pd.Series([1.0], name="value")

    result = cache.get_or_compute(dataset_hash, 3, "M", "mean", compute)

    assert isinstance(result, pd.Series)
    assert calls == [1]
    assert not any(tmp_path.iterdir())


def test_get_or_compute_reuses_serialised_results(tmp_path: Path) -> None:
    cache = rolling_cache.RollingCache(cache_dir=tmp_path)
    dataset_hash = "abc123"

    calls: list[int] = []

    def compute() -> pd.Series:
        calls.append(1)
        return pd.Series([1.0], name="value")

    first = cache.get_or_compute(dataset_hash, 12, "M", "ema", compute)
    second = cache.get_or_compute(dataset_hash, 12, "M", "ema", compute)

    assert list(first) == [1.0]
    assert list(second) == [1.0]
    assert calls == [1]
>>>>>>> 421d3380


def test_set_cache_enabled_toggles_global(monkeypatch, tmp_path: Path) -> None:
    cache = rolling_cache.RollingCache(cache_dir=tmp_path)
    monkeypatch.setattr(rolling_cache, "_DEFAULT_ROLLING_CACHE", cache)

    rolling_cache.set_cache_enabled(False)
    assert not cache.is_enabled()
    rolling_cache.set_cache_enabled(True)
    assert cache.is_enabled()


def test_get_cache_returns_default_singleton(monkeypatch, tmp_path: Path) -> None:
    cache = rolling_cache.RollingCache(cache_dir=tmp_path)
    monkeypatch.setattr(rolling_cache, "_DEFAULT_ROLLING_CACHE", cache)

    assert rolling_cache.get_cache() is cache<|MERGE_RESOLUTION|>--- conflicted
+++ resolved
@@ -25,59 +25,16 @@
     assert rolling_cache._DEFAULT_CACHE_DIR == expected
 
 
-<<<<<<< HEAD
 def test_default_cache_dir_accepts_env_within_home(monkeypatch, tmp_path: Path) -> None:
     cache_path = tmp_path / "custom_cache"
     monkeypatch.setenv("TREND_ROLLING_CACHE", str(cache_path))
-=======
-def test_default_cache_dir_accepts_home_relative_paths(monkeypatch, tmp_path: Path) -> None:
-    target = tmp_path / "custom-cache"
-    monkeypatch.setenv("TREND_ROLLING_CACHE", str(target))
->>>>>>> 421d3380
     monkeypatch.setattr(Path, "home", lambda: tmp_path)
 
     _reload_cache_module()
 
-<<<<<<< HEAD
     assert rolling_cache._DEFAULT_CACHE_DIR == cache_path.resolve()
 
-
-=======
-    assert rolling_cache._DEFAULT_CACHE_DIR == target.resolve()
-
-
-def test_default_cache_dir_recovers_when_home_resolution_fails(
-    monkeypatch, tmp_path: Path
-) -> None:
-    target = tmp_path / "allowed"
-    monkeypatch.setenv("TREND_ROLLING_CACHE", str(target))
-    call_count = {"value": 0}
-
-    def flaky_home() -> Path:
-        call_count["value"] += 1
-        if call_count["value"] == 1:
-            raise RuntimeError("boom")
-        return tmp_path
-
-    monkeypatch.setattr(Path, "home", flaky_home)
-
-    _reload_cache_module()
-
-    expected = tmp_path / ".cache/trend_model/rolling"
-    assert rolling_cache._DEFAULT_CACHE_DIR == expected
-
-
-def test_default_cache_dir_returns_standard_location_when_unset(
-    monkeypatch, tmp_path: Path
-) -> None:
-    monkeypatch.delenv("TREND_ROLLING_CACHE", raising=False)
-    monkeypatch.setattr(Path, "home", lambda: tmp_path)
-
-    _reload_cache_module()
-
-    expected = tmp_path / ".cache/trend_model/rolling"
-    assert rolling_cache._DEFAULT_CACHE_DIR == expected
->>>>>>> 421d3380
+  
 def test_normalise_component_replaces_invalid_characters() -> None:
     assert rolling_cache._normalise_component("risk@metric#1") == "risk_metric_1"
 
@@ -87,7 +44,6 @@
         rolling_cache.compute_dataset_hash(["not-a-series"])  # type: ignore[list-item]
 
 
-<<<<<<< HEAD
 def test_compute_dataset_hash_handles_series_and_dataframe() -> None:
     series = pd.Series([1, 2, 3], name="values")
     frame = pd.DataFrame({"a": [0.1, 0.2]})
@@ -96,17 +52,6 @@
 
     assert isinstance(digest, str)
     assert len(digest) == 64
-=======
-def test_compute_dataset_hash_is_deterministic_for_series_and_frames() -> None:
-    series = pd.Series([1.0, 2.0], name="alpha")
-    frame = pd.DataFrame({"beta": [3.0, 4.0]})
-
-    first = rolling_cache.compute_dataset_hash([series, frame])
-    second = rolling_cache.compute_dataset_hash([series, frame])
-
-    assert first == second
-    assert len(first) == 64
->>>>>>> 421d3380
 
 
 def test_get_or_compute_validates_return_type(tmp_path: Path) -> None:
@@ -120,7 +65,6 @@
         cache.get_or_compute(dataset_hash, 5, "M", "mean", compute)
 
 
-<<<<<<< HEAD
 def test_get_or_compute_uses_cache(tmp_path: Path) -> None:
     cache = rolling_cache.RollingCache(cache_dir=tmp_path)
     dataset_hash = "series123"
@@ -135,42 +79,6 @@
 
     assert first.equals(second)
     assert calls == ["compute"]
-=======
-def test_get_or_compute_honours_disabled_cache(tmp_path: Path) -> None:
-    cache = rolling_cache.RollingCache(cache_dir=tmp_path)
-    cache.set_enabled(False)
-    dataset_hash = "abc123"
-
-    calls: list[int] = []
-
-    def compute() -> pd.Series:
-        calls.append(1)
-        return pd.Series([1.0], name="value")
-
-    result = cache.get_or_compute(dataset_hash, 3, "M", "mean", compute)
-
-    assert isinstance(result, pd.Series)
-    assert calls == [1]
-    assert not any(tmp_path.iterdir())
-
-
-def test_get_or_compute_reuses_serialised_results(tmp_path: Path) -> None:
-    cache = rolling_cache.RollingCache(cache_dir=tmp_path)
-    dataset_hash = "abc123"
-
-    calls: list[int] = []
-
-    def compute() -> pd.Series:
-        calls.append(1)
-        return pd.Series([1.0], name="value")
-
-    first = cache.get_or_compute(dataset_hash, 12, "M", "ema", compute)
-    second = cache.get_or_compute(dataset_hash, 12, "M", "ema", compute)
-
-    assert list(first) == [1.0]
-    assert list(second) == [1.0]
-    assert calls == [1]
->>>>>>> 421d3380
 
 
 def test_set_cache_enabled_toggles_global(monkeypatch, tmp_path: Path) -> None:
