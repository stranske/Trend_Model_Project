from pathlib import Path
from types import SimpleNamespace

import pandas as pd

import yaml
from trend_analysis import cli
from trend_analysis.io.market_data import MarketDataValidationError
from trend_analysis.api import RunResult
from trend_analysis.constants import DEFAULT_OUTPUT_DIRECTORY, DEFAULT_OUTPUT_FORMATS
from trend_analysis.io.market_data import MarketDataValidationError

cache_first = {
    "entries": 1,
    "hits": 2,
    "misses": 3,
    "incremental_updates": 4,
}

cache_second = {
    "entries": 5.0,
    "hits": 6.0,
    "misses": 7.0,
    "incremental_updates": 8.0,
}


# Helper class for tests
class TruthySeries:
    def __init__(self, series: pd.Series):
        self.series = series

    def __bool__(self) -> bool:
        return True

    def __getattr__(self, name: str):
        return getattr(self.series, name)


def _write_cfg(path: Path, version: str, *, csv_path: Path) -> None:
    try:
        csv_value = str(csv_path.relative_to(path.parent))
    except ValueError:
        csv_value = str(csv_path)

    config = {
        "version": version,
        "data": {
            "csv_path": csv_value,
            "date_column": "Date",
            "frequency": "M",
        },
        "preprocessing": {},
        "vol_adjust": {"target_vol": 0.15},
        "sample_split": {},
        "portfolio": {
            "selection_mode": "all",
            "rebalance_calendar": "NYSE",
            "max_turnover": 0.25,
            "transaction_cost_bps": 10,
        },
        "metrics": {},
        "export": {},
        "run": {},
    }

    path.write_text(yaml.safe_dump(config, sort_keys=False), encoding="utf-8")


def test_cli_version_custom(tmp_path, monkeypatch):
    cfg = tmp_path / "cfg.yml"
    csv = tmp_path / "data.csv"
    csv.write_text("Date,RF\n2020-01-31,0.0\n2020-02-29,0.1\n")
    _write_cfg(cfg, "1.2.3", csv_path=csv)

    captured: dict[str, str] = {}

    def fake_run(cfg):
        captured["version"] = cfg.version
        return pd.DataFrame()

    monkeypatch.setattr(cli.pipeline, "run", fake_run)
    monkeypatch.setattr(cli.pipeline, "run_full", lambda cfg: {"dummy": 1})
    monkeypatch.setattr(cli.export, "format_summary_text", lambda *a, **k: "")
    monkeypatch.setattr(cli.export, "export_to_excel", lambda *a, **k: None)
    monkeypatch.setattr(cli.export, "export_data", lambda *a, **k: None)

    rc = cli.main(["run", "-c", str(cfg), "-i", str(csv)])
    assert rc == 0
    assert captured["version"] == "1.2.3"


def test_cli_default_json(tmp_path, capsys, monkeypatch):
    cfg = tmp_path / "cfg.yml"
    csv = tmp_path / "data.csv"
    csv.write_text("Date,RF\n2020-01-31,0.0\n2020-02-29,0.1\n")
    _write_cfg(cfg, "1", csv_path=csv)

    monkeypatch.setattr(cli.pipeline, "run", lambda cfg: pd.DataFrame())
    monkeypatch.setattr(cli.pipeline, "run_full", lambda cfg: None)

    rc = cli.main(["run", "-c", str(cfg), "-i", str(csv)])
    out = capsys.readouterr().out.strip()
    assert rc == 0
    assert out == "No results"


<<<<<<< HEAD
def test_cli_validation_error(monkeypatch, capsys):
    config = SimpleNamespace(
        seed=1,
        sample_split={},
        export={"directory": "outputs", "formats": ["csv"]},
        run={},
        vol_adjust={},
        metrics={},
        portfolio={},
        benchmarks={},
    )

    monkeypatch.setattr(cli, "load_config", lambda path: config)

    def raise_validation(path: str):
        raise MarketDataValidationError("Data validation failed:\n• unsorted index")

    monkeypatch.setattr(cli, "load_market_data_csv", raise_validation)

    rc = cli.main(["run", "-c", "cfg.yml", "-i", "input.csv"])
    captured = capsys.readouterr()
    assert rc == 1
    assert "unsorted index" in captured.err
=======
def test_cli_reports_validation_error(tmp_path, capsys, monkeypatch):
    cfg = tmp_path / "cfg.yml"
    csv = tmp_path / "data.csv"
    csv.write_text("Date,Fund\n2024-01-31,0.1\n")
    _write_cfg(cfg, "1", csv_path=csv)

    def raise_validation(*_args: object, **_kwargs: object) -> pd.DataFrame:
        raise MarketDataValidationError("Duplicate timestamps detected: 2024-01-31")

    monkeypatch.setattr(cli, "load_csv", raise_validation)

    rc = cli.main(["run", "-c", str(cfg), "-i", str(csv)])
    captured = capsys.readouterr()
    assert rc == 1
    assert "Duplicate timestamps" in captured.err
>>>>>>> 2fba3bca


def test_cli_run_legacy_bundle_and_exports(tmp_path, capsys, monkeypatch):
    config = SimpleNamespace(
        seed=123,
        sample_split={"in_start": "2020-01-01"},
        export={
            "directory": str(tmp_path),
            "formats": ["excel", "json"],
            "filename": "report",
        },
        run={},
        vol_adjust={},
        metrics={},
        portfolio={},
        benchmarks={},
    )

    metrics_df = pd.DataFrame({"Sharpe": [1.23]})
    results_payload = {"summary": "ok"}

    monkeypatch.setattr(cli, "load_config", lambda path: config)
    monkeypatch.setattr(
        cli,
<<<<<<< HEAD
        "load_market_data_csv",
        lambda path: SimpleNamespace(
            frame=pd.DataFrame({"Date": pd.to_datetime(["2020-01-31"]), "A": [0.0]})
=======
        "load_csv",
        lambda path, **_: pd.DataFrame(
            {"Date": pd.to_datetime(["2020-01-31", "2020-02-29"]), "A": [0.0, 0.1]}
>>>>>>> 2fba3bca
        ),
    )
    monkeypatch.setattr(cli.pipeline, "run", lambda cfg: metrics_df)
    monkeypatch.setattr(cli.pipeline, "run_full", lambda cfg: results_payload)
    monkeypatch.setattr(cli.export, "format_summary_text", lambda *a, **k: "summary")

    formatter_calls: list[tuple[dict, tuple[str, str, str, str]]] = []
    monkeypatch.setattr(
        cli.export,
        "make_summary_formatter",
        lambda res, *periods: (
            formatter_calls.append((res, tuple(periods))) or object()
        ),
    )

    excel_calls: list[tuple[dict, Path, object]] = []
    monkeypatch.setattr(
        cli.export,
        "export_to_excel",
        lambda data, path, default_sheet_formatter: excel_calls.append(
            (data, Path(path), default_sheet_formatter)
        ),
    )

    data_calls: list[tuple[dict, Path, tuple[str, ...]]] = []
    monkeypatch.setattr(
        cli.export,
        "export_data",
        lambda data, path, formats: data_calls.append(
            (data, Path(path), tuple(formats))
        ),
    )

    bundle_calls: dict[str, object] = {}

    def fake_export_bundle(rr, path):
        bundle_calls["rr"] = rr
        bundle_calls["path"] = path

    monkeypatch.setattr(
        "trend_analysis.export.bundle.export_bundle", fake_export_bundle
    )

    rc = cli.main(
        [
            "run",
            "-c",
            "config.yml",
            "-i",
            "input.csv",
            "--bundle",
            str(tmp_path),
        ]
    )
    out = capsys.readouterr().out

    assert rc == 0
    assert "Bundle written" in out
    assert formatter_calls == [
        (results_payload, ("2020-01-01", "None", "None", "None"))
    ]
    assert excel_calls and excel_calls[0][1] == tmp_path / "report.xlsx"
    excel_payload, _, _ = excel_calls[0]
    assert excel_payload["metrics"] is metrics_df

    assert len(data_calls) == 1
    data_payload, data_path, formats = data_calls[0]
    assert data_payload is excel_payload
    assert data_path == tmp_path / "report"
    assert formats == ("json",)

    assert bundle_calls["path"] == tmp_path / "analysis_bundle.zip"
    rr = bundle_calls["rr"]
    assert isinstance(rr, RunResult)
    assert rr.metrics is metrics_df
    assert rr.details is results_payload
    assert rr.seed == 123
    assert rr.config["export"]["filename"] == "report"
    assert rr.input_path == Path("input.csv")


def test_cli_run_modern_bundle_attaches_payload(tmp_path, capsys, monkeypatch):
    out_dir = tmp_path / "exports"
    out_dir.mkdir()

    split = {
        "in_start": "2020-01-01",
        "in_end": "2020-12-31",
        "out_start": "2021-01-01",
        "out_end": "2021-12-31",
    }

    config = SimpleNamespace(
        seed=5,
        sample_split=split,
        export={"directory": str(out_dir), "formats": ["json"], "filename": "custom"},
        run={},
        vol_adjust={},
        metrics={},
        portfolio={},
        benchmarks={},
    )

    metrics_df = pd.DataFrame({"Return": [0.05]})
    portfolio_series = pd.Series(
        [0.1, 0.2], index=pd.Index(["2020-01", "2020-02"]), name="user"
    )

    class TruthySeries:
        def __init__(self, series: pd.Series):
            self.series = series

        def __bool__(self) -> bool:
            return True

        def equals(self, other: pd.Series) -> bool:  # pragma: no cover - passthrough
            return self.series.equals(other)

        def __getattr__(self, name):
            return getattr(self.series, name)

    details = {
        "portfolio_user_weight": 0,
        "portfolio_equal_weight": TruthySeries(portfolio_series),
        "benchmarks": {
            "bench": pd.Series(
                [0.3, 0.4], index=pd.Index(["2020-01", "2020-02"]), name="bench"
            )
        },
        "weights_user_weight": pd.DataFrame({"w": [1.0]}, index=["fund"]),
    }
    run_result = RunResult(metrics_df, details, 999, {"python": "3"})

    seed_seen: dict[str, int] = {}

    def fake_run_simulation(cfg, df):
        seed_seen["seed"] = getattr(cfg, "seed")
        return run_result

    monkeypatch.setenv("TREND_SEED", "456")
    monkeypatch.setattr(cli, "load_config", lambda path: config)
    monkeypatch.setattr(
        cli,
<<<<<<< HEAD
        "load_market_data_csv",
        lambda path: SimpleNamespace(
            frame=pd.DataFrame({"Date": pd.to_datetime(["2020-01-31"]), "A": [0.0]})
=======
        "load_csv",
        lambda path, **_: pd.DataFrame(
            {"Date": pd.to_datetime(["2020-01-31", "2020-02-29"]), "A": [0.0, 0.1]}
>>>>>>> 2fba3bca
        ),
    )
    monkeypatch.setattr(cli, "run_simulation", fake_run_simulation)
    monkeypatch.setattr(cli.export, "format_summary_text", lambda *a, **k: "summary")

    monkeypatch.setattr(cli.export, "export_data", lambda *a, **k: None)
    monkeypatch.setattr(
        cli.export,
        "export_to_excel",
        lambda *a, **k: (_ for _ in ()).throw(
            AssertionError("unexpected excel export")
        ),
    )

    bundle_calls: dict[str, object] = {}

    def fake_export_bundle(rr, path):
        bundle_calls["rr"] = rr
        bundle_calls["path"] = path

    monkeypatch.setattr(
        "trend_analysis.export.bundle.export_bundle", fake_export_bundle
    )

    monkeypatch.chdir(tmp_path)
    rc = cli.main(
        [
            "run",
            "-c",
            "cfg.yml",
            "-i",
            "input.csv",
            "--seed",
            "789",
            "--bundle",
        ]
    )
    out = capsys.readouterr().out

    assert rc == 0
    assert "summary" in out
    assert seed_seen["seed"] == 789
    assert config.seed == 789
    assert run_result.portfolio.equals(portfolio_series)
    assert run_result.benchmark.equals(details["benchmarks"]["bench"])
    assert run_result.weights.equals(details["weights_user_weight"])
    assert bundle_calls["rr"] is run_result
    assert bundle_calls["path"] == Path("analysis_bundle.zip")


def test_cli_run_env_seed_and_default_exports(tmp_path, capsys, monkeypatch):
    out_dir = Path(DEFAULT_OUTPUT_DIRECTORY)
    split = {
        "in_start": "2019-01-01",
        "in_end": "2019-12-31",
        "out_start": "2020-01-01",
        "out_end": "2020-12-31",
    }

    config = SimpleNamespace(
        seed=11,
        sample_split=split,
        export={},
        run={},
        vol_adjust={},
        metrics={},
        portfolio={},
        benchmarks={},
    )

    metrics_df = pd.DataFrame({"Sharpe": [1.5]})
    run_result = RunResult(metrics_df, {"summary": "great"}, 222, {"python": "3.12"})

    seen: dict[str, int] = {}

    def fake_run_simulation(cfg, df):
        seen["seed"] = getattr(cfg, "seed")
        return run_result

    monkeypatch.setenv("TREND_SEED", "314")
    monkeypatch.setattr(cli, "load_config", lambda path: config)
    monkeypatch.setattr(
        cli,
<<<<<<< HEAD
        "load_market_data_csv",
        lambda path: SimpleNamespace(
            frame=pd.DataFrame({"Date": pd.to_datetime(["2019-01-31"]), "A": [0.0]})
=======
        "load_csv",
        lambda path, **_: pd.DataFrame(
            {"Date": pd.to_datetime(["2019-01-31", "2019-02-28"]), "A": [0.0, 0.1]}
>>>>>>> 2fba3bca
        ),
    )
    monkeypatch.setattr(cli, "run_simulation", fake_run_simulation)
    monkeypatch.setattr(cli.export, "format_summary_text", lambda *a, **k: "summary")

    excel_calls: list[tuple[dict, Path, object]] = []
    monkeypatch.setattr(
        cli.export,
        "export_to_excel",
        lambda data, path, default_sheet_formatter: excel_calls.append(
            (data, Path(path), default_sheet_formatter)
        ),
    )

    data_calls: list[tuple[dict, Path, tuple[str, ...]]] = []
    monkeypatch.setattr(
        cli.export,
        "export_data",
        lambda data, path, formats: data_calls.append(
            (data, Path(path), tuple(formats))
        ),
    )

    monkeypatch.setattr(
        cli.export,
        "make_summary_formatter",
        lambda *a, **k: object(),
    )

    rc = cli.main(["run", "-c", "cfg.yml", "-i", "input.csv"])
    out = capsys.readouterr().out

    assert rc == 0
    assert "summary" in out
    assert seen["seed"] == 314
    assert config.seed == 314
    assert excel_calls and excel_calls[0][1] == out_dir / "analysis.xlsx"
    data_payload, data_path, formats = data_calls[0]
    assert data_payload is excel_calls[0][0]
    assert data_path == out_dir / "analysis"
    assert formats == tuple(DEFAULT_OUTPUT_FORMATS)


def test_maybe_log_step_respects_flag(monkeypatch):
    """Structured logging helper should be a no-op when disabled."""

    calls: list[tuple[tuple[object, ...], dict[str, object]]] = []

    def fake_log_step(run_id: str, event: str, message: str, **fields: object) -> None:
        calls.append(((run_id, event, message), dict(fields)))

    monkeypatch.setattr(cli, "_log_step", fake_log_step)

    cli.maybe_log_step(False, "rid", "cache", "skipped", extra=1)
    assert calls == []

    cli.maybe_log_step(True, "rid", "cache", "processed", entries=2)
    assert calls == [(("rid", "cache", "processed"), {"entries": 2})]


def test_cli_run_uses_env_seed_and_populates_run_result(tmp_path, capsys, monkeypatch):
    out_dir = tmp_path / "exports"
    out_dir.mkdir()

    config = SimpleNamespace(
        seed=None,
        sample_split={
            "in_start": "2020-01-01",
            "in_end": "2020-12-31",
            "out_start": "2021-01-01",
            "out_end": "2021-12-31",
        },
        export={
            "directory": str(out_dir),
            "formats": ["excel", "json"],
            "filename": "analysis",
        },
        run={},
        vol_adjust={},
        metrics={},
        portfolio={},
        benchmarks={},
    )

    metrics_df = pd.DataFrame({"Sharpe": [1.0]}, index=["A"])
    portfolio_series = pd.Series(
        [0.1, 0.2], index=pd.Index(["2020-01", "2020-02"]), name="user"
    )
    benchmark_series = pd.Series(
        [0.05], index=pd.Index(["2020-01"], name="month"), name="bench"
    )
    weights_df = pd.DataFrame({"A": [0.6], "B": [0.4]})

    cache_first = {
        "entries": 1,
        "hits": 2,
        "misses": 3,
        "incremental_updates": 4,
    }
    cache_second = {
        "entries": 5.0,
        "hits": 6.0,
        "misses": 7.0,
        "incremental_updates": 8.0,
    }

    # Helper class for tests
    class TruthySeries:
        def __init__(self, series: pd.Series):
            self.series = series

        def __bool__(self) -> bool:
            return True

        def __getattr__(self, name: str):
            return getattr(self.series, name)

    details = {
        "cache": cache_first,
        "nested": [cache_second],
        "portfolio_user_weight": TruthySeries(portfolio_series),
        "benchmarks": {"BMK": benchmark_series},
        "weights_user_weight": weights_df,
    }

    run_result = SimpleNamespace(metrics=metrics_df, details=details, seed=11)

    monkeypatch.setattr(cli, "load_config", lambda path: config)
    monkeypatch.setattr(
        cli,
<<<<<<< HEAD
        "load_market_data_csv",
        lambda path: SimpleNamespace(
            frame=pd.DataFrame({"Date": pd.to_datetime(["2020-01-31"]), "A": [0.0]})
=======
        "load_csv",
        lambda path, **_: pd.DataFrame(
            {"Date": pd.to_datetime(["2020-01-31", "2020-02-29"]), "A": [0.0, 0.1]}
>>>>>>> 2fba3bca
        ),
    )
    monkeypatch.setattr(cli, "run_simulation", lambda cfg, df: run_result)

    summary_calls: list[tuple] = []
    monkeypatch.setattr(
        cli.export,
        "format_summary_text",
        lambda *args: summary_calls.append(args) or "summary text",
    )

    formatter_calls: list[tuple] = []
    monkeypatch.setattr(
        cli.export,
        "make_summary_formatter",
        lambda *args: formatter_calls.append(args) or object(),
    )

    excel_calls: list[tuple] = []
    monkeypatch.setattr(
        cli.export,
        "export_to_excel",
        lambda data, path, default_sheet_formatter: excel_calls.append(
            (data, Path(path), default_sheet_formatter)
        ),
    )

    data_calls: list[tuple] = []
    monkeypatch.setattr(
        cli.export,
        "export_data",
        lambda data, path, formats: data_calls.append(
            (data, Path(path), tuple(formats))
        ),
    )

    bundle_calls: list[tuple] = []
    monkeypatch.setattr(
        "trend_analysis.export.bundle.export_bundle",
        lambda rr, bundle_path: bundle_calls.append((rr, Path(bundle_path))),
    )

    log_calls: list[tuple[object, object]] = []

    def fake_log_step(run_id: str, *args, **kwargs) -> None:
        event_name = kwargs.get("event")
        if event_name is None and args:
            event_name = args[0]
        message = kwargs.get("message")
        if message is None and len(args) > 1:
            message = args[1]
        log_calls.append((event_name, message))

    monkeypatch.setattr(
        "trend_analysis.logging.get_default_log_path",
        lambda run_id: tmp_path / f"{run_id}.jsonl",
    )
    monkeypatch.setattr(
        "trend_analysis.logging.init_run_logger",
        lambda run_id, path: log_calls.append(("init", run_id)),
    )
    monkeypatch.setattr("trend_analysis.logging.log_step", fake_log_step)
    monkeypatch.setattr(cli, "_log_step", fake_log_step)

    monkeypatch.setattr(
        "uuid.uuid4",
        lambda: SimpleNamespace(hex="abcdef1234567890"),
    )

    monkeypatch.setenv("TREND_SEED", "987")

    bundle_path = tmp_path / "bundle-out.zip"
    rc = cli.main(
        [
            "run",
            "-c",
            "cfg.yml",
            "-i",
            "input.csv",
            "--bundle",
            str(bundle_path),
        ]
    )

    out = capsys.readouterr().out

    assert rc == 0
    assert config.seed == 987
    assert "summary text" in out
    assert "Cache statistics" in out
    assert "Bundle written" in out
    assert summary_calls and summary_calls[0][0] is details
    assert isinstance(run_result.portfolio, TruthySeries)
    assert run_result.portfolio.series is portfolio_series
    assert run_result.benchmark is benchmark_series
    assert run_result.weights is weights_df
    assert formatter_calls
    assert excel_calls and excel_calls[0][1] == out_dir / "analysis.xlsx"
    assert data_calls == [(excel_calls[0][0], out_dir / "analysis", ("json",))]
    assert bundle_calls == [(run_result, bundle_path)]
    assert any(event == "cache_stats" for event, _ in log_calls)<|MERGE_RESOLUTION|>--- conflicted
+++ resolved
@@ -105,7 +105,6 @@
     assert out == "No results"
 
 
-<<<<<<< HEAD
 def test_cli_validation_error(monkeypatch, capsys):
     config = SimpleNamespace(
         seed=1,
@@ -129,23 +128,6 @@
     captured = capsys.readouterr()
     assert rc == 1
     assert "unsorted index" in captured.err
-=======
-def test_cli_reports_validation_error(tmp_path, capsys, monkeypatch):
-    cfg = tmp_path / "cfg.yml"
-    csv = tmp_path / "data.csv"
-    csv.write_text("Date,Fund\n2024-01-31,0.1\n")
-    _write_cfg(cfg, "1", csv_path=csv)
-
-    def raise_validation(*_args: object, **_kwargs: object) -> pd.DataFrame:
-        raise MarketDataValidationError("Duplicate timestamps detected: 2024-01-31")
-
-    monkeypatch.setattr(cli, "load_csv", raise_validation)
-
-    rc = cli.main(["run", "-c", str(cfg), "-i", str(csv)])
-    captured = capsys.readouterr()
-    assert rc == 1
-    assert "Duplicate timestamps" in captured.err
->>>>>>> 2fba3bca
 
 
 def test_cli_run_legacy_bundle_and_exports(tmp_path, capsys, monkeypatch):
@@ -170,15 +152,9 @@
     monkeypatch.setattr(cli, "load_config", lambda path: config)
     monkeypatch.setattr(
         cli,
-<<<<<<< HEAD
         "load_market_data_csv",
         lambda path: SimpleNamespace(
             frame=pd.DataFrame({"Date": pd.to_datetime(["2020-01-31"]), "A": [0.0]})
-=======
-        "load_csv",
-        lambda path, **_: pd.DataFrame(
-            {"Date": pd.to_datetime(["2020-01-31", "2020-02-29"]), "A": [0.0, 0.1]}
->>>>>>> 2fba3bca
         ),
     )
     monkeypatch.setattr(cli.pipeline, "run", lambda cfg: metrics_df)
@@ -322,15 +298,9 @@
     monkeypatch.setattr(cli, "load_config", lambda path: config)
     monkeypatch.setattr(
         cli,
-<<<<<<< HEAD
         "load_market_data_csv",
         lambda path: SimpleNamespace(
             frame=pd.DataFrame({"Date": pd.to_datetime(["2020-01-31"]), "A": [0.0]})
-=======
-        "load_csv",
-        lambda path, **_: pd.DataFrame(
-            {"Date": pd.to_datetime(["2020-01-31", "2020-02-29"]), "A": [0.0, 0.1]}
->>>>>>> 2fba3bca
         ),
     )
     monkeypatch.setattr(cli, "run_simulation", fake_run_simulation)
@@ -414,15 +384,9 @@
     monkeypatch.setattr(cli, "load_config", lambda path: config)
     monkeypatch.setattr(
         cli,
-<<<<<<< HEAD
         "load_market_data_csv",
         lambda path: SimpleNamespace(
             frame=pd.DataFrame({"Date": pd.to_datetime(["2019-01-31"]), "A": [0.0]})
-=======
-        "load_csv",
-        lambda path, **_: pd.DataFrame(
-            {"Date": pd.to_datetime(["2019-01-31", "2019-02-28"]), "A": [0.0, 0.1]}
->>>>>>> 2fba3bca
         ),
     )
     monkeypatch.setattr(cli, "run_simulation", fake_run_simulation)
@@ -553,15 +517,9 @@
     monkeypatch.setattr(cli, "load_config", lambda path: config)
     monkeypatch.setattr(
         cli,
-<<<<<<< HEAD
         "load_market_data_csv",
         lambda path: SimpleNamespace(
             frame=pd.DataFrame({"Date": pd.to_datetime(["2020-01-31"]), "A": [0.0]})
-=======
-        "load_csv",
-        lambda path, **_: pd.DataFrame(
-            {"Date": pd.to_datetime(["2020-01-31", "2020-02-29"]), "A": [0.0, 0.1]}
->>>>>>> 2fba3bca
         ),
     )
     monkeypatch.setattr(cli, "run_simulation", lambda cfg, df: run_result)
