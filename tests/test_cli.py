--- conflicted
+++ resolved
@@ -417,7 +417,6 @@
         [0.05], index=pd.Index(["2020-01"], name="month"), name="bench"
     )
     weights_df = pd.DataFrame({"A": [0.6], "B": [0.4]})
-<<<<<<< HEAD
 
     cache_first = {
         "entries": 1,
@@ -442,8 +441,6 @@
         def __getattr__(self, name: str):
             return getattr(self.series, name)
 
-=======
->>>>>>> e5527fd4
     details = {
         "cache": cache_first,
         "nested": [cache_second],
