from __future__ import annotations

import json
from datetime import timedelta

import numpy as np
import pandas as pd
import pytest

from trend_analysis.backtesting import harness as h


@pytest.fixture()
def sample_calendar() -> pd.DatetimeIndex:
    return pd.date_range("2021-01-31", periods=4, freq="ME")


@pytest.fixture()
def sample_backtest_result(sample_calendar: pd.DatetimeIndex) -> h.BacktestResult:
    returns = pd.Series([0.01, -0.005, 0.002, 0.003], index=sample_calendar)
    equity = (1 + returns.fillna(0)).cumprod()
    weights = pd.DataFrame(
        [[0.6, 0.4], [0.55, 0.45], [0.5, 0.5], [0.0, 1.0]],
        index=sample_calendar,
        columns=["FundA", "FundB"],
    )
    turnover = pd.Series([0.1, 0.05, 0.0, np.nan], index=sample_calendar)
    tx_costs = pd.Series([0.0001, 0.0002, 0.0, np.nan], index=sample_calendar)
    rolling_sharpe = pd.Series([np.nan, 0.8, 0.7, 0.9], index=sample_calendar)
    drawdown = equity / equity.cummax() - 1
    metrics = {
        "cagr": 0.12,
        "volatility": 0.09,
        "max_drawdown": -0.05,
        "sharpe": 1.2,
    }
    training_windows = {
        sample_calendar[0]: (
            sample_calendar[0] - timedelta(days=60),
            sample_calendar[0],
        ),
        sample_calendar[1]: (
            sample_calendar[1] - timedelta(days=60),
            sample_calendar[1],
        ),
    }

    return h.BacktestResult(
        returns=returns,
        equity_curve=equity,
        weights=weights,
        turnover=turnover,
        transaction_costs=tx_costs,
        rolling_sharpe=rolling_sharpe,
        drawdown=drawdown,
        metrics=metrics,
        calendar=sample_calendar,
        window_mode="rolling",
        window_size=3,
        training_windows=training_windows,
    )


def test_backtest_result_summary_and_json(
    sample_backtest_result: h.BacktestResult,
) -> None:
    summary = sample_backtest_result.summary()

    assert summary["window_mode"] == "rolling"
    assert summary["window_size"] == 3
    assert len(summary["calendar"]) == 4
    assert summary["metrics"]["cagr"] == pytest.approx(0.12)
    assert summary["turnover"]["2021-02-28T00:00:00"] == pytest.approx(0.05)
    assert summary["weights"]["2021-03-31T00:00:00"]["FundA"] == pytest.approx(0.5)

    json_blob = sample_backtest_result.to_json()
    parsed = json.loads(json_blob)
    assert parsed["training_windows"]
    # Ensure explicit zeros round-trip instead of being silently dropped.
    assert parsed["turnover"]["2021-03-31T00:00:00"] == pytest.approx(0.0)


def test_run_backtest_covers_transaction_costs_and_calendar() -> None:
    dates = pd.date_range("2022-01-01", periods=8, freq="D")
    returns = pd.DataFrame(
        {
            "Date": dates,
            "FundA": np.linspace(0.001, 0.004, len(dates)),
            "FundB": np.linspace(-0.002, 0.001, len(dates)),
        }
    )

    def alternating_strategy(frame: pd.DataFrame) -> dict[str, float]:
        weight = 0.7 if frame.index[-1].day % 2 else 0.3
        return {"FundA": weight, "FundB": 1 - weight}

    result = h.run_backtest(
        returns,
        alternating_strategy,
        rebalance_freq="2W",
        window_size=3,
        window_mode="rolling",
        transaction_cost_bps=15,
        rolling_sharpe_window=2,
        initial_weights={"FundB": 1.0},
    )

    assert isinstance(result, h.BacktestResult)
    assert result.weights.shape[1] == 2
    assert not result.turnover.empty
    assert result.transaction_costs.index.equals(result.turnover.index)
    # Rolling Sharpe shares the return index even when insufficient history exists.
    assert result.rolling_sharpe.index.equals(result.returns.index)
    assert all(result.calendar >= pd.Timestamp("2022-01-01"))


def test_run_backtest_expanding_mode_handles_date_column_only() -> None:
    dates = pd.date_range("2020-01-31", periods=6, freq="ME")
    returns = pd.DataFrame(
        {
            "Date": dates,
            "FundA": [0.01, 0.02, -0.01, 0.015, 0.0, 0.01],
            "FundB": [0.0, 0.01, -0.005, 0.002, 0.003, -0.002],
        }
    )

    def equal_weight(frame: pd.DataFrame) -> pd.Series:
        return pd.Series(1 / len(frame.columns), index=frame.columns)

    result = h.run_backtest(
        returns,
        equal_weight,
        rebalance_freq="M",
        window_size=2,
        window_mode="expanding",
        transaction_cost_bps=0,
    )

    assert set(result.metrics) >= {"cagr", "sharpe"}
    assert result.window_mode == "expanding"
    assert not result.weights.empty


@pytest.mark.parametrize(
    "kwargs, expected_exception, message",
    [
        ({"window_size": 0}, ValueError, "window_size"),
        ({"window_mode": "invalid"}, ValueError, "window_mode"),
        ({"transaction_cost_bps": -1}, ValueError, "transaction_cost_bps"),
    ],
)
def test_run_backtest_input_validation(
    kwargs: dict[str, object], expected_exception: type[Exception], message: str
) -> None:
    df = pd.DataFrame(
        {"Date": pd.date_range("2021-01-01", periods=3), "FundA": [0.0, 0.1, -0.1]}
    )

    call_kwargs = {"rebalance_freq": "ME", "window_size": 2, "window_mode": "rolling"}
    call_kwargs.update(kwargs)

    with pytest.raises(expected_exception) as excinfo:
        h.run_backtest(df, lambda _: {"FundA": 1.0}, **call_kwargs)

    assert message in str(excinfo.value)


def test_run_backtest_requires_enough_history_for_window() -> None:
    df = pd.DataFrame(
        {
            "Date": pd.date_range("2021-01-01", periods=3),
            "FundA": [0.01, 0.02, 0.03],
        }
    )

    def strategy(frame: pd.DataFrame) -> dict[str, float]:
        return {"FundA": 1.0}

    with pytest.raises(ValueError, match="window_size too large"):
        h.run_backtest(
            df,
            strategy,
            rebalance_freq="M",
            window_size=10,
            window_mode="rolling",
        )


def test_run_backtest_errors_on_empty_prepared_data(
    monkeypatch: pytest.MonkeyPatch,
) -> None:
    df = pd.DataFrame(
        {"Date": pd.date_range("2022-01-01", periods=3), "FundA": [0.1, 0.2, 0.3]}
    )

    monkeypatch.setattr(h, "_prepare_returns", lambda _: pd.DataFrame())

    with pytest.raises(ValueError, match="at least one row"):
        h.run_backtest(
            df,
            lambda _: {"FundA": 1.0},
            rebalance_freq="M",
            window_size=2,
            window_mode="rolling",
        )


def test_run_backtest_errors_when_calendar_empty(
    monkeypatch: pytest.MonkeyPatch,
) -> None:
    df = pd.DataFrame(
        {"Date": pd.date_range("2022-01-01", periods=4, freq="D"), "FundA": 0.01}
    )

    monkeypatch.setattr(h, "_rebalance_calendar", lambda *_: pd.DatetimeIndex([]))

    with pytest.raises(ValueError, match="rebalance calendar"):
        h.run_backtest(
            df,
            lambda _: {"FundA": 1.0},
            rebalance_freq="M",
            window_size=2,
            window_mode="rolling",
        )


def test_run_backtest_handles_duplicate_index_and_pending_cost() -> None:
    dates = pd.to_datetime(
        [
            "2021-01-31",
            "2021-01-31",
            "2021-02-28",
            "2021-02-28",
            "2021-03-31",
        ]
    )
    returns = pd.DataFrame(
        {
            "Date": dates,
            "FundA": [0.01, 0.002, 0.003, 0.004, 0.005],
            "FundB": [0.0, 0.001, 0.002, 0.003, 0.004],
        }
    )

    def equal_weight(frame: pd.DataFrame) -> pd.Series:
        return pd.Series(0.5, index=frame.columns)

    result = h.run_backtest(
        returns,
        equal_weight,
        rebalance_freq="M",
        window_size=2,
        window_mode="rolling",
        transaction_cost_bps=50,
    )

    prepared = returns.set_index("Date").astype(float)
    expected_raw = float(np.dot(prepared.iloc[2], [0.5, 0.5]))
    expected = expected_raw - 0.005

    # First non-null portfolio return reflects a one-off cost deduction.
    first_realised = result.returns.dropna().iloc[0]
    assert first_realised == pytest.approx(expected)
    # Duplicate dates still yield a single set of stored weights per rebalance.
    assert list(result.weights.index) == sorted(result.weights.index)


def test_helpers_cover_frequency_conversion_and_json_default(
    sample_calendar: pd.DatetimeIndex,
) -> None:
    # Normalisation preserves suffix when already aligned and substitutes when required.
    assert h._normalise_frequency("3M") == "3ME"
    assert h._normalise_frequency("Q") == "QE"
    assert h._normalise_frequency("  1y ") == "1YE"

    inferred = h._infer_periods_per_year(sample_calendar)
    assert inferred == 12

    weights = pd.DataFrame(
        [[0.0, 0.5], [np.nan, 0.4]],
        index=sample_calendar[:2],
        columns=["A", "B"],
    )
    weights_dict = h._weights_to_dict(weights)
    assert list(weights_dict) == [
        sample_calendar[0].isoformat(),
        sample_calendar[1].isoformat(),
    ]

    series = pd.Series([1.0, np.nan], index=sample_calendar[:2])
    assert h._series_to_dict(series) == {sample_calendar[0].isoformat(): 1.0}

    assert h._json_default(pd.Timestamp("2021-01-01")) == "2021-01-01T00:00:00"
    assert (
        h._json_default(pd.Timestamp("2021-01-01") - pd.Timestamp("2020-12-31"))
        == "P1DT0H0M0S"
    )
    assert h._json_default(np.float64(1.23)) == pytest.approx(1.23)

    with pytest.raises(TypeError):
        h._json_default(object())


def test_initial_and_normalised_weights_round_trip() -> None:
    columns = ["X", "Y"]
    init = h._initial_weights(columns, {"X": 0.2})
    assert list(init.index) == columns
    assert init.loc["X"] == pytest.approx(0.2)
    assert init.loc["Y"] == 0.0

    normalised = h._normalise_weights({"X": 0.3}, columns)
    assert normalised.loc["X"] == pytest.approx(0.3)
    assert normalised.loc["Y"] == 0.0


<<<<<<< HEAD
def test_run_backtest_errors_for_empty_returns(monkeypatch: pytest.MonkeyPatch) -> None:
    df = pd.DataFrame({
        "Date": pd.date_range("2024-01-01", periods=1, freq="D"),
        "FundA": [0.01],
    })

    monkeypatch.setattr(h, "_prepare_returns", lambda _: pd.DataFrame())

    with pytest.raises(ValueError, match="at least one row"):
        h.run_backtest(
            df,
            lambda _: {"FundA": 1.0},
            rebalance_freq="D",
            window_size=1,
        )


def test_run_backtest_requires_calendar_alignment(monkeypatch: pytest.MonkeyPatch) -> None:
    dates = pd.date_range("2024-01-01 12:00", periods=3, freq="D")
    returns = pd.DataFrame({"Date": dates, "FundA": [0.01, 0.0, -0.02]})

    monkeypatch.setattr(
        h,
        "_rebalance_calendar",
        lambda _index, _freq: pd.DatetimeIndex([], name="rebalance_date"),
    )

    with pytest.raises(ValueError, match="rebalance calendar produced no dates"):
        h.run_backtest(
            returns,
            lambda _: {"FundA": 1.0},
            rebalance_freq="M",
            window_size=1,
        )


def test_run_backtest_handles_duplicate_index_and_pending_costs() -> None:
    dates = pd.to_datetime(
        [
            "2024-01-01",
            "2024-01-01",
            "2024-01-02",
            "2024-01-02",
            "2024-01-03",
        ]
    )
    returns = pd.DataFrame(
        {
            "Date": dates,
            "FundA": [0.01, 0.02, 0.03, 0.04, 0.05],
            "FundB": [0.0, 0.0, 0.001, 0.002, 0.003],
        }
    )

    result = h.run_backtest(
        returns,
        lambda frame: pd.Series({"FundA": 1.0, "FundB": 0.0}, index=frame.columns),
        rebalance_freq="D",
        window_size=2,
        transaction_cost_bps=20,
    )

    # Transaction costs should be deducted exactly once per rebalance window.
    first_cost = result.transaction_costs.iloc[0]
    assert first_cost > 0
    first_return = result.returns.dropna().iloc[0]
    assert first_return == pytest.approx(0.03 - first_cost)
    # Duplicate index entries should still populate weights for each rebalance date.
    assert len(result.weights) == 3


def test_prepare_returns_requires_datetime_index() -> None:
    df = pd.DataFrame({"FundA": [0.01, 0.02]}, index=[0, 1])

    with pytest.raises(ValueError, match="DatetimeIndex"):
        h._prepare_returns(df)


def test_prepare_returns_requires_numeric_columns() -> None:
    df = pd.DataFrame({
        "Date": pd.date_range("2024-01-01", periods=2, freq="D"),
        "Label": ["a", "b"],
    })

    with pytest.raises(ValueError, match="numeric columns"):
        h._prepare_returns(df)


@pytest.mark.parametrize(
    "raw, expected",
    [
        ("3ME", "3ME"),
        ("bm", "bm"),
    ],
)
def test_normalise_frequency_preserves_valid_suffixes(raw: str, expected: str) -> None:
    assert h._normalise_frequency(raw) == expected


def test_infer_periods_per_year_branches() -> None:
    assert h._infer_periods_per_year(pd.DatetimeIndex([])) == 1
    duplicate = pd.DatetimeIndex(["2024-01-01", "2024-01-01"])
    assert h._infer_periods_per_year(duplicate) == 1
=======
def test_prepare_returns_validations() -> None:
    df = pd.DataFrame({"A": ["x", "y"]}, index=[1, 2])
    with pytest.raises(ValueError, match="DatetimeIndex"):
        h._prepare_returns(df)

    with pytest.raises(ValueError, match="numeric columns"):
        h._prepare_returns(
            pd.DataFrame({"Date": pd.date_range("2024-01-01", periods=1)})
        )

    prepared = h._prepare_returns(
        pd.DataFrame(
            {
                "Date": pd.date_range("2024-01-01", periods=2),
                "FundA": [1, 2],
                "FundB": [3, 4],
            }
        )
    )
    assert isinstance(prepared.index, pd.DatetimeIndex)
    assert list(prepared.columns) == ["FundA", "FundB"]


def test_normalise_frequency_edge_cases() -> None:
    assert h._normalise_frequency("1ME") == "1ME"
    # Non-numeric prefixes should be left untouched rather than coerced.
    assert h._normalise_frequency("xQ") == "xQ"


def test_infer_periods_per_year_edge_cases() -> None:
    assert h._infer_periods_per_year(pd.DatetimeIndex(["2024-01-31"])) == 1
    dup_index = pd.DatetimeIndex(["2024-01-31", "2024-01-31"])
    assert h._infer_periods_per_year(dup_index) == 1
>>>>>>> f981ed1e
    daily = pd.date_range("2024-01-01", periods=10, freq="B")
    assert h._infer_periods_per_year(daily) == 252
    weekly = pd.date_range("2024-01-05", periods=10, freq="W-FRI")
    assert h._infer_periods_per_year(weekly) == 52
<<<<<<< HEAD
    monthly = pd.date_range("2024-01-31", periods=10, freq="ME")
    assert h._infer_periods_per_year(monthly) == 12
    quarterly = pd.date_range("2024-03-31", periods=6, freq="QE")
    assert h._infer_periods_per_year(quarterly) == 4


def test_rolling_sharpe_enforces_minimum_window() -> None:
    returns = pd.Series([0.0, 0.01, -0.02, 0.03], index=pd.date_range("2024-01-01", periods=4, freq="D"))
    sharpe = h._rolling_sharpe(returns, periods_per_year=12, window=1)

    assert sharpe.index.equals(returns.index)
    assert np.isnan(sharpe.iloc[0])


def test_series_and_weights_to_dict_handle_empty_inputs() -> None:
    empty_series = pd.Series(dtype=float)
    assert h._series_to_dict(empty_series) == {}

    weights = pd.DataFrame(
        [[0.0, 0.0], [np.nan, np.nan]],
        index=pd.date_range("2024-01-01", periods=2, freq="D"),
        columns=["A", "B"],
    )
    assert h._weights_to_dict(weights) == {}
=======
    quarterly = pd.date_range("2024-03-31", periods=6, freq="QE-DEC")
    assert h._infer_periods_per_year(quarterly) == 4


def test_rolling_sharpe_minimum_window() -> None:
    returns = pd.Series([0.01, -0.02, 0.03, 0.04])
    sharpe = h._rolling_sharpe(returns, periods_per_year=12, window=1)
    assert sharpe.index.equals(returns.index)


def test_series_and_weights_to_dict_edge_cases() -> None:
    assert h._series_to_dict(pd.Series(dtype=float)) == {}

    weights = pd.DataFrame(columns=["A", "B"], dtype=float)
    assert h._weights_to_dict(weights) == {}

    zero_weights = pd.DataFrame(
        [[0.0, 0.0], [0.0, 0.0]],
        index=pd.date_range("2024-01-01", periods=2, freq="D"),
        columns=["A", "B"],
    )
    assert h._weights_to_dict(zero_weights) == {}
>>>>>>> f981ed1e
<|MERGE_RESOLUTION|>--- conflicted
+++ resolved
@@ -313,7 +313,6 @@
     assert normalised.loc["Y"] == 0.0
 
 
-<<<<<<< HEAD
 def test_run_backtest_errors_for_empty_returns(monkeypatch: pytest.MonkeyPatch) -> None:
     df = pd.DataFrame({
         "Date": pd.date_range("2024-01-01", periods=1, freq="D"),
@@ -417,46 +416,10 @@
     assert h._infer_periods_per_year(pd.DatetimeIndex([])) == 1
     duplicate = pd.DatetimeIndex(["2024-01-01", "2024-01-01"])
     assert h._infer_periods_per_year(duplicate) == 1
-=======
-def test_prepare_returns_validations() -> None:
-    df = pd.DataFrame({"A": ["x", "y"]}, index=[1, 2])
-    with pytest.raises(ValueError, match="DatetimeIndex"):
-        h._prepare_returns(df)
-
-    with pytest.raises(ValueError, match="numeric columns"):
-        h._prepare_returns(
-            pd.DataFrame({"Date": pd.date_range("2024-01-01", periods=1)})
-        )
-
-    prepared = h._prepare_returns(
-        pd.DataFrame(
-            {
-                "Date": pd.date_range("2024-01-01", periods=2),
-                "FundA": [1, 2],
-                "FundB": [3, 4],
-            }
-        )
-    )
-    assert isinstance(prepared.index, pd.DatetimeIndex)
-    assert list(prepared.columns) == ["FundA", "FundB"]
-
-
-def test_normalise_frequency_edge_cases() -> None:
-    assert h._normalise_frequency("1ME") == "1ME"
-    # Non-numeric prefixes should be left untouched rather than coerced.
-    assert h._normalise_frequency("xQ") == "xQ"
-
-
-def test_infer_periods_per_year_edge_cases() -> None:
-    assert h._infer_periods_per_year(pd.DatetimeIndex(["2024-01-31"])) == 1
-    dup_index = pd.DatetimeIndex(["2024-01-31", "2024-01-31"])
-    assert h._infer_periods_per_year(dup_index) == 1
->>>>>>> f981ed1e
     daily = pd.date_range("2024-01-01", periods=10, freq="B")
     assert h._infer_periods_per_year(daily) == 252
     weekly = pd.date_range("2024-01-05", periods=10, freq="W-FRI")
     assert h._infer_periods_per_year(weekly) == 52
-<<<<<<< HEAD
     monthly = pd.date_range("2024-01-31", periods=10, freq="ME")
     assert h._infer_periods_per_year(monthly) == 12
     quarterly = pd.date_range("2024-03-31", periods=6, freq="QE")
@@ -480,28 +443,4 @@
         index=pd.date_range("2024-01-01", periods=2, freq="D"),
         columns=["A", "B"],
     )
-    assert h._weights_to_dict(weights) == {}
-=======
-    quarterly = pd.date_range("2024-03-31", periods=6, freq="QE-DEC")
-    assert h._infer_periods_per_year(quarterly) == 4
-
-
-def test_rolling_sharpe_minimum_window() -> None:
-    returns = pd.Series([0.01, -0.02, 0.03, 0.04])
-    sharpe = h._rolling_sharpe(returns, periods_per_year=12, window=1)
-    assert sharpe.index.equals(returns.index)
-
-
-def test_series_and_weights_to_dict_edge_cases() -> None:
-    assert h._series_to_dict(pd.Series(dtype=float)) == {}
-
-    weights = pd.DataFrame(columns=["A", "B"], dtype=float)
-    assert h._weights_to_dict(weights) == {}
-
-    zero_weights = pd.DataFrame(
-        [[0.0, 0.0], [0.0, 0.0]],
-        index=pd.date_range("2024-01-01", periods=2, freq="D"),
-        columns=["A", "B"],
-    )
-    assert h._weights_to_dict(zero_weights) == {}
->>>>>>> f981ed1e
+    assert h._weights_to_dict(weights) == {}