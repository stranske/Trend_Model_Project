"""Unit tests for helper utilities in the Streamlit app module."""

from __future__ import annotations

import importlib.util
from pathlib import Path
from typing import Any, Dict
from unittest import mock

import importlib.util
import pandas as pd
import pytest
<<<<<<< HEAD
import yaml  # type: ignore[import-untyped]

=======
import yaml
from unittest import mock
>>>>>>> 0665c8f2

from tests.test_trend_portfolio_app_helpers import _DummyStreamlit


def load_helper_namespace() -> Dict[str, Any]:
<<<<<<< HEAD
    """Import the helper portion of ``app.py`` and return its globals, mocking
    Streamlit."""
    with mock.patch.dict("sys.modules", {"streamlit": mock.MagicMock()}):
=======
    """Import helper utilities from ``app.py`` using the shared Streamlit stub."""

    dummy = _DummyStreamlit()
    with mock.patch.dict("sys.modules", {"streamlit": dummy}):
>>>>>>> 0665c8f2
        spec = importlib.util.spec_from_file_location(
            "trend_portfolio_app.app", "src/trend_portfolio_app/app.py"
        )
        module = importlib.util.module_from_spec(spec)
        assert module is not None
        loader = spec.loader
        assert loader is not None
        if hasattr(loader, "exec_module") and callable(getattr(loader, "exec_module")):
            loader.exec_module(module)
        else:
            raise TypeError(f"Loader {type(loader)} does not have an exec_module method")
        return module.__dict__


def test_merge_update_recurses_through_nested_dicts():
    ns = load_helper_namespace()
    merge = ns["_merge_update"]

    base = {"portfolio": {"policy": "all", "weights": {"A": 0.5}}}
    updates = {"portfolio": {"weights": {"B": 0.5}, "policy": "rank"}}
    merged = merge(base, updates)

    assert merged["portfolio"]["policy"] == "rank"
    assert merged["portfolio"]["weights"] == {"A": 0.5, "B": 0.5}
    # Ensure base dictionary is not mutated
    assert base["portfolio"]["policy"] == "all"


def test_summarise_multi_handles_missing_fields():
    ns = load_helper_namespace()
    summarise_multi = ns["_summarise_multi"]

    results = [
        {
            "period": ("2020-01", "2020-02", "2020-03", "2020-04"),
            "out_ew_stats": {"sharpe": 1.23456, "cagr": 0.10101},
            "out_user_stats": {"sharpe": 2.34567, "cagr": 0.20202},
        },
        {"period": None, "out_ew_stats": {}, "out_user_stats": {}},
    ]

    df = summarise_multi(results)
    assert list(df.columns) == [
        "in_start",
        "in_end",
        "out_start",
        "out_end",
        "ew_sharpe",
        "user_sharpe",
        "ew_cagr",
        "user_cagr",
    ]
    assert df.iloc[0]["ew_sharpe"] == pytest.approx(1.2346)
    assert df.iloc[0]["user_sharpe"] == pytest.approx(2.3457)


def test_to_yaml_preserves_key_order():
    ns = load_helper_namespace()
    to_yaml = ns["_to_yaml"]

    data = {"b": 1, "a": 2}
    dumped = to_yaml(data)
    loaded = yaml.safe_load(dumped)
    assert loaded == data


def test_summarise_run_df_rounds_numeric_columns():
    ns = load_helper_namespace()
    summarise_run_df = ns["_summarise_run_df"]

    df = pd.DataFrame({"metric": [0.123456, 0.654321], "label": ["x", "y"]})
    rounded = summarise_run_df(df)
    assert rounded["metric"].tolist() == [0.1235, 0.6543]


def test_read_defaults_sets_csv_path():
    ns = load_helper_namespace()
    read_defaults = ns["_read_defaults"]

    data = read_defaults()

    assert "portfolio" in data
    assert data["portfolio"].get("policy") == ""
    assert Path(data["data"]["csv_path"]).name == "demo_returns.csv"<|MERGE_RESOLUTION|>--- conflicted
+++ resolved
@@ -10,28 +10,18 @@
 import importlib.util
 import pandas as pd
 import pytest
-<<<<<<< HEAD
-import yaml  # type: ignore[import-untyped]
 
-=======
 import yaml
 from unittest import mock
->>>>>>> 0665c8f2
+
 
 from tests.test_trend_portfolio_app_helpers import _DummyStreamlit
 
 
 def load_helper_namespace() -> Dict[str, Any]:
-<<<<<<< HEAD
     """Import the helper portion of ``app.py`` and return its globals, mocking
     Streamlit."""
     with mock.patch.dict("sys.modules", {"streamlit": mock.MagicMock()}):
-=======
-    """Import helper utilities from ``app.py`` using the shared Streamlit stub."""
-
-    dummy = _DummyStreamlit()
-    with mock.patch.dict("sys.modules", {"streamlit": dummy}):
->>>>>>> 0665c8f2
         spec = importlib.util.spec_from_file_location(
             "trend_portfolio_app.app", "src/trend_portfolio_app/app.py"
         )
