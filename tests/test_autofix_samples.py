--- conflicted
+++ resolved
@@ -1,14 +1,7 @@
 from __future__ import annotations
 
-<<<<<<< HEAD
 import ast
 import runpy
-=======
-import runpy
-import sys
-
-import pytest
->>>>>>> 0b6049b4
 
 from trend_analysis import (
     _autofix_trigger_sample,
