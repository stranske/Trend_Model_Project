--- conflicted
+++ resolved
@@ -6,14 +6,9 @@
 
 import yaml
 
-<<<<<<< HEAD
-WORKFLOW_DIR = Path(".github/workflows")
-ARCHIVE_DIR = Path("Old/workflows")
-=======
 WORKFLOW_DIR = pathlib.Path(".github/workflows")
 ARCHIVE_DIR = pathlib.Path("Old/workflows")
 SELFTEST_PATH = WORKFLOW_DIR / "selftest-81-reusable-ci.yml"
->>>>>>> 53ef964b
 RUNNER_PATH = WORKFLOW_DIR / "selftest-runner.yml"
 
 
@@ -100,21 +95,11 @@
         "false",
     ), "pull_request_number must remain optional to reuse comment mode outside PRs."
 
-<<<<<<< HEAD
-    python_versions = inputs.get("python_versions", {})
-    assert python_versions is not None, (
-        "Runner should expose an optional python_versions input to override the matrix."
-    )
-    assert python_versions.get("required") in (None, False, "false"), (
-        "python_versions input must remain optional so the default matrix works."
-    )
-=======
     jobs = data.get("jobs", {})
     run_matrix = jobs.get("run-matrix") or {}
     assert (
         run_matrix.get("uses") == "./.github/workflows/selftest-81-reusable-ci.yml"
     ), "Runner should delegate execution to selftest-81-reusable-ci.yml."
->>>>>>> 53ef964b
 
 
 def test_selftest_runner_publish_job_contract() -> None:
