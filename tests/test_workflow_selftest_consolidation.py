from __future__ import annotations

import pathlib

import yaml

ARCHIVE_LEDGER_PATH = pathlib.Path("ARCHIVE_WORKFLOWS.md")
WORKFLOW_SYSTEM_DOC = pathlib.Path("docs/ci/WORKFLOW_SYSTEM.md")
WORKFLOWS_DOC = pathlib.Path("docs/ci/WORKFLOWS.md")
RUNNER_PLAN_PATH = pathlib.Path("docs/ci/selftest_runner_plan.md")

LEGACY_COMMENT_WRAPPERS = (
    "maint-43-selftest-pr-comment.yml",
    "pr-20-selftest-pr-comment.yml",
    "selftest-pr-comment.yml",
)

LEGACY_COMMENT_WRAPPER_STEMS = tuple(
    pathlib.Path(name).stem for name in LEGACY_COMMENT_WRAPPERS
)


def _normalize(text: str) -> str:
    return text.replace("\u00a0", " ")

WORKFLOW_DIR = pathlib.Path(".github/workflows")
ARCHIVE_DIR = pathlib.Path("Old/workflows")
<<<<<<< HEAD
RUNNER_PATH = WORKFLOW_DIR / "selftest-reusable-ci.yml"
=======
SELFTEST_WORKFLOW = WORKFLOW_DIR / "selftest-reusable-ci.yml"
SELFTEST_WORKFLOW_NAME = "selftest-reusable-ci.yml"
SELFTEST_TITLE = "Selftest: Reusables"
>>>>>>> 1ab396a3


def _read_workflow(path: pathlib.Path) -> dict:
    return yaml.safe_load(path.read_text()) or {}


def _resolve_triggers(data: dict) -> dict:
    """Normalize workflow `on` definitions to a mapping."""

    triggers_raw = data.get("on")
    if triggers_raw is None and True in data:
        triggers_raw = data[True]
    if triggers_raw is None:
        return {}

    if isinstance(triggers_raw, list):
        return {str(event): {} for event in triggers_raw}
    if isinstance(triggers_raw, str):
        return {triggers_raw: {}}
    if isinstance(triggers_raw, dict):
        return triggers_raw

    raise AssertionError(f"Unexpected trigger configuration: {type(triggers_raw)!r}")


def test_selftest_workflow_inventory() -> None:
    """Selftest: Reusables should be the only active workflow."""

    selftest_workflows = sorted(
        path.name for path in WORKFLOW_DIR.glob("*selftest*.yml")
    )
<<<<<<< HEAD
    expected = ["selftest-reusable-ci.yml"]
=======
    expected = [SELFTEST_WORKFLOW_NAME]
>>>>>>> 1ab396a3
    assert (
        selftest_workflows == expected
    ), f"Active self-test inventory drifted; expected {expected} but saw {selftest_workflows}."


def test_legacy_selftest_pr_comment_wrappers_absent() -> None:
    """Redundant PR comment wrappers should remain deleted."""

    expected_missing = set(LEGACY_COMMENT_WRAPPER_STEMS)

    active_matches = _collect_comment_wrapper_variants(WORKFLOW_DIR)
    archived_matches = _collect_comment_wrapper_variants(ARCHIVE_DIR)

    unexpected_active = sorted(
        name
        for stem, names in active_matches.items()
        if stem in expected_missing
        for name in sorted(names)
    )
    unexpected_archived = sorted(
        name
        for stem, names in archived_matches.items()
        if stem in expected_missing
        for name in sorted(names)
    )

    assert not unexpected_active, (
        "Legacy self-test comment workflows resurfaced in .github/workflows/: "
        f"{unexpected_active}"
    )
    assert not unexpected_archived, (
        "Legacy self-test comment workflows should no longer be tracked in "
        "Old/workflows/: "
        f"{unexpected_archived}"
    )


def test_archive_ledgers_comment_wrappers() -> None:
    """Archive ledger must document the retired comment wrappers."""

    ledger_text = _normalize(ARCHIVE_LEDGER_PATH.read_text())
    for wrapper in LEGACY_COMMENT_WRAPPERS:
        assert (
            wrapper in ledger_text
        ), f"Archive ledger missing entry for retired workflow {wrapper}."

    assert (
        "Maint 46 Post CI" in ledger_text
    ), "Archive ledger should point readers to the Maint 46 Post CI summary path."
    assert (
<<<<<<< HEAD
=======
        SELFTEST_WORKFLOW_NAME in ledger_text
    ), "Archive ledger should reference the consolidated self-test workflow."
    assert (
>>>>>>> 1ab396a3
        "selftest-reusable-ci.yml" in ledger_text
    ), "Archive ledger should reference the consolidated Selftest: Reusables workflow."
    assert (
        "Issue #2814" in ledger_text or "Issue #2814" in ledger_text
    ), "Archive ledger should acknowledge the reinstatement tracked by Issue #2814."


def test_workflow_docs_highlight_comment_consolidation() -> None:
    """Documentation must highlight the surviving self-test comment surfaces."""

    system_text = _normalize(WORKFLOW_SYSTEM_DOC.read_text())
    catalog_text = _normalize(WORKFLOWS_DOC.read_text())

    for doc_text in (system_text, catalog_text):
        assert (
            "Maint 46 Post CI" in doc_text
        ), "Docs should explain Maint 46 Post CI as the canonical comment path."
<<<<<<< HEAD
    assert (
        "selftest-reusable-ci.yml" in doc_text
    ), "Docs should reference the manual Selftest: Reusables entry point."
=======
        assert (
        SELFTEST_WORKFLOW_NAME in doc_text
    ), "Docs should reference the canonical self-test workflow."
>>>>>>> 1ab396a3

    for wrapper in LEGACY_COMMENT_WRAPPERS:
        assert (
            wrapper in system_text or wrapper in catalog_text
        ), f"Docs should mention the retirement of {wrapper}."


def test_selftest_runner_plan_status_highlights_completion() -> None:
    """Runner plan should mark consolidation completion and spotlight the single workflow."""

    plan_text = _normalize(RUNNER_PLAN_PATH.read_text())
    assert (
        "Status (2026-11-15, Issue #2728)" in plan_text
    ), "Runner plan should flag Issue #2728 completion in the status block."
    assert (
<<<<<<< HEAD
        "selftest-reusable-ci.yml" in plan_text
    ), "Runner plan should point to the consolidated self-test workflow."
    assert (
        "selftest-reusable-ci.yml" in plan_text
    ), "Runner plan status should highlight the consolidated self-test workflow."
=======
        SELFTEST_WORKFLOW_NAME in plan_text
    ), "Runner plan should point to the consolidated self-test workflow."
>>>>>>> 1ab396a3


def test_selftest_runner_inputs_cover_variants() -> None:
    """The consolidated runner should expose the requested input variants."""

    data = _read_workflow(SELFTEST_WORKFLOW)
    triggers = _resolve_triggers(data)

<<<<<<< HEAD
    assert triggers, "selftest-reusable-ci.yml is missing trigger definitions."
=======
    assert triggers, f"{SELFTEST_WORKFLOW_NAME} is missing trigger definitions."
>>>>>>> 1ab396a3
    assert set(triggers) == {
        "schedule",
        "workflow_dispatch",
    }, "Runner must expose schedule and workflow_dispatch triggers."

    schedule_entries = triggers.get("schedule", [])
    assert (
        isinstance(schedule_entries, list) and schedule_entries
    ), "Runner schedule trigger should declare at least one cron entry."
    primary_schedule = schedule_entries[0]
    assert (
        primary_schedule.get("cron") == "30 6 * * *"
    ), "Selftest: Reusables nightly cron drifted; update docs/tests with intentional changes."

    workflow_dispatch = triggers.get("workflow_dispatch") or {}
    inputs = workflow_dispatch.get("inputs", {})

    def _assert_choice(
        field_name: str, expected_options: list[str], *, default: str | None
    ) -> None:
        field = inputs.get(field_name)
        assert (
            field is not None
<<<<<<< HEAD
        ), f"Missing `{field_name}` input on selftest-reusable-ci.yml."
=======
        ), f"Missing `{field_name}` input on {SELFTEST_WORKFLOW_NAME}."
>>>>>>> 1ab396a3
        assert (
            field.get("type", "choice") == "choice"
        ), f"`{field_name}` should remain a choice input."
        options_raw = field.get("options", [])
        options_normalized = [str(option).lower() for option in options_raw]
        expected_normalized = [option.lower() for option in expected_options]
        assert (
            options_normalized == expected_normalized
        ), f"Unexpected option set for `{field_name}`: {options_raw!r}."
        if default is not None:
            actual_default = field.get("default")
            if isinstance(actual_default, bool):
                actual_default_normalized = str(actual_default).lower()
            else:
                actual_default_normalized = str(actual_default)
            assert (
                actual_default_normalized == default
            ), f"`{field_name}` default drifted from {default!r}."

    _assert_choice("mode", ["summary", "comment", "dual-runtime"], default="summary")
    _assert_choice("post_to", ["pr-number", "none"], default="none")
    _assert_choice("enable_history", ["true", "false"], default="false")

    pr_number = inputs.get("pull_request_number", {})
    required_raw = pr_number.get("required")
    assert required_raw in (
        None,
        False,
        "false",
    ), "pull_request_number must remain optional to reuse comment mode outside PRs."

    jobs = data.get("jobs", {})
<<<<<<< HEAD
    scenario_job = jobs.get("scenario") or {}
    assert scenario_job, "selftest-reusable-ci.yml must declare the scenario job."
=======
    scenario_job = jobs.get("scenarios") or {}
    assert scenario_job, f"{SELFTEST_WORKFLOW_NAME} must declare the scenario job."
>>>>>>> 1ab396a3
    assert (
        scenario_job.get("uses") == "./.github/workflows/reusable-10-ci-python.yml"
    ), "Runner should delegate execution to reusable-10-ci-python.yml."


def test_selftest_runner_jobs_contract() -> None:
    data = _read_workflow(SELFTEST_WORKFLOW)
    jobs = data.get("jobs", {})

    scenario = jobs.get("scenarios") or {}
    assert scenario, "Reusable CI workflow must define the scenario job."
    assert (
        scenario.get("uses") == "./.github/workflows/reusable-10-ci-python.yml"
    ), "Scenario job must fan out to reusable-10-ci-python.yml via jobs.<id>.uses."
    assert (
        scenario.get("secrets") == "inherit"
    ), "Scenario job should inherit caller secrets for repo access."

    scenario_with = scenario.get("with", {})
    required_with = {
        "python-versions",
        "artifact-prefix",
        "enable-metrics",
        "enable-history",
        "enable-classification",
        "enable-coverage-delta",
        "enable-soft-gate",
        "baseline-coverage",
        "coverage-alert-drop",
    }
    assert required_with.issubset(
        scenario_with
    ), f"Scenario job is missing inputs: {sorted(required_with - set(scenario_with))}."
    assert (
        scenario_with["artifact-prefix"] == "sf-${{ matrix.name }}-"
    ), "Scenario job should namespace artifacts with the matrix name prefix."
    python_versions_expr = scenario_with["python-versions"]
    assert (
        "github.event_name == 'workflow_dispatch'" in python_versions_expr
    ), "Scenario job should branch on workflow_dispatch triggers."
    assert (
        "inputs.python_versions != ''" in python_versions_expr
    ), "Scenario job should respect custom python_versions overrides."
    assert (
        "inputs.mode == 'dual-runtime'" in python_versions_expr
    ), "Scenario job should enable dual-runtime mode when requested."
    assert (
        "'[\"3.11\"]'" in python_versions_expr
    ), "Scenario job should fall back to the default 3.11 matrix."

    strategy = scenario.get("strategy", {})
    assert (
        strategy.get("fail-fast") is False
    ), "Scenario matrix must disable fail-fast to exercise every combination."
    matrix_include = strategy.get("matrix", {}).get("include", [])
    names = [entry.get("name") for entry in matrix_include]
    expected_names = [
        "minimal",
        "metrics_only",
        "metrics_history",
        "classification_only",
        "coverage_delta",
        "full_soft_gate",
    ]
    assert (
        names == expected_names
    ), "Reusable CI scenario matrix drifted; update tests if intentional."

    def _entry(name: str) -> dict:
        return next((item for item in matrix_include if item.get("name") == name), {})

    coverage_delta = _entry("coverage_delta")
    assert (
        coverage_delta.get("baseline-coverage") == "65"
    ), "coverage_delta scenario baseline-coverage should remain '65'."
    assert (
        coverage_delta.get("coverage-alert-drop") == "2"
    ), "coverage_delta scenario coverage-alert-drop should remain '2'."

    full_soft_gate = _entry("full_soft_gate")
    assert (
        full_soft_gate.get("baseline-coverage") == "65"
    ), "full_soft_gate scenario baseline-coverage should remain '65'."
    assert (
        full_soft_gate.get("coverage-alert-drop") == "2"
    ), "full_soft_gate scenario coverage-alert-drop should remain '2'."

    summarize = jobs.get("summarize") or {}
    assert summarize, "Reusable CI workflow must include the aggregate job."
    assert (
        summarize.get("needs") == "scenarios"
    ), "Aggregate job should depend on the matrix execution."
    assert (
        summarize.get("if") == "${{ always() }}"
    ), "Aggregate job must always run to collect results."
    assert (
        summarize.get("runs-on") == "ubuntu-latest"
    ), "Aggregate job should execute on ubuntu-latest."

    permissions = summarize.get("permissions", {})
    assert (
        permissions.get("contents") == "read"
    ), "Aggregate job should only require read access to contents."
    assert (
        permissions.get("actions") == "read"
    ), "Aggregate job should only require read access to actions metadata."

    outputs = summarize.get("outputs", {})
    assert {"summary_table", "failure_count", "run_id"}.issubset(
        outputs
    ), "Aggregate job outputs drifted; downstream jobs require table, failures, and run_id."

    env = summarize.get("env", {})
    assert (
        env.get("SCENARIO_LIST")
        == "minimal,metrics_only,metrics_history,classification_only,coverage_delta,full_soft_gate"
    ), "Aggregate SCENARIO_LIST should enumerate the scenario matrix."
    aggregate_python = env.get("REQUESTED_PYTHONS", "")
    assert (
        "github.event_name == 'workflow_dispatch'" in aggregate_python
    ), "Aggregate job should branch on workflow_dispatch events."
    assert (
        "inputs.python_versions != ''" in aggregate_python
    ), "Aggregate job should honor manual python_versions overrides."
    assert (
        "inputs.mode == 'dual-runtime'" in aggregate_python
    ), "Aggregate job should forward dual-runtime requests."
    assert (
        "'[\"3.11\"]'" in aggregate_python
    ), "Aggregate job should fall back to the default 3.11 matrix."
    assert (
        env.get("RUN_REASON")
    ), "Aggregate job should capture the run reason for summaries."
    assert (
        env.get("TRIGGER_EVENT") == "${{ github.event_name }}"
    ), "Aggregate job should capture the trigger event name."

    steps = summarize.get("steps", [])

    def _find_step(predicate) -> dict:
        return next((step for step in steps if predicate(step)), {})

    verify_step = _find_step(lambda step: step.get("id") == "verify")
    assert verify_step, "Aggregate job must include the verification step."
    assert (
        verify_step.get("uses") == "actions/github-script@v7"
    ), "Verification step should leverage actions/github-script@v7."
    verify_env = verify_step.get("env", {})
    assert (
        verify_env.get("PYTHON_VERSIONS") == "${{ env.REQUESTED_PYTHONS }}"
    ), "Verification step should read python versions from aggregate env."
    assert (
        verify_env.get("SCENARIO_LIST") == "${{ env.SCENARIO_LIST }}"
    ), "Verification step should read scenario list from aggregate env."

    upload_step = _find_step(lambda step: step.get("name") == "Upload self-test report")
    assert upload_step, "Aggregate job must upload the self-test report artifact."
    assert (
        upload_step.get("uses") == "actions/upload-artifact@v4"
    ), "Self-test report upload should use actions/upload-artifact@v4."
    upload_with = upload_step.get("with", {})
    assert (
        upload_with.get("name") == "selftest-report"
    ), "Self-test report artifact name should remain stable for documentation/tests."
    assert (
        upload_with.get("path") == "selftest-report.json"
    ), "Self-test report upload path drifted; keep JSON summary name stable."

    fail_step = _find_step(
        lambda step: step.get("name") == "Fail on verification errors"
    )
    assert fail_step, "Aggregate job must fail when verification mismatches occur."
    assert (
        fail_step.get("if") == "${{ steps.verify.outputs.failures != '0' }}"
    ), "Failure guard should inspect verification failure count."


def test_selftest_runner_publish_job_contract() -> None:
    """Publish job must enforce verification guardrails consistently."""

    data = _read_workflow(SELFTEST_WORKFLOW)
    jobs = data.get("jobs", {})
    publish = jobs.get("publish") or {}

<<<<<<< HEAD
    assert publish, "selftest-reusable-ci.yml should retain the publish-results job."
=======
    assert publish, f"{SELFTEST_WORKFLOW_NAME} should retain the publish job."
>>>>>>> 1ab396a3
    assert set(publish.get("needs", [])) == {
        "scenarios",
        "summarize",
    }, "publish should depend on both the matrix execution and aggregation jobs."
    assert (
        publish.get("if") == "${{ always() }}"
    ), "publish should always execute to surface matrix status."

    permissions = publish.get("permissions", {})
    assert permissions, "publish must declare minimal permissions."
    assert (
        permissions.get("contents") == "read"
    ), "publish should only require read access to contents."
    assert (
        permissions.get("actions") == "read"
    ), "publish should only require read access to actions metadata."
    assert (
        permissions.get("pull-requests") == "write"
    ), "publish needs pull request write access for comment mode."

    unexpected_permissions = sorted(
        key
        for key in permissions
        if key not in {"contents", "actions", "pull-requests"}
    )
    assert not unexpected_permissions, (
        "publish should not request extra permissions: "
        f"{unexpected_permissions}."
    )

    required_env = {
        "MODE",
        "POST_TO",
        "ENABLE_HISTORY",
        "PR_NUMBER",
        "SUMMARY_TITLE",
        "COMMENT_TITLE",
        "REASON",
        "WORKFLOW_RESULT",
        "SUMMARY_TABLE",
        "FAILURE_COUNT",
        "RUN_ID",
        "REQUESTED_VERSIONS",
    }
    env = publish.get("env", {})
    missing_env = sorted(required_env - set(env))
    assert not missing_env, (
        "publish env block drifted; missing keys: " f"{missing_env}."
    )

    steps = publish.get("steps", [])

    def _find_step(name: str) -> dict:
        return next((step for step in steps if step.get("name") == name), {})

    download_step = _find_step("Download self-test report")
    assert download_step, "Download step missing from publish job."
    assert (
        download_step.get("uses") == "actions/download-artifact@v4"
    ), "Download step should use actions/download-artifact@v4."
    assert (
        download_step.get("if")
        == "${{ env.ENABLE_HISTORY == 'true' && env.RUN_ID != '' }}"
    ), "Download step must guard on enable_history input and aggregate run id."
    download_with = download_step.get("with", {})
    assert (
        download_with.get("run-id") == "${{ env.RUN_ID }}"
    ), "Download step should forward the aggregate run id."
    assert (
        download_with.get("name") == "selftest-report"
    ), "Download step must keep artifact name stable for docs/tests."

    surface_failures = _find_step("Surface failures in logs")
    assert surface_failures, "Missing surface failures guard for summary mode."
    surface_script = surface_failures.get("run", "")
    for expected_snippet in (
        "Verification table output missing",
        "Failure count output missing",
<<<<<<< HEAD
        "Selftest: Reusables reported",
        "Selftest matrix completed with status",
=======
        "Self-test reported",
        "Self-test matrix completed with status",
>>>>>>> 1ab396a3
    ):
        assert (
            expected_snippet in surface_script
        ), f"Surface failures step should mention '{expected_snippet}'."

    comment_finalize = _find_step("Finalize status for comment mode")
    assert comment_finalize, "Comment mode finalizer missing."
    assert (
        comment_finalize.get("if") == "${{ env.MODE == 'comment' }}"
    ), "Comment finalizer should only run during comment mode."
    comment_script = comment_finalize.get("run", "")
    for snippet in (
        "Verification table output missing",
        "Failure count output missing",
<<<<<<< HEAD
        "Selftest: Reusables reported",
        "Selftest matrix completed with status",
=======
        "Self-test reported",
        "Self-test matrix completed with status",
>>>>>>> 1ab396a3
    ):
        assert (
            snippet in comment_script
        ), f"Comment finalizer guard should mention '{snippet}'."


def test_selftest_triggers_are_manual_only() -> None:
    """Self-test workflows must expose manual triggers (with optional
    workflow_call reuse)."""

    selftest_files = sorted(WORKFLOW_DIR.glob("*selftest*.yml"))
    assert selftest_files, "Expected at least one self-test workflow definition."

    disallowed_triggers = {
        "pull_request",
        "pull_request_target",
        "push",
    }
    required_manual_trigger = "workflow_dispatch"
    allowed_triggers = {required_manual_trigger, "workflow_call", "schedule"}

    for workflow_file in selftest_files:
        data = _read_workflow(workflow_file)

        triggers_raw = data.get("on")
        if triggers_raw is None and True in data:
            # `on:` is a YAML keyword; in 1.1 it can be parsed as boolean True.
            triggers_raw = data[True]
        if triggers_raw is None:
            triggers_raw = {}

        if isinstance(triggers_raw, list):
            triggers = {str(event): {} for event in triggers_raw}
        elif isinstance(triggers_raw, str):
            triggers = {triggers_raw: {}}
        elif isinstance(triggers_raw, dict):
            triggers = triggers_raw
        else:
            raise AssertionError(
                f"Unexpected trigger configuration in {workflow_file.name}: {type(triggers_raw)!r}"
            )

        trigger_keys = set(triggers)

        unexpected = sorted(trigger_keys & disallowed_triggers)
        assert not unexpected, (
            f"{workflow_file.name} exposes disallowed triggers: {unexpected}. "
            "Self-tests should not run automatically on PRs or pushes."
        )

        unsupported = sorted(trigger_keys - allowed_triggers)
        assert not unsupported, (
            f"{workflow_file.name} declares unsupported triggers: {unsupported}. "
            "Only workflow_dispatch, schedule, or workflow_call are permitted."
        )

        assert required_manual_trigger in trigger_keys, (
            f"{workflow_file.name} must provide a {required_manual_trigger} "
            "trigger so self-tests remain manually invoked."
        )

        assert "schedule" in trigger_keys, (
            f"{workflow_file.name} should expose a nightly schedule in addition to "
            "workflow_dispatch."
        )
        assert trigger_keys <= allowed_triggers, (
            f"{workflow_file.name} declares unexpected trigger set: {sorted(trigger_keys)}."
        )


def test_selftest_dispatch_reason_input() -> None:
    """Self-test dispatch should keep the reason field optional but present."""

    raw_data = _read_workflow(SELFTEST_WORKFLOW)

    triggers_raw = raw_data.get("on")
    if triggers_raw is None and True in raw_data:
        triggers_raw = raw_data[True]
    if triggers_raw is None:
        triggers_raw = {}

    if isinstance(triggers_raw, dict):
        workflow_dispatch = triggers_raw.get("workflow_dispatch", {})
    else:
        raise AssertionError(
            "Selftest workflow must declare workflow_dispatch as a mapping"
        )

    inputs = workflow_dispatch.get("inputs", {})
    assert "reason" in inputs, "Selftest workflow dispatch is missing a reason input."

    reason_input = inputs["reason"] or {}
    # Normalize the "required" field to a boolean for consistency.
    required_raw = reason_input.get("required")
    required_bool = False if required_raw in (False, "false", None) else True
    assert (
        not required_bool
    ), "Selftest workflow dispatch reason should be optional for manual launches."

    description = reason_input.get("description", "").strip()
    assert description, "Reason input should document why it is collected."

    default_value = reason_input.get("default")
    assert (
        default_value == "manual test"
    ), "Reason input default should remain 'manual test' so callers understand the context."


def test_archived_selftest_inventory() -> None:
    archived_workflows = sorted(
        path.name for path in ARCHIVE_DIR.glob("*selftest*.yml")
    )
    assert not archived_workflows, (
        "Self-test archives should no longer live on disk. "
        "Remove duplicates under Old/workflows/ and retrieve historical YAML from git history when needed."
    )

    ledger_text = _normalize(ARCHIVE_LEDGER_PATH.read_text())
    assert "Historical copies of `maint-90-selftest.yml`" in ledger_text, (
        "Archive ledger should document where to find the retired self-test wrappers."
    )
    assert "Old/workflows" in ledger_text, (
        "Archive ledger should mention the former archive directory so contributors know it was removed."
    )
    assert "#2728" in ledger_text, (
        "Archive ledger must reference the consolidation issue that removed the residual files."
    )


def test_selftest_matrix_and_aggregate_contract() -> None:
    assert (
<<<<<<< HEAD
        RUNNER_PATH.exists()
    ), "selftest-reusable-ci.yml is missing from .github/workflows/"
=======
        SELFTEST_WORKFLOW.exists()
    ), f"{SELFTEST_WORKFLOW_NAME} is missing from .github/workflows/"
>>>>>>> 1ab396a3

    data = _read_workflow(SELFTEST_WORKFLOW)
    jobs = data.get("jobs", {})

    scenario_job = jobs.get("scenarios") or {}
    assert (
        scenario_job.get("uses") == "./.github/workflows/reusable-10-ci-python.yml"
    ), "Scenario job must invoke reusable-10-ci-python.yml via jobs.<id>.uses"

    matrix = scenario_job.get("strategy", {}).get("matrix", {}).get("include", [])
    scenario_names = [entry.get("name") for entry in matrix]
    expected_names = [
        "minimal",
        "metrics_only",
        "metrics_history",
        "classification_only",
        "coverage_delta",
        "full_soft_gate",
    ]
    assert (
        scenario_names == expected_names
    ), "Self-test scenario matrix drifted; update verification docs/tests if intentional."

    aggregate_job = jobs.get("summarize") or {}
    assert (
        aggregate_job.get("needs") == "scenarios"
    ), "Aggregate job must depend on the scenario matrix"
    assert (
        aggregate_job.get("if") == "${{ always() }}"
    ), "Aggregate job should always run to summarise results"

    permissions = aggregate_job.get("permissions", {})
    assert (
        permissions.get("actions") == "read"
    ), "Aggregate job must read workflow artifacts"
    assert (
        permissions.get("contents") == "read"
    ), "Aggregate job must read repository contents"

    env = aggregate_job.get("env", {})
    aggregate_list = env.get("SCENARIO_LIST", "")
    env_names = [name.strip() for name in aggregate_list.split(",") if name.strip()]
    assert (
        env_names == expected_names
    ), "Aggregate SCENARIO_LIST must stay aligned with the scenario matrix to keep summaries accurate."

    outputs = aggregate_job.get("outputs", {})
    assert {"summary_table", "failure_count", "run_id"}.issubset(
        outputs
    ), "Aggregate job should surface verification outputs for downstream consumers."

    steps = aggregate_job.get("steps", [])
    verify_step = next((step for step in steps if step.get("id") == "verify"), None)
    assert (
        verify_step is not None
    ), "Aggregate job must include the github-script verification step"
    verify_env = verify_step.get("env", {})
    assert (
        verify_env.get("PYTHON_VERSIONS") == "${{ env.REQUESTED_PYTHONS }}"
    ), "Verification step should read python version overrides from the aggregate env."
def _collect_comment_wrapper_variants(
    directory: pathlib.Path,
) -> dict[str, set[str]]:
    """Return discovered legacy wrapper names grouped by stem.

    The historical files occasionally resurfaced with a `.yaml` extension when
    copied manually.  Guard against that variant by collecting both `.yml` and
    `.yaml` matches.
    """

    variants: dict[str, set[str]] = {}
    if not directory.exists():
        return {}

    for pattern in ("*selftest*pr-comment*.yml", "*selftest*pr-comment*.yaml"):
        for path in directory.glob(pattern):
            variants.setdefault(path.stem, set()).add(path.name)
    return variants<|MERGE_RESOLUTION|>--- conflicted
+++ resolved
@@ -25,13 +25,9 @@
 
 WORKFLOW_DIR = pathlib.Path(".github/workflows")
 ARCHIVE_DIR = pathlib.Path("Old/workflows")
-<<<<<<< HEAD
-RUNNER_PATH = WORKFLOW_DIR / "selftest-reusable-ci.yml"
-=======
 SELFTEST_WORKFLOW = WORKFLOW_DIR / "selftest-reusable-ci.yml"
 SELFTEST_WORKFLOW_NAME = "selftest-reusable-ci.yml"
 SELFTEST_TITLE = "Selftest: Reusables"
->>>>>>> 1ab396a3
 
 
 def _read_workflow(path: pathlib.Path) -> dict:
@@ -63,11 +59,7 @@
     selftest_workflows = sorted(
         path.name for path in WORKFLOW_DIR.glob("*selftest*.yml")
     )
-<<<<<<< HEAD
-    expected = ["selftest-reusable-ci.yml"]
-=======
     expected = [SELFTEST_WORKFLOW_NAME]
->>>>>>> 1ab396a3
     assert (
         selftest_workflows == expected
     ), f"Active self-test inventory drifted; expected {expected} but saw {selftest_workflows}."
@@ -118,12 +110,9 @@
         "Maint 46 Post CI" in ledger_text
     ), "Archive ledger should point readers to the Maint 46 Post CI summary path."
     assert (
-<<<<<<< HEAD
-=======
         SELFTEST_WORKFLOW_NAME in ledger_text
     ), "Archive ledger should reference the consolidated self-test workflow."
     assert (
->>>>>>> 1ab396a3
         "selftest-reusable-ci.yml" in ledger_text
     ), "Archive ledger should reference the consolidated Selftest: Reusables workflow."
     assert (
@@ -141,15 +130,9 @@
         assert (
             "Maint 46 Post CI" in doc_text
         ), "Docs should explain Maint 46 Post CI as the canonical comment path."
-<<<<<<< HEAD
-    assert (
-        "selftest-reusable-ci.yml" in doc_text
-    ), "Docs should reference the manual Selftest: Reusables entry point."
-=======
         assert (
         SELFTEST_WORKFLOW_NAME in doc_text
     ), "Docs should reference the canonical self-test workflow."
->>>>>>> 1ab396a3
 
     for wrapper in LEGACY_COMMENT_WRAPPERS:
         assert (
@@ -165,16 +148,8 @@
         "Status (2026-11-15, Issue #2728)" in plan_text
     ), "Runner plan should flag Issue #2728 completion in the status block."
     assert (
-<<<<<<< HEAD
-        "selftest-reusable-ci.yml" in plan_text
-    ), "Runner plan should point to the consolidated self-test workflow."
-    assert (
-        "selftest-reusable-ci.yml" in plan_text
-    ), "Runner plan status should highlight the consolidated self-test workflow."
-=======
         SELFTEST_WORKFLOW_NAME in plan_text
     ), "Runner plan should point to the consolidated self-test workflow."
->>>>>>> 1ab396a3
 
 
 def test_selftest_runner_inputs_cover_variants() -> None:
@@ -183,11 +158,7 @@
     data = _read_workflow(SELFTEST_WORKFLOW)
     triggers = _resolve_triggers(data)
 
-<<<<<<< HEAD
-    assert triggers, "selftest-reusable-ci.yml is missing trigger definitions."
-=======
     assert triggers, f"{SELFTEST_WORKFLOW_NAME} is missing trigger definitions."
->>>>>>> 1ab396a3
     assert set(triggers) == {
         "schedule",
         "workflow_dispatch",
@@ -211,11 +182,7 @@
         field = inputs.get(field_name)
         assert (
             field is not None
-<<<<<<< HEAD
-        ), f"Missing `{field_name}` input on selftest-reusable-ci.yml."
-=======
         ), f"Missing `{field_name}` input on {SELFTEST_WORKFLOW_NAME}."
->>>>>>> 1ab396a3
         assert (
             field.get("type", "choice") == "choice"
         ), f"`{field_name}` should remain a choice input."
@@ -248,13 +215,8 @@
     ), "pull_request_number must remain optional to reuse comment mode outside PRs."
 
     jobs = data.get("jobs", {})
-<<<<<<< HEAD
-    scenario_job = jobs.get("scenario") or {}
-    assert scenario_job, "selftest-reusable-ci.yml must declare the scenario job."
-=======
     scenario_job = jobs.get("scenarios") or {}
     assert scenario_job, f"{SELFTEST_WORKFLOW_NAME} must declare the scenario job."
->>>>>>> 1ab396a3
     assert (
         scenario_job.get("uses") == "./.github/workflows/reusable-10-ci-python.yml"
     ), "Runner should delegate execution to reusable-10-ci-python.yml."
@@ -439,11 +401,7 @@
     jobs = data.get("jobs", {})
     publish = jobs.get("publish") or {}
 
-<<<<<<< HEAD
-    assert publish, "selftest-reusable-ci.yml should retain the publish-results job."
-=======
     assert publish, f"{SELFTEST_WORKFLOW_NAME} should retain the publish job."
->>>>>>> 1ab396a3
     assert set(publish.get("needs", [])) == {
         "scenarios",
         "summarize",
@@ -522,13 +480,8 @@
     for expected_snippet in (
         "Verification table output missing",
         "Failure count output missing",
-<<<<<<< HEAD
-        "Selftest: Reusables reported",
-        "Selftest matrix completed with status",
-=======
         "Self-test reported",
         "Self-test matrix completed with status",
->>>>>>> 1ab396a3
     ):
         assert (
             expected_snippet in surface_script
@@ -543,13 +496,8 @@
     for snippet in (
         "Verification table output missing",
         "Failure count output missing",
-<<<<<<< HEAD
-        "Selftest: Reusables reported",
-        "Selftest matrix completed with status",
-=======
         "Self-test reported",
         "Self-test matrix completed with status",
->>>>>>> 1ab396a3
     ):
         assert (
             snippet in comment_script
@@ -681,13 +629,8 @@
 
 def test_selftest_matrix_and_aggregate_contract() -> None:
     assert (
-<<<<<<< HEAD
-        RUNNER_PATH.exists()
-    ), "selftest-reusable-ci.yml is missing from .github/workflows/"
-=======
         SELFTEST_WORKFLOW.exists()
     ), f"{SELFTEST_WORKFLOW_NAME} is missing from .github/workflows/"
->>>>>>> 1ab396a3
 
     data = _read_workflow(SELFTEST_WORKFLOW)
     jobs = data.get("jobs", {})
