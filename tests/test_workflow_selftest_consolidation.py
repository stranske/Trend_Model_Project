--- conflicted
+++ resolved
@@ -157,11 +157,7 @@
     env = publish.get("env", {})
     missing_env = sorted(required_env - set(env))
     assert not missing_env, (
-<<<<<<< HEAD
         "publish-results env block drifted; missing keys: " f"{missing_env}."
-=======
-        f"publish-results env block drifted; missing keys: {missing_env}."
->>>>>>> 53ef964b
     )
 
     steps = publish.get("steps", [])
