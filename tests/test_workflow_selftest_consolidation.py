--- conflicted
+++ resolved
@@ -29,12 +29,8 @@
 
 
 def test_selftest_triggers_are_manual_only() -> None:
-<<<<<<< HEAD
     """Self-test workflows must expose manual triggers (with optional
     workflow_call reuse)."""
-=======
-    """Self-test workflows must only expose manual dispatch triggers."""
->>>>>>> 98908156
 
     selftest_files = sorted(WORKFLOW_DIR.glob("*selftest*.yml"))
     assert selftest_files, "Expected at least one self-test workflow definition."
@@ -80,11 +76,7 @@
         unsupported = sorted(trigger_keys - allowed_triggers)
         assert not unsupported, (
             f"{workflow_file.name} declares unsupported triggers: {unsupported}. "
-<<<<<<< HEAD
             "Only workflow_dispatch (and workflow_call for reusable entry points) are permitted."
-=======
-            "Only workflow_dispatch is permitted for active self-tests."
->>>>>>> 98908156
         )
 
         assert required_manual_trigger in trigger_keys, (
