import sys
import pathlib
import pytest
from hypothesis import given, strategies as st

ROOT = pathlib.Path(__file__).resolve().parents[1]
sys.path.insert(0, str(ROOT / "src"))  # noqa: E402

from trend_analysis import config  # noqa: E402

_DICT_SECTIONS = [
    "data",
    "preprocessing",
    "vol_adjust",
    "sample_split",
    "portfolio",
    "metrics",
    "export",
    "run",
]

invalid_values = st.one_of(
    st.integers(), st.floats(), st.booleans(), st.lists(st.integers())
)


@given(field=st.sampled_from(_DICT_SECTIONS), val=invalid_values)
def test_sections_require_mappings(field, val):
<<<<<<< HEAD
    with pytest.raises(ValidationError):
        config.load({field: val})
=======
    with pytest.raises(TypeError):
        config.load_config({field: val})
>>>>>>> 451fe8d9


@given(val=invalid_values)
def test_version_must_be_string(val):
<<<<<<< HEAD
    with pytest.raises(ValidationError):
        config.load({"version": val})
=======
    with pytest.raises(TypeError):
        config.load_config({"version": val})
>>>>>>> 451fe8d9
<|MERGE_RESOLUTION|>--- conflicted
+++ resolved
@@ -26,21 +26,11 @@
 
 @given(field=st.sampled_from(_DICT_SECTIONS), val=invalid_values)
 def test_sections_require_mappings(field, val):
-<<<<<<< HEAD
     with pytest.raises(ValidationError):
         config.load({field: val})
-=======
-    with pytest.raises(TypeError):
-        config.load_config({field: val})
->>>>>>> 451fe8d9
 
 
 @given(val=invalid_values)
 def test_version_must_be_string(val):
-<<<<<<< HEAD
     with pytest.raises(ValidationError):
-        config.load({"version": val})
-=======
-    with pytest.raises(TypeError):
-        config.load_config({"version": val})
->>>>>>> 451fe8d9
+        config.load({"version": val})