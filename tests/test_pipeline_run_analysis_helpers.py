--- conflicted
+++ resolved
@@ -248,7 +248,6 @@
     )
 
 
-<<<<<<< HEAD
 def test_compute_weights_scopes_signal_inputs_to_window(
     monkeypatch: pytest.MonkeyPatch,
 ) -> None:
@@ -264,13 +263,6 @@
     df = pd.concat([base, extra], ignore_index=True)
     df.attrs["calendar_settings"] = {"timezone": None}
     stats_cfg = RiskStatsConfig(metrics_to_run=["Sharpe"], risk_free=0.0)
-=======
-def test_select_universe_tracks_partial_indices(
-    monkeypatch: pytest.MonkeyPatch,
-) -> None:
-    df = _make_simple_frame()
-    df["Benchmark"] = 0.0
->>>>>>> 2e8ffaa7
 
     def _fake_single_period_run(
         df: pd.DataFrame, *_: object, **__: object
@@ -281,7 +273,6 @@
     monkeypatch.setattr(
         "trend_analysis.pipeline.single_period_run", _fake_single_period_run
     )
-<<<<<<< HEAD
 
     observed: dict[str, pd.Timestamp] = {}
 
@@ -296,19 +287,13 @@
         "trend_analysis.pipeline.compute_trend_signals", _fake_compute_trend_signals
     )
 
-=======
->>>>>>> 2e8ffaa7
-    preprocess = _prepare_preprocess_stage(
-        df,
-        floor_vol=None,
-        warmup_periods=0,
-        missing_policy=None,
-        missing_limit=None,
-<<<<<<< HEAD
-        stats_cfg=stats_cfg,
-=======
-        stats_cfg=RiskStatsConfig(risk_free=0.0),
->>>>>>> 2e8ffaa7
+    preprocess = _prepare_preprocess_stage(
+        df,
+        floor_vol=None,
+        warmup_periods=0,
+        missing_policy=None,
+        missing_limit=None,
+        stats_cfg=stats_cfg,
         periods_per_year_override=None,
     )
     window = _build_sample_windows(
@@ -318,10 +303,6 @@
         out_start="2020-04-30",
         out_end="2020-06-30",
     )
-<<<<<<< HEAD
-=======
-
->>>>>>> 2e8ffaa7
     selection = _select_universe(
         preprocess,
         window,
@@ -332,20 +313,13 @@
         custom_weights=None,
         rank_kwargs=None,
         manual_funds=None,
-<<<<<<< HEAD
         indices_list=None,
         seed=1,
         stats_cfg=stats_cfg,
-=======
-        indices_list=["Benchmark", "Missing"],
-        seed=1,
-        stats_cfg=RiskStatsConfig(risk_free=0.0),
->>>>>>> 2e8ffaa7
         risk_free_column="rf",
         allow_risk_free_fallback=True,
     )
 
-<<<<<<< HEAD
     _compute_weights_and_stats(
         preprocess,
         window,
@@ -374,19 +348,6 @@
     monkeypatch: pytest.MonkeyPatch,
 ) -> None:
     df = _make_simple_frame()
-=======
-    assert not isinstance(selection, PipelineResult)
-    assert selection.indices_list == ["Benchmark"]
-    assert selection.missing_indices == ["Missing"]
-    assert selection.requested_indices == ["Benchmark", "Missing"]
-
-
-def test_assemble_analysis_output_reports_indices_feedback(
-    monkeypatch: pytest.MonkeyPatch,
-) -> None:
-    df = _make_simple_frame()
-    df["Benchmark"] = 0.0
->>>>>>> 2e8ffaa7
     stats_cfg = RiskStatsConfig(metrics_to_run=["Sharpe"], risk_free=0.0)
 
     def _fake_single_period_run(
@@ -424,17 +385,12 @@
         custom_weights=None,
         rank_kwargs=None,
         manual_funds=None,
-<<<<<<< HEAD
         indices_list=None,
-=======
-        indices_list=["Benchmark", "Missing"],
->>>>>>> 2e8ffaa7
         seed=1,
         stats_cfg=stats_cfg,
         risk_free_column="rf",
         allow_risk_free_fallback=True,
     )
-<<<<<<< HEAD
 
     future_row = window.out_df.iloc[[-1]].copy()
     future_row.index = [window.out_end + pd.offsets.MonthEnd()]
@@ -470,8 +426,55 @@
             min_floor=0.0,
             stats_cfg=stats_cfg,
         )
-=======
-    assert not isinstance(selection, PipelineResult)
+
+
+def test_assemble_analysis_output_wraps_success(
+    monkeypatch: pytest.MonkeyPatch,
+) -> None:
+    df = _make_simple_frame()
+    stats_cfg = RiskStatsConfig(metrics_to_run=["Sharpe"], risk_free=0.0)
+
+    def _fake_single_period_run(
+        df: pd.DataFrame, *_: object, **__: object
+    ) -> pd.DataFrame:
+        cols = [c for c in df.columns if c != "Date"]
+        return pd.DataFrame({"Sharpe": [0.1] * len(cols)}, index=cols)
+
+    monkeypatch.setattr(
+        "trend_analysis.pipeline.single_period_run", _fake_single_period_run
+    )
+    preprocess = _prepare_preprocess_stage(
+        df,
+        floor_vol=None,
+        warmup_periods=0,
+        missing_policy=None,
+        missing_limit=None,
+        stats_cfg=stats_cfg,
+        periods_per_year_override=None,
+    )
+    window = _build_sample_windows(
+        preprocess,
+        in_start="2020-01-31",
+        in_end="2020-03-31",
+        out_start="2020-04-30",
+        out_end="2020-06-30",
+    )
+    selection = _select_universe(
+        preprocess,
+        window,
+        in_label="2020-01-31",
+        in_end_label="2020-03-31",
+        selection_mode="all",
+        random_n=1,
+        custom_weights=None,
+        rank_kwargs=None,
+        manual_funds=None,
+        indices_list=None,
+        seed=1,
+        stats_cfg=stats_cfg,
+        risk_free_column="rf",
+        allow_risk_free_fallback=True,
+    )
     computation = _compute_weights_and_stats(
         preprocess,
         window,
@@ -491,6 +494,7 @@
         min_floor=0.0,
         stats_cfg=stats_cfg,
     )
+
     result = _assemble_analysis_output(
         preprocess,
         window,
@@ -503,94 +507,6 @@
         min_floor=0.0,
     )
 
-    assert result.value is not None
-    assert result.value.get("metadata", {}).get("indices") == {
-        "requested": ["Benchmark", "Missing"],
-        "accepted": ["Benchmark"],
-        "missing": ["Missing"],
-    }
->>>>>>> 2e8ffaa7
-
-
-def test_assemble_analysis_output_wraps_success(
-    monkeypatch: pytest.MonkeyPatch,
-) -> None:
-    df = _make_simple_frame()
-    stats_cfg = RiskStatsConfig(metrics_to_run=["Sharpe"], risk_free=0.0)
-
-    def _fake_single_period_run(
-        df: pd.DataFrame, *_: object, **__: object
-    ) -> pd.DataFrame:
-        cols = [c for c in df.columns if c != "Date"]
-        return pd.DataFrame({"Sharpe": [0.1] * len(cols)}, index=cols)
-
-    monkeypatch.setattr(
-        "trend_analysis.pipeline.single_period_run", _fake_single_period_run
-    )
-    preprocess = _prepare_preprocess_stage(
-        df,
-        floor_vol=None,
-        warmup_periods=0,
-        missing_policy=None,
-        missing_limit=None,
-        stats_cfg=stats_cfg,
-        periods_per_year_override=None,
-    )
-    window = _build_sample_windows(
-        preprocess,
-        in_start="2020-01-31",
-        in_end="2020-03-31",
-        out_start="2020-04-30",
-        out_end="2020-06-30",
-    )
-    selection = _select_universe(
-        preprocess,
-        window,
-        in_label="2020-01-31",
-        in_end_label="2020-03-31",
-        selection_mode="all",
-        random_n=1,
-        custom_weights=None,
-        rank_kwargs=None,
-        manual_funds=None,
-        indices_list=None,
-        seed=1,
-        stats_cfg=stats_cfg,
-        risk_free_column="rf",
-        allow_risk_free_fallback=True,
-    )
-    computation = _compute_weights_and_stats(
-        preprocess,
-        window,
-        selection,
-        target_vol=0.1,
-        monthly_cost=0.0,
-        custom_weights=None,
-        weighting_scheme=None,
-        constraints=None,
-        risk_window=None,
-        previous_weights=None,
-        lambda_tc=None,
-        max_turnover=None,
-        signal_spec=None,
-        weight_policy=None,
-        warmup=0,
-        min_floor=0.0,
-        stats_cfg=stats_cfg,
-    )
-
-    result = _assemble_analysis_output(
-        preprocess,
-        window,
-        selection,
-        computation,
-        benchmarks=None,
-        regime_cfg=None,
-        target_vol=0.1,
-        monthly_cost=0.0,
-        min_floor=0.0,
-    )
-
     assert result.diagnostic is None
     assert result.value is not None
     assert set(result.value["selected_funds"]) == set(selection.fund_cols)