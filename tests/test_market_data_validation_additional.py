--- conflicted
+++ resolved
@@ -139,7 +139,6 @@
     assert info["tolerance_periods"] == 1
 
 
-<<<<<<< HEAD
 def test_classify_frequency_normalises_infinite_intervals(monkeypatch: pytest.MonkeyPatch) -> None:
     index = pd.date_range("2024-01-05", periods=5, freq="7D")
 
@@ -158,7 +157,7 @@
 
     assert info["code"] == "W"
     assert info["max_missing_periods"] == 0
-=======
+    
 def test_normalize_delta_days_drops_infinite_values() -> None:
     delta_days = pd.Series([30.0, float("inf"), -float("inf"), 31.0])
 
@@ -186,7 +185,6 @@
 
     assert info["code"] == "M"
     assert info["label"] == "monthly"
->>>>>>> 21bab4ef
 
 
 def test_classify_frequency_irregular_preview_includes_ellipsis() -> None:
