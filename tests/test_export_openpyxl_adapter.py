--- conflicted
+++ resolved
@@ -384,8 +384,6 @@
     export.reset_formatters_excel()
 
 
-<<<<<<< HEAD
-=======
 def test_export_to_excel_strips_temp_sheet_key(monkeypatch, tmp_path):
     utils_mod = SimpleNamespace(
         get_column_letter=lambda idx: chr(ord("A") + idx - 1)
@@ -432,7 +430,7 @@
     assert "summary" in writer.sheets
     assert writer.book.worksheets[-1].title == "summary"
 
->>>>>>> 211b0eb0
+    
 def test_flat_frames_from_results_collects_changes(monkeypatch):
     frames = pd.Series([1.0], name="value").to_frame()
     dummy_frames = {
