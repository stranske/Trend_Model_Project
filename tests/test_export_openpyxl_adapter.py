import sys
from collections import defaultdict
from types import SimpleNamespace

import pandas as pd

import trend_analysis.export as export


class DummyColumnDim:
    def __init__(self) -> None:
        self.width: float | None = None


class DummyFont:
    def __init__(self) -> None:
        self.color: str | None = None

    def copy(self, **kwargs) -> "DummyFont":
        new = DummyFont()
        new.color = kwargs.get("color")
        return new


class DummyWorksheet:
    def __init__(self, title: str = "Sheet") -> None:
        self.title = title
        self._cells: dict[tuple[int, int], SimpleNamespace] = {}
        self.column_dimensions = defaultdict(DummyColumnDim)
        self.freeze_panes = None
        self.auto_filter = SimpleNamespace(ref="")

    def cell(
        self, row: int, column: int, value: object | None = None
    ) -> SimpleNamespace:
        key = (row, column)
        cell = self._cells.setdefault(
            key,
            SimpleNamespace(value=None, number_format=None, font=DummyFont()),
        )
        if value is not None:
            cell.value = value
        return cell


class DummyWorkbook:
    def __init__(self) -> None:
        self.worksheets: list[DummyWorksheet] = [DummyWorksheet()]
        self.foo = "bar"

    def remove(self, sheet: DummyWorksheet) -> None:
        if sheet in self.worksheets:
            self.worksheets.remove(sheet)

    def create_sheet(self, title: str) -> DummyWorksheet:
        ws = DummyWorksheet(title)
        self.worksheets.append(ws)
        return ws

    def __getitem__(self, key: str) -> DummyWorksheet:
        raise KeyError(key)


def test_openpyxl_adapter_wraps_core_methods(monkeypatch):
    utils_mod = SimpleNamespace(get_column_letter=lambda idx: chr(ord("A") + idx - 1))
    monkeypatch.setitem(sys.modules, "openpyxl", SimpleNamespace(utils=utils_mod))
    monkeypatch.setitem(sys.modules, "openpyxl.utils", utils_mod)

    wb = DummyWorkbook()
    adapter = export._OpenpyxlWorkbookAdapter(wb)
    ws = adapter.add_worksheet("Report")
    ws.write(0, 0, "value")
    ws.write_row(1, 0, [1, 2])
    ws.set_column(0, 1, 12)
    ws.freeze_panes(1, 1)
    ws.autofilter(0, 0, 1, 1)

    native = wb.worksheets[-1]
    assert native.title == "Report"
    assert native.column_dimensions["A"].width == 12
    assert native.auto_filter.ref == "A1:B2"

    adapter.rename_last_sheet("Final")
    assert wb.worksheets[-1].title == "Final"


def test_export_to_excel_uses_adapter_when_xlsxwriter_missing(monkeypatch, tmp_path):
    utils_mod = SimpleNamespace(get_column_letter=lambda idx: chr(ord("A") + idx - 1))
    monkeypatch.setitem(sys.modules, "openpyxl", SimpleNamespace(utils=utils_mod))
    monkeypatch.setitem(sys.modules, "openpyxl.utils", utils_mod)

    class DummyWriter:
        def __init__(self) -> None:
            self.book = DummyWorkbook()
            self.sheets: dict[str, object] = {}

        def __enter__(self) -> "DummyWriter":
            return self

        def __exit__(self, exc_type, exc, tb) -> None:  # noqa: D401
            return None

    created: list[DummyWriter] = []

    def fake_excel_writer(path, engine=None):  # noqa: ARG001
        if engine == "xlsxwriter":
            raise ModuleNotFoundError("no xlsxwriter")
        writer = DummyWriter()
        created.append(writer)
        return writer

    monkeypatch.setattr(pd, "ExcelWriter", fake_excel_writer)

    def fake_to_excel(
        self, writer, sheet_name, index=False, **_: object
    ) -> None:  # noqa: ARG002
        writer.sheets[sheet_name] = object()
        writer.book.worksheets.append(DummyWorksheet("Sheet"))

    monkeypatch.setattr(pd.DataFrame, "to_excel", fake_to_excel, raising=False)

    export.reset_formatters_excel()
    df = pd.DataFrame({"x": [1]})
    out = tmp_path / "report.xlsx"
    export.export_to_excel({"summary": df}, out)

    assert export.FORMATTERS_EXCEL == {}
    assert created and created[0].book.worksheets[-1].title == "summary"


def test_openpyxl_proxy_apply_format_sets_styles(monkeypatch):
    utils_mod = SimpleNamespace(get_column_letter=lambda idx: chr(ord("A") + idx - 1))
    monkeypatch.setitem(sys.modules, "openpyxl", SimpleNamespace(utils=utils_mod))
    monkeypatch.setitem(sys.modules, "openpyxl.utils", utils_mod)

    ws = DummyWorksheet()
    proxy = export._OpenpyxlWorksheetProxy(ws)

    proxy.write(
        0,
        0,
        "value",
        {"num_format": "0.00", "font_color": "#123abc"},
    )

    cell = ws.cell(1, 1)
    assert cell.number_format == "0.00"
    # Normalised hex should have an FF alpha prefix
    assert cell.font.color == "FF123ABC"


def test_openpyxl_proxy_skips_formatting_when_letter_helper_missing(monkeypatch):
    ws = DummyWorksheet()
    proxy = export._OpenpyxlWorksheetProxy(ws)

    monkeypatch.setattr(export, "get_column_letter", None)

    proxy.set_column(0, 1, 10)
    proxy.autofilter(0, 0, 0, 0)

    assert len(ws.column_dimensions) == 0
    assert ws.auto_filter.ref == ""


def test_openpyxl_proxy_ignores_invalid_font_color():
    ws = DummyWorksheet()
    proxy = export._OpenpyxlWorksheetProxy(ws)

    proxy.write(0, 0, "value", {"font_color": "invalid"})

    cell = ws.cell(1, 1)
    assert cell.font.color is None


def test_openpyxl_workbook_proxy_removes_default_sheet(monkeypatch):
    utils_mod = SimpleNamespace(get_column_letter=lambda idx: chr(ord("A") + idx - 1))
    monkeypatch.setitem(sys.modules, "openpyxl", SimpleNamespace(utils=utils_mod))
    monkeypatch.setitem(sys.modules, "openpyxl.utils", utils_mod)

    writer = SimpleNamespace(book=DummyWorkbook(), sheets={"Sheet": object()})
    proxy = export._OpenpyxlWorkbookProxy(writer)

    ws_proxy = proxy.add_worksheet("Report")

    assert "Sheet" not in writer.sheets
    assert ws_proxy.name == "Report"


def test_export_to_excel_cleans_up_openpyxl_defaults(monkeypatch, tmp_path):
    utils_mod = SimpleNamespace(get_column_letter=lambda idx: chr(ord("A") + idx - 1))
    monkeypatch.setitem(sys.modules, "openpyxl", SimpleNamespace(utils=utils_mod))
    monkeypatch.setitem(sys.modules, "openpyxl.utils", utils_mod)

    class FakeOpenpyxlWorkbook(DummyWorkbook):
        __module__ = "openpyxl.workbook"

    class TrackingDict(dict):
        def __init__(self, *args, **kwargs) -> None:  # noqa: D401, ANN001
            super().__init__(*args, **kwargs)
            self.pops: list[str] = []

        def pop(self, key, default=None):  # noqa: D401, ANN001
            self.pops.append(key)
            return super().pop(key, default)

    class DummyWriter:
        def __init__(self) -> None:
            self.book = FakeOpenpyxlWorkbook()
            self.sheets: TrackingDict[str, object] = TrackingDict({"Sheet": object()})
            self.engine = "openpyxl"

        def __enter__(self) -> "DummyWriter":
            return self

        def __exit__(self, exc_type, exc, tb) -> None:  # noqa: D401
            return None

    created: list[DummyWriter] = []
    removals = {"count": 0}

    def fake_excel_writer(path, engine=None):  # noqa: ARG001
        if engine == "xlsxwriter":
            raise ModuleNotFoundError("no xlsxwriter")
        writer = DummyWriter()
        created.append(writer)
        return writer

    def fake_remove_default(book):  # noqa: ANN001
        removals["count"] += 1
        return "Sheet"

    def fake_to_excel(self, writer, sheet_name, index=False, **_):  # noqa: ARG002
        ws = DummyWorksheet("Sheet1")
        writer.book.worksheets.append(ws)
        writer.sheets["Sheet1"] = ws

    monkeypatch.setattr(pd, "ExcelWriter", fake_excel_writer)
    monkeypatch.setattr(
        export, "_maybe_remove_openpyxl_default_sheet", fake_remove_default
    )
    monkeypatch.setattr(pd.DataFrame, "to_excel", fake_to_excel, raising=False)

    export.reset_formatters_excel()
    df = pd.DataFrame({"x": [1.0]})
    out = tmp_path / "cleanup.xlsx"
    export.export_to_excel({"report": df}, out)

    assert created, "Expected fallback writer to be created"
    writer = created[0]
    assert "Sheet" not in writer.sheets
    assert "Sheet" in writer.sheets.pops
    ws = writer.book.worksheets[-1]
    assert ws.title == "report"
    assert writer.sheets.get("report") is ws
    assert removals["count"] >= 2


def test_export_to_excel_handles_missing_sheet_lookup(monkeypatch, tmp_path):
    utils_mod = SimpleNamespace(get_column_letter=lambda idx: chr(ord("A") + idx - 1))
    monkeypatch.setitem(sys.modules, "openpyxl", SimpleNamespace(utils=utils_mod))
    monkeypatch.setitem(sys.modules, "openpyxl.utils", utils_mod)

    rename_calls: list[tuple[str, str | None]] = []

    class TrackingAdapter:
        def __init__(self, book):  # noqa: ANN001
            self.book = book
            export._maybe_remove_openpyxl_default_sheet(book)

        def rename_last_sheet(self, name: str) -> None:
            last_title = (
                self.book.worksheets[-1].title if self.book.worksheets else None
            )
            rename_calls.append((name, last_title))
            if self.book.worksheets:
                self.book.worksheets[-1].title = name

    monkeypatch.setattr(export, "_OpenpyxlWorkbookAdapter", TrackingAdapter)

    class NoLookupWorkbook(DummyWorkbook):
        __module__ = "openpyxl.workbook"

        def __getitem__(self, key: str) -> DummyWorksheet:  # noqa: D401
            raise KeyError(key)

    class DummyWriter:
        def __init__(self) -> None:
            self.book = NoLookupWorkbook()
            self.sheets: dict[str, object] = {"Sheet": object()}
            self.engine = "openpyxl"

        def __enter__(self) -> "DummyWriter":
            return self

        def __exit__(self, exc_type, exc, tb) -> None:
            return None

    writers: list[DummyWriter] = []

    def fake_excel_writer(path, engine=None):  # noqa: ANN001, ARG001
        if engine == "xlsxwriter":
            raise ModuleNotFoundError("no xlsxwriter")
        writer = DummyWriter()
        writers.append(writer)
        return writer

    monkeypatch.setattr(pd, "ExcelWriter", fake_excel_writer)

    def fake_to_excel(self, writer, sheet_name, index=False, **_):  # noqa: ARG002
        ws = DummyWorksheet("Temp")
        writer.book.worksheets.append(ws)

    monkeypatch.setattr(pd.DataFrame, "to_excel", fake_to_excel, raising=False)

    export.reset_formatters_excel()
    df = pd.DataFrame({"value": [1.0]})
    out = tmp_path / "lookup.xlsx"
    export.export_to_excel({"summary": df}, out)

    assert writers, "Expected fallback writer"
    writer = writers[0]
    assert rename_calls and rename_calls[-1][0] == "summary"
    final_sheet = writer.book.worksheets[-1]
    assert final_sheet.title == "summary"
    assert writer.sheets["summary"] is final_sheet


def test_export_to_excel_populates_proxy_with_renamed_sheets(monkeypatch, tmp_path):
    utils_mod = SimpleNamespace(get_column_letter=lambda idx: chr(ord("A") + idx - 1))
    monkeypatch.setitem(sys.modules, "openpyxl", SimpleNamespace(utils=utils_mod))
    monkeypatch.setitem(sys.modules, "openpyxl.utils", utils_mod)

    class DummyWriter:
        def __init__(self) -> None:
            self.book = DummyWorkbook()
            self.sheets: dict[str, object] = {"Sheet": object()}
            self.engine = "openpyxl"

        def __enter__(self) -> "DummyWriter":
            return self

        def __exit__(self, exc_type, exc, tb) -> None:  # noqa: D401
            return None

    created: list[DummyWriter] = []

    def fake_excel_writer(path, engine=None):  # noqa: ARG001
        if engine == "xlsxwriter":
            raise ModuleNotFoundError("no xlsxwriter")
        writer = DummyWriter()
        created.append(writer)
        return writer

    monkeypatch.setattr(pd, "ExcelWriter", fake_excel_writer)

    def fake_to_excel(self, writer, sheet_name, index=False, **_):  # noqa: ARG002
        ws = DummyWorksheet("Temp")
        writer.book.worksheets.append(ws)
        writer.sheets[sheet_name] = ws

    monkeypatch.setattr(pd.DataFrame, "to_excel", fake_to_excel, raising=False)

    export.reset_formatters_excel()
    captured: dict[str, object] = {}

    def fake_formatter(ws, wb):  # noqa: ANN001
        captured["formatter_called"] = (ws, wb)

    export.register_formatter_excel("metrics")(fake_formatter)

    df = pd.DataFrame({"x": [1.0]})
    out = tmp_path / "report.xlsx"

    export.export_to_excel({"metrics": df, "summary": df}, out)

    assert created, "Expected ExcelWriter to be instantiated"
    assert captured["formatter_called"][0].name == "metrics"
    metrics_ws = created[0].sheets.get("metrics")
    summary_ws = created[0].sheets.get("summary")
    assert isinstance(metrics_ws, DummyWorksheet)
    assert metrics_ws.title == "metrics"
    assert isinstance(summary_ws, DummyWorksheet)
    assert summary_ws.title == "summary"
    export.reset_formatters_excel()


def test_flat_frames_from_results_collects_changes(monkeypatch):
    frames = pd.Series([1.0], name="value").to_frame()
    dummy_frames = {
        "summary": frames.copy(),
        "period_1": frames.copy(),
    }

    monkeypatch.setattr(
        export,
        "workbook_frames_from_results",
        lambda results: dummy_frames,
    )
    monkeypatch.setattr(
        export,
        "manager_contrib_table",
        lambda results: pd.DataFrame(
            {
                "Manager": ["M"],
                "Years": [1.0],
                "OOS CAGR": [0.1],
                "Contribution Share": [0.5],
            }
        ),
    )

    results = [
        {
            "period": ("2020-01", "2020-06", "2020-07", "2020-12"),
            "manager_changes": [
                {
                    "action": "add",
                    "manager": "M",
                    "firm": "F",
                    "reason": None,
                    "detail": "",
                }
            ],
        }
    ]

    out = export.flat_frames_from_results(results)
    assert "periods" in out and "summary" in out
    assert "execution_metrics" in out
    assert "manager_contrib" in out
    assert "changes" in out and out["changes"].iloc[0]["Period"] == "2020-12"


def test_export_phase1_workbook_passes_summary_extensions(monkeypatch, tmp_path):
    captured: dict[str, object] = {}

    def fake_phase1_workbook_data(results, include_metrics=False):  # noqa: ARG001
        return {
            "summary": pd.DataFrame(),
            "period_1": pd.DataFrame(),
        }

    monkeypatch.setattr(export, "phase1_workbook_data", fake_phase1_workbook_data)
    monkeypatch.setattr(export, "reset_formatters_excel", lambda: None)

    def fake_make_period(sheet, res, in_s, in_e, out_s, out_e):  # noqa: ARG001
        captured.setdefault("period_calls", []).append((sheet, in_s, out_e))

    monkeypatch.setattr(export, "make_period_formatter", fake_make_period)

    def fake_manager_contrib(results):
        return pd.DataFrame(
            {
                "Manager": ["M"],
                "Years": [1.0],
                "OOS CAGR": [0.1],
                "Contribution Share": [0.5],
            }
        )

    monkeypatch.setattr(export, "manager_contrib_table", fake_manager_contrib)

    def fake_combined(results):
        return {"foo": "bar"}

    monkeypatch.setattr(export, "combined_summary_result", fake_combined)

    def record_summary(res, *args):  # noqa: ARG001
        captured["summary_res"] = res

    monkeypatch.setattr(export, "make_summary_formatter", record_summary)
    monkeypatch.setattr(
        export, "export_to_excel", lambda data, path: captured.setdefault("data", data)
    )

    results = [
        {
            "period": ("2020-01", "2020-06", "2020-07", "2020-12"),
            "manager_changes": [
                {
                    "action": "add",
                    "manager": "M",
                    "firm": "F",
                    "reason": "r",
                    "detail": "d",
                }
            ],
        },
        {
            "period": ("2021-01", "2021-06", "2021-07", "2021-12"),
            "manager_changes": [
                {
                    "action": "drop",
                    "manager": "N",
                    "firm": "F2",
                    "reason": None,
                    "detail": None,
                }
            ],
        },
    ]

    export.export_phase1_workbook(results, tmp_path / "out.xlsx")

    assert captured.get("period_calls")
    summary_res = captured["summary_res"]
    assert len(summary_res["manager_changes"]) == 2
    assert "manager_contrib" in summary_res


def test_openpyxl_proxy_handles_formatting_helpers(monkeypatch):
    ws = DummyWorksheet("Report")
    proxy = export._OpenpyxlWorksheetProxy(ws)

    fmt = {"num_format": "0.00", "font_color": "red"}
    proxy.write(0, 0, "value", fmt)
    proxy.write_row(1, 0, [1, 2])

    first_cell = ws.cell(1, 1)
    assert first_cell.value == "value"
    assert first_cell.number_format == "0.00"
    assert first_cell.font.color == "FFFF0000"

    monkeypatch.setattr(
        export, "get_column_letter", lambda idx: chr(ord("A") + idx - 1)
    )
    proxy.set_column(0, 1, 18)
    assert ws.column_dimensions["A"].width == 18
    assert ws.column_dimensions["B"].width == 18

    proxy.freeze_panes(1, 1)
    assert ws.freeze_panes is ws.cell(2, 2)

    proxy.autofilter(0, 0, 1, 1)
    assert ws.auto_filter.ref == "A1:B2"

    monkeypatch.setattr(export, "get_column_letter", None, raising=False)
    proxy.set_column(0, 0, 10)
    proxy.autofilter(0, 0, 0, 0)
    assert ws.column_dimensions["A"].width == 18
    assert ws.auto_filter.ref == "A1:B2"


def test_openpyxl_workbook_adapter_prunes_and_proxies(monkeypatch):
    utils_mod = SimpleNamespace(get_column_letter=lambda idx: chr(ord("A") + idx - 1))
    monkeypatch.setitem(sys.modules, "openpyxl", SimpleNamespace(utils=utils_mod))
    monkeypatch.setitem(sys.modules, "openpyxl.utils", utils_mod)

    class QuirkyWorkbook(DummyWorkbook):
        def create_sheet(self, title: str) -> DummyWorksheet:
            ws = super().create_sheet(title)
            ws.title = f"temp_{title}"
            return ws

    wb = QuirkyWorkbook()
    adapter = export._OpenpyxlWorkbookAdapter(wb)

    assert wb.worksheets == []

    ws_adapter = adapter.add_worksheet("Summary")
    assert isinstance(ws_adapter, export._OpenpyxlWorksheetAdapter)
    assert ws_adapter.native.title == "Summary"

    assert adapter.add_format(None) == {}
    fmt = adapter.add_format({"bold": True})
    assert fmt == {"bold": True}

    adapter.rename_last_sheet("Final")
    assert wb.worksheets[-1].title == "Final"
    assert adapter.foo == "bar"


def test_openpyxl_worksheet_adapter_exposes_native(monkeypatch):
    utils_mod = SimpleNamespace(get_column_letter=lambda idx: chr(ord("A") + idx - 1))
    monkeypatch.setitem(sys.modules, "openpyxl", SimpleNamespace(utils=utils_mod))
    monkeypatch.setitem(sys.modules, "openpyxl.utils", utils_mod)

    ws = DummyWorksheet("Data")
    adapter = export._OpenpyxlWorksheetAdapter(ws)
    assert adapter.native is ws


def test_export_to_excel_removes_default_and_renames(monkeypatch, tmp_path):
    utils_mod = SimpleNamespace(get_column_letter=lambda idx: chr(ord("A") + idx - 1))
    monkeypatch.setitem(sys.modules, "openpyxl", SimpleNamespace(utils=utils_mod))
    monkeypatch.setitem(sys.modules, "openpyxl.utils", utils_mod)

    class Writer:
        def __init__(self) -> None:
            self.book = DummyWorkbook()
            self.sheets: dict[str, object] = {"Sheet": object()}
            self.engine = "openpyxl"

        def __enter__(self) -> "Writer":
            return self

        def __exit__(self, exc_type, exc, tb) -> None:  # noqa: D401
            return None

    created: list[Writer] = []

    def fake_writer(path, engine=None, **_):  # noqa: ARG001
        if engine == "xlsxwriter":
            raise ModuleNotFoundError
        writer = Writer()
        created.append(writer)
        return writer

    monkeypatch.setattr(pd, "ExcelWriter", fake_writer)

    def fake_to_excel(self, writer, sheet_name, index=False, **_):  # noqa: ARG002
        ws = DummyWorksheet("TempName")
        writer.book.worksheets.append(ws)

    monkeypatch.setattr(pd.DataFrame, "to_excel", fake_to_excel, raising=False)

    df = pd.DataFrame({"value": [1.0]})
    export.export_to_excel({"summary": df}, tmp_path / "out.xlsx")

    assert created
    writer = created[0]
    assert all(ws.title != "Sheet" for ws in writer.book.worksheets)
<<<<<<< HEAD
    assert writer.book.worksheets[-1].title == "summary"
=======
    assert writer.book.worksheets[-1].title == "summary"


def test_openpyxl_apply_format_skips_missing_attributes(monkeypatch):
    utils_mod = SimpleNamespace(
        get_column_letter=lambda idx: chr(ord("A") + idx - 1)
    )
    monkeypatch.setitem(sys.modules, "openpyxl", SimpleNamespace(utils=utils_mod))
    monkeypatch.setitem(sys.modules, "openpyxl.utils", utils_mod)

    class BareCell:
        def __init__(self) -> None:
            self.font = None  # no copy method available

    ws = DummyWorksheet()
    proxy = export._OpenpyxlWorksheetProxy(ws)

    cell = BareCell()
    proxy._apply_format(cell, {"num_format": "0.0", "font_color": object()})

    assert not hasattr(cell, "number_format")
    assert cell.font is None
>>>>>>> 26ae2f7f
<|MERGE_RESOLUTION|>--- conflicted
+++ resolved
@@ -620,29 +620,4 @@
     assert created
     writer = created[0]
     assert all(ws.title != "Sheet" for ws in writer.book.worksheets)
-<<<<<<< HEAD
-    assert writer.book.worksheets[-1].title == "summary"
-=======
-    assert writer.book.worksheets[-1].title == "summary"
-
-
-def test_openpyxl_apply_format_skips_missing_attributes(monkeypatch):
-    utils_mod = SimpleNamespace(
-        get_column_letter=lambda idx: chr(ord("A") + idx - 1)
-    )
-    monkeypatch.setitem(sys.modules, "openpyxl", SimpleNamespace(utils=utils_mod))
-    monkeypatch.setitem(sys.modules, "openpyxl.utils", utils_mod)
-
-    class BareCell:
-        def __init__(self) -> None:
-            self.font = None  # no copy method available
-
-    ws = DummyWorksheet()
-    proxy = export._OpenpyxlWorksheetProxy(ws)
-
-    cell = BareCell()
-    proxy._apply_format(cell, {"num_format": "0.0", "font_color": object()})
-
-    assert not hasattr(cell, "number_format")
-    assert cell.font is None
->>>>>>> 26ae2f7f
+    assert writer.book.worksheets[-1].title == "summary"