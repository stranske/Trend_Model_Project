"""Tests for the enhanced Streamlit Run page functionality."""

import pytest
import pandas as pd
from datetime import date
<<<<<<< HEAD
from unittest.mock import patch, MagicMock
=======
from unittest.mock import MagicMock, Mock, patch
>>>>>>> 369e0616
import sys
from pathlib import Path

# Add src to path
sys.path.insert(0, str(Path(__file__).parent.parent / "src"))

# Import the functions we want to test
sys.path.insert(0, str(Path(__file__).parent.parent / "app" / "streamlit" / "pages"))

<<<<<<< HEAD
# Mock external dependencies before importing our module
sys.modules["streamlit"] = MagicMock()
sys.modules["matplotlib"] = MagicMock()
sys.modules["matplotlib.pyplot"] = MagicMock()

=======
>>>>>>> 369e0616
from trend_analysis.api import RunResult  # noqa: E402


@pytest.fixture(autouse=True)
def _mock_plotting_modules(monkeypatch):
    """Provide lightweight stand-ins for optional heavy dependencies."""
    monkeypatch.setitem(sys.modules, "streamlit", Mock())
    monkeypatch.setitem(sys.modules, "matplotlib", MagicMock())
    monkeypatch.setitem(sys.modules, "matplotlib.pyplot", MagicMock())


def _ctx_mock() -> MagicMock:
    """Return a MagicMock that supports context management."""
    m = MagicMock()
    m.__enter__.return_value = m
    m.__exit__.return_value = None
    return m


def create_mock_streamlit():
    """Create a mock streamlit module for testing."""
    mock_st = MagicMock()
    mock_st.session_state = {}
    mock_st.error = MagicMock()
    mock_st.warning = MagicMock()
    mock_st.success = MagicMock()
    mock_st.info = MagicMock()
    mock_st.empty = MagicMock()
    mock_st.container = _ctx_mock()
    mock_st.expander = _ctx_mock()
    mock_st.code = MagicMock()
    mock_st.rerun = MagicMock()

    # Make progress return a context-aware mock object
    progress_mock = _ctx_mock()
    progress_mock.progress = MagicMock()
    mock_st.progress = MagicMock(return_value=progress_mock)

    return mock_st


@pytest.fixture
def mock_streamlit():
    """Fixture to provide mocked streamlit."""
    return create_mock_streamlit()


@pytest.fixture
def sample_returns_data():
    """Sample returns data for testing."""
    dates = pd.date_range("2020-01-31", periods=24, freq="ME")
    return pd.DataFrame(
        {
            "Date": dates,
            "Asset_A": [0.01, -0.02, 0.03, 0.01, 0.02, -0.01] * 4,
            "Asset_B": [0.02, -0.01, 0.02, -0.01, 0.03, 0.01] * 4,
            "RF": [0.0] * 24,
        }
    )


@pytest.fixture
def sample_config():
    """Sample configuration for testing."""
    return {
        "start": date(2021, 1, 1),
        "end": date(2022, 12, 31),
        "lookback_months": 12,
        "risk_target": 1.0,
        "portfolio": {"selection_mode": "all"},
        "benchmarks": {},
        "metrics": {},
        "run": {"monthly_cost": 0.01},
    }


class TestErrorFormatting:
    """Test error message formatting functionality."""

    def test_format_error_message_key_error(self):
        """Test formatting of KeyError."""
        # Import the function directly since we need to test it
        with patch.dict("sys.modules", {"streamlit": create_mock_streamlit()}):
            # We need to import after mocking streamlit
            import importlib.util

            spec = importlib.util.spec_from_file_location(
                "run_page",
                Path(__file__).parent.parent
                / "app"
                / "streamlit"
                / "pages"
                / "03_Run.py",
            )
            assert spec is not None and spec.loader is not None
            run_page = importlib.util.module_from_spec(spec)
            spec.loader.exec_module(run_page)

            error = KeyError("missing_field")
            result = run_page.format_error_message(error)
            assert "Missing required data field" in result

    def test_format_error_message_date_specific(self):
        """Test formatting of Date-related errors."""
        with patch.dict("sys.modules", {"streamlit": create_mock_streamlit()}):
            import importlib.util

            spec = importlib.util.spec_from_file_location(
                "run_page",
                Path(__file__).parent.parent
                / "app"
                / "streamlit"
                / "pages"
                / "03_Run.py",
            )
            assert spec is not None and spec.loader is not None
            run_page = importlib.util.module_from_spec(spec)
            spec.loader.exec_module(run_page)

            error = ValueError("Date column not found")
            result = run_page.format_error_message(error)
            assert "Date column" in result
            assert "properly formatted dates" in result

    def test_format_error_message_generic(self):
        """Test formatting of generic errors."""
        with patch.dict("sys.modules", {"streamlit": create_mock_streamlit()}):
            import importlib.util

            spec = importlib.util.spec_from_file_location(
                "run_page",
                Path(__file__).parent.parent
                / "app"
                / "streamlit"
                / "pages"
                / "03_Run.py",
            )
            assert spec is not None and spec.loader is not None
            run_page = importlib.util.module_from_spec(spec)
            spec.loader.exec_module(run_page)

            error = RuntimeError("Some runtime issue")
            result = run_page.format_error_message(error)
            assert "RuntimeError" in result
            assert "Some runtime issue" in result


class TestConfigCreation:
    """Test configuration creation from session state."""

    def test_create_config_from_session_state_success(self, sample_config):
        """Test successful config creation."""
        with patch.dict("sys.modules", {"streamlit": create_mock_streamlit()}):
            import importlib.util

            spec = importlib.util.spec_from_file_location(
                "run_page",
                Path(__file__).parent.parent
                / "app"
                / "streamlit"
                / "pages"
                / "03_Run.py",
            )
            assert spec is not None and spec.loader is not None
            run_page = importlib.util.module_from_spec(spec)
            spec.loader.exec_module(run_page)

            # Mock streamlit session state
            with patch.object(
                run_page.st, "session_state", {"sim_config": sample_config}
            ):
                config = run_page.create_config_from_session_state()

                assert config is not None
                assert getattr(config, "vol_adjust", None) is not None
                assert config.vol_adjust["target_vol"] == 1.0
                assert "2020-01" in config.sample_split["in_start"]

    def test_create_config_missing_config(self):
        """Test behavior when config is missing."""
        with patch.dict("sys.modules", {"streamlit": create_mock_streamlit()}):
            import importlib.util

            spec = importlib.util.spec_from_file_location(
                "run_page",
                Path(__file__).parent.parent
                / "app"
                / "streamlit"
                / "pages"
                / "03_Run.py",
            )
            assert spec is not None and spec.loader is not None
            run_page = importlib.util.module_from_spec(spec)
            spec.loader.exec_module(run_page)

            with patch.object(run_page.st, "session_state", {}):
                config = run_page.create_config_from_session_state()
                assert config is None

    def test_create_config_missing_dates(self):
        """Test behavior when start/end dates are missing."""
        with patch.dict("sys.modules", {"streamlit": create_mock_streamlit()}):
            import importlib.util

            spec = importlib.util.spec_from_file_location(
                "run_page",
                Path(__file__).parent.parent
                / "app"
                / "streamlit"
                / "pages"
                / "03_Run.py",
            )
            assert spec is not None and spec.loader is not None
            run_page = importlib.util.module_from_spec(spec)
            spec.loader.exec_module(run_page)

            incomplete_config = {"risk_target": 1.0}
            with patch.object(
                run_page.st, "session_state", {"sim_config": incomplete_config}
            ):
                config = run_page.create_config_from_session_state()
                assert config is None


class TestDataPreparation:
    """Test data preparation functionality."""

    def test_prepare_returns_data_success(self, sample_returns_data):
        """Test successful data preparation."""
        with patch.dict("sys.modules", {"streamlit": create_mock_streamlit()}):
            import importlib.util

            spec = importlib.util.spec_from_file_location(
                "run_page",
                Path(__file__).parent.parent
                / "app"
                / "streamlit"
                / "pages"
                / "03_Run.py",
            )
            assert spec is not None and spec.loader is not None
            run_page = importlib.util.module_from_spec(spec)
            spec.loader.exec_module(run_page)

            with patch.object(
                run_page.st, "session_state", {"returns_df": sample_returns_data}
            ):
                df = run_page.prepare_returns_data()

                assert df is not None
                assert "Date" in df.columns
                assert len(df) == 24

    def test_prepare_returns_data_missing(self):
        """Test behavior when data is missing."""
        with patch.dict("sys.modules", {"streamlit": create_mock_streamlit()}):
            import importlib.util

            spec = importlib.util.spec_from_file_location(
                "run_page",
                Path(__file__).parent.parent
                / "app"
                / "streamlit"
                / "pages"
                / "03_Run.py",
            )
            assert spec is not None and spec.loader is not None
            run_page = importlib.util.module_from_spec(spec)
            spec.loader.exec_module(run_page)

            with patch.object(run_page.st, "session_state", {}):
                df = run_page.prepare_returns_data()
                assert df is None

    def test_prepare_returns_data_no_date_column(self):
        """Test data preparation when Date column is missing."""
        with patch.dict("sys.modules", {"streamlit": create_mock_streamlit()}):
            import importlib.util

            spec = importlib.util.spec_from_file_location(
                "run_page",
                Path(__file__).parent.parent
                / "app"
                / "streamlit"
                / "pages"
                / "03_Run.py",
            )
            assert spec is not None and spec.loader is not None
            run_page = importlib.util.module_from_spec(spec)
            spec.loader.exec_module(run_page)

            # Data without Date column
            df_no_date = pd.DataFrame(
                {"Asset_A": [0.01, 0.02, 0.03], "Asset_B": [0.02, -0.01, 0.02]}
            )

            with patch.object(run_page.st, "session_state", {"returns_df": df_no_date}):
                df = run_page.prepare_returns_data()
                # Should still work if there's an index that can be converted
                assert df is not None or run_page.st.error.called


class TestLogHandler:
    """Test the custom log handler."""

    def test_streamlit_log_handler_creation(self):
        """Test creating the log handler."""
        with patch.dict("sys.modules", {"streamlit": create_mock_streamlit()}):
            import importlib.util

            spec = importlib.util.spec_from_file_location(
                "run_page",
                Path(__file__).parent.parent
                / "app"
                / "streamlit"
                / "pages"
                / "03_Run.py",
            )
            assert spec is not None and spec.loader is not None
            run_page = importlib.util.module_from_spec(spec)
            spec.loader.exec_module(run_page)

            handler = run_page.StreamlitLogHandler()
            assert handler is not None
            assert handler.log_messages == []

    def test_streamlit_log_handler_emit(self):
        """Test log message emission."""
        import logging

        with patch.dict("sys.modules", {"streamlit": create_mock_streamlit()}):
            import importlib.util

            spec = importlib.util.spec_from_file_location(
                "run_page",
                Path(__file__).parent.parent
                / "app"
                / "streamlit"
                / "pages"
                / "03_Run.py",
            )
            assert spec is not None and spec.loader is not None
            run_page = importlib.util.module_from_spec(spec)
            spec.loader.exec_module(run_page)

            handler = run_page.StreamlitLogHandler()

            # Create a log record
            record = logging.LogRecord(
                name="test",
                level=logging.INFO,
                pathname="",
                lineno=0,
                msg="Test message",
                args=(),
                exc_info=None,
            )

            handler.emit(record)
            logs = handler.get_logs()

            assert len(logs) == 1
            assert logs[0]["level"] == "INFO"
            assert "Test message" in logs[0]["message"]

    def test_streamlit_log_handler_clear(self):
        """Test clearing log messages."""
        import logging

        with patch.dict("sys.modules", {"streamlit": create_mock_streamlit()}):
            import importlib.util

            spec = importlib.util.spec_from_file_location(
                "run_page",
                Path(__file__).parent.parent
                / "app"
                / "streamlit"
                / "pages"
                / "03_Run.py",
            )
            assert spec is not None and spec.loader is not None
            run_page = importlib.util.module_from_spec(spec)
            spec.loader.exec_module(run_page)

            handler = run_page.StreamlitLogHandler()

            # Add a log message
            record = logging.LogRecord(
                name="test",
                level=logging.INFO,
                pathname="",
                lineno=0,
                msg="Test message",
                args=(),
                exc_info=None,
            )
            handler.emit(record)

            assert len(handler.get_logs()) == 1

            handler.clear_logs()
            assert len(handler.get_logs()) == 0


class TestAnalysisIntegration:
    """Test the full analysis integration."""

    @patch("trend_analysis.api.run_simulation")
    def test_run_analysis_with_progress_success(
        self, mock_run_simulation, sample_returns_data, sample_config
    ):
        """Test successful analysis run."""
        # Create mock result
        mock_result = RunResult(
            metrics=pd.DataFrame({"metric": [1.0, 2.0]}),
            details={"test": "data"},
            seed=42,
            environment={"python": "3"},
        )
        mock_run_simulation.return_value = mock_result

        with patch.dict("sys.modules", {"streamlit": create_mock_streamlit()}):
            import importlib.util

            spec = importlib.util.spec_from_file_location(
                "run_page",
                Path(__file__).parent.parent
                / "app"
                / "streamlit"
                / "pages"
                / "03_Run.py",
            )
            assert spec is not None and spec.loader is not None
            run_page = importlib.util.module_from_spec(spec)
            spec.loader.exec_module(run_page)

            # Mock session state with required data
            session_state = {
                "returns_df": sample_returns_data,
                "sim_config": sample_config,
            }

            with patch.object(run_page.st, "session_state", session_state):
                # Mock streamlit UI elements
                with patch.object(run_page.st, "container", return_value=_ctx_mock()):
                    with patch.object(
                        run_page.st, "progress", return_value=_ctx_mock()
                    ):
                        with patch.object(
                            run_page.st, "empty", return_value=_ctx_mock()
                        ):
                            result = run_page.run_analysis_with_progress()

                assert result is not None
                assert isinstance(result, RunResult)
                mock_run_simulation.assert_called_once()

    @patch("trend_analysis.api.run_simulation")
    def test_run_analysis_with_progress_failure(
        self, mock_run_simulation, sample_returns_data, sample_config
    ):
        """Test analysis run with failure."""
        # Make run_simulation raise an exception
        mock_run_simulation.side_effect = ValueError("Test error")

        with patch.dict("sys.modules", {"streamlit": create_mock_streamlit()}):
            import importlib.util

            spec = importlib.util.spec_from_file_location(
                "run_page",
                Path(__file__).parent.parent
                / "app"
                / "streamlit"
                / "pages"
                / "03_Run.py",
            )
            assert spec is not None and spec.loader is not None
            run_page = importlib.util.module_from_spec(spec)
            spec.loader.exec_module(run_page)

            session_state = {
                "returns_df": sample_returns_data,
                "sim_config": sample_config,
            }

            with patch.object(run_page.st, "session_state", session_state):
                with patch.object(run_page.st, "container", return_value=_ctx_mock()):
                    with patch.object(
                        run_page.st, "progress", return_value=_ctx_mock()
                    ):
                        with patch.object(
                            run_page.st, "empty", return_value=_ctx_mock()
                        ):
                            with patch.object(run_page.st, "error") as mock_error:
                                with patch.object(
                                    run_page.st, "expander", return_value=_ctx_mock()
                                ):
                                    result = run_page.run_analysis_with_progress()

                assert result is None
                mock_error.assert_called()


def test_smoke_test_imports():
    """Smoke test to ensure all imports work."""
    with patch.dict("sys.modules", {"streamlit": create_mock_streamlit()}):
        import importlib.util

        spec = importlib.util.spec_from_file_location(
            "run_page",
            Path(__file__).parent.parent / "app" / "streamlit" / "pages" / "03_Run.py",
        )
    assert spec is not None and spec.loader is not None
    run_page = importlib.util.module_from_spec(spec)
    spec.loader.exec_module(run_page)

    # Check that key functions are available
    assert hasattr(run_page, "format_error_message")
    assert hasattr(run_page, "create_config_from_session_state")
    assert hasattr(run_page, "prepare_returns_data")
    assert hasattr(run_page, "run_analysis_with_progress")
    assert hasattr(run_page, "StreamlitLogHandler")<|MERGE_RESOLUTION|>--- conflicted
+++ resolved
@@ -3,11 +3,8 @@
 import pytest
 import pandas as pd
 from datetime import date
-<<<<<<< HEAD
 from unittest.mock import patch, MagicMock
-=======
-from unittest.mock import MagicMock, Mock, patch
->>>>>>> 369e0616
+
 import sys
 from pathlib import Path
 
@@ -17,14 +14,11 @@
 # Import the functions we want to test
 sys.path.insert(0, str(Path(__file__).parent.parent / "app" / "streamlit" / "pages"))
 
-<<<<<<< HEAD
 # Mock external dependencies before importing our module
 sys.modules["streamlit"] = MagicMock()
 sys.modules["matplotlib"] = MagicMock()
 sys.modules["matplotlib.pyplot"] = MagicMock()
 
-=======
->>>>>>> 369e0616
 from trend_analysis.api import RunResult  # noqa: E402
 
 
