"""Tests for the enhanced Streamlit Run page functionality."""

import pytest
import pandas as pd
from datetime import date
from unittest.mock import patch, MagicMock
<<<<<<< HEAD
=======

>>>>>>> 5b5f449c
import sys
from pathlib import Path

# Add src to path
sys.path.insert(0, str(Path(__file__).parent.parent / "src"))

# Import the functions we want to test
sys.path.insert(0, str(Path(__file__).parent.parent / "app" / "streamlit" / "pages"))

# Mock external dependencies before importing our module
sys.modules["streamlit"] = MagicMock()
sys.modules["matplotlib"] = MagicMock()
sys.modules["matplotlib.pyplot"] = MagicMock()

from trend_analysis.api import RunResult  # noqa: E402


@pytest.fixture(autouse=True)
def _mock_plotting_modules(monkeypatch):
    """Provide lightweight stand-ins for optional heavy dependencies."""
    monkeypatch.setitem(sys.modules, "streamlit", Mock())
    monkeypatch.setitem(sys.modules, "matplotlib", MagicMock())
    monkeypatch.setitem(sys.modules, "matplotlib.pyplot", MagicMock())


def _ctx_mock() -> MagicMock:
    """Return a MagicMock that supports context management."""
    m = MagicMock()
    m.__enter__.return_value = m
    m.__exit__.return_value = None
    return m


def create_mock_streamlit():
    """Create a mock streamlit module for testing."""
    mock_st = MagicMock()
    mock_st.session_state = {}
    mock_st.error = MagicMock()
    mock_st.warning = MagicMock()
    mock_st.success = MagicMock()
    mock_st.info = MagicMock()
    mock_st.empty = MagicMock()
    mock_st.container = _ctx_mock()
    mock_st.expander = _ctx_mock()
    mock_st.code = MagicMock()
    mock_st.rerun = MagicMock()

    # Make progress return a context-aware mock object
    progress_mock = _ctx_mock()
    progress_mock.progress = MagicMock()
    mock_st.progress = MagicMock(return_value=progress_mock)

    return mock_st


@pytest.fixture
def mock_streamlit():
    """Fixture to provide mocked streamlit."""
    return create_mock_streamlit()


@pytest.fixture
def sample_returns_data():
    """Sample returns data for testing."""
    dates = pd.date_range("2020-01-31", periods=24, freq="ME")
    return pd.DataFrame(
        {
            "Date": dates,
            "Asset_A": [0.01, -0.02, 0.03, 0.01, 0.02, -0.01] * 4,
            "Asset_B": [0.02, -0.01, 0.02, -0.01, 0.03, 0.01] * 4,
            "RF": [0.0] * 24,
        }
    )


@pytest.fixture
def sample_config():
    """Sample configuration for testing."""
    return {
        "start": date(2021, 1, 1),
        "end": date(2022, 12, 31),
        "lookback_months": 12,
        "risk_target": 1.0,
        "portfolio": {"selection_mode": "all"},
        "benchmarks": {},
        "metrics": {},
        "run": {"monthly_cost": 0.01},
    }


class TestErrorFormatting:
    """Test error message formatting functionality."""

    def test_format_error_message_key_error(self):
        """Test formatting of KeyError."""
        # Import the function directly since we need to test it
        with patch.dict("sys.modules", {"streamlit": create_mock_streamlit()}):
            # We need to import after mocking streamlit
            import importlib.util

            spec = importlib.util.spec_from_file_location(
                "run_page",
                Path(__file__).parent.parent
                / "app"
                / "streamlit"
                / "pages"
                / "03_Run.py",
            )
            assert spec is not None and spec.loader is not None
            run_page = importlib.util.module_from_spec(spec)
            spec.loader.exec_module(run_page)

            error = KeyError("missing_field")
            result = run_page.format_error_message(error)
            assert "Missing required data field" in result

    def test_format_error_message_date_specific(self):
        """Test formatting of Date-related errors."""
        with patch.dict("sys.modules", {"streamlit": create_mock_streamlit()}):
            import importlib.util

            spec = importlib.util.spec_from_file_location(
                "run_page",
                Path(__file__).parent.parent
                / "app"
                / "streamlit"
                / "pages"
                / "03_Run.py",
            )
            assert spec is not None and spec.loader is not None
            run_page = importlib.util.module_from_spec(spec)
            spec.loader.exec_module(run_page)

            error = ValueError("Date column not found")
            result = run_page.format_error_message(error)
            assert "Date column" in result
            assert "properly formatted dates" in result

    def test_format_error_message_generic(self):
        """Test formatting of generic errors."""
        with patch.dict("sys.modules", {"streamlit": create_mock_streamlit()}):
            import importlib.util

            spec = importlib.util.spec_from_file_location(
                "run_page",
                Path(__file__).parent.parent
                / "app"
                / "streamlit"
                / "pages"
                / "03_Run.py",
            )
            assert spec is not None and spec.loader is not None
            run_page = importlib.util.module_from_spec(spec)
            spec.loader.exec_module(run_page)

            error = RuntimeError("Some runtime issue")
            result = run_page.format_error_message(error)
            assert "RuntimeError" in result
            assert "Some runtime issue" in result


class TestConfigCreation:
    """Test configuration creation from session state."""

    def test_create_config_from_session_state_success(self, sample_config):
        """Test successful config creation."""
        with patch.dict("sys.modules", {"streamlit": create_mock_streamlit()}):
            import importlib.util

            spec = importlib.util.spec_from_file_location(
                "run_page",
                Path(__file__).parent.parent
                / "app"
                / "streamlit"
                / "pages"
                / "03_Run.py",
            )
            assert spec is not None and spec.loader is not None
            run_page = importlib.util.module_from_spec(spec)
            spec.loader.exec_module(run_page)

            # Mock streamlit session state
            with patch.object(
                run_page.st, "session_state", {"sim_config": sample_config}
            ):
                config = run_page.create_config_from_session_state()

                assert config is not None
                assert getattr(config, "vol_adjust", None) is not None
                assert config.vol_adjust["target_vol"] == 1.0
                assert "2020-01" in config.sample_split["in_start"]

    def test_create_config_missing_config(self):
        """Test behavior when config is missing."""
        with patch.dict("sys.modules", {"streamlit": create_mock_streamlit()}):
            import importlib.util

            spec = importlib.util.spec_from_file_location(
                "run_page",
                Path(__file__).parent.parent
                / "app"
                / "streamlit"
                / "pages"
                / "03_Run.py",
            )
            assert spec is not None and spec.loader is not None
            run_page = importlib.util.module_from_spec(spec)
            spec.loader.exec_module(run_page)

            with patch.object(run_page.st, "session_state", {}):
                config = run_page.create_config_from_session_state()
                assert config is None

    def test_create_config_missing_dates(self):
        """Test behavior when start/end dates are missing."""
        with patch.dict("sys.modules", {"streamlit": create_mock_streamlit()}):
            import importlib.util

            spec = importlib.util.spec_from_file_location(
                "run_page",
                Path(__file__).parent.parent
                / "app"
                / "streamlit"
                / "pages"
                / "03_Run.py",
            )
            assert spec is not None and spec.loader is not None
            run_page = importlib.util.module_from_spec(spec)
            spec.loader.exec_module(run_page)

            incomplete_config = {"risk_target": 1.0}
            with patch.object(
                run_page.st, "session_state", {"sim_config": incomplete_config}
            ):
                config = run_page.create_config_from_session_state()
                assert config is None


class TestDataPreparation:
    """Test data preparation functionality."""

    def test_prepare_returns_data_success(self, sample_returns_data):
        """Test successful data preparation."""
        with patch.dict("sys.modules", {"streamlit": create_mock_streamlit()}):
            import importlib.util

            spec = importlib.util.spec_from_file_location(
                "run_page",
                Path(__file__).parent.parent
                / "app"
                / "streamlit"
                / "pages"
                / "03_Run.py",
            )
            assert spec is not None and spec.loader is not None
            run_page = importlib.util.module_from_spec(spec)
            spec.loader.exec_module(run_page)

            with patch.object(
                run_page.st, "session_state", {"returns_df": sample_returns_data}
            ):
                df = run_page.prepare_returns_data()

                assert df is not None
                assert "Date" in df.columns
                assert len(df) == 24

    def test_prepare_returns_data_missing(self):
        """Test behavior when data is missing."""
        with patch.dict("sys.modules", {"streamlit": create_mock_streamlit()}):
            import importlib.util

            spec = importlib.util.spec_from_file_location(
                "run_page",
                Path(__file__).parent.parent
                / "app"
                / "streamlit"
                / "pages"
                / "03_Run.py",
            )
            assert spec is not None and spec.loader is not None
            run_page = importlib.util.module_from_spec(spec)
            spec.loader.exec_module(run_page)

            with patch.object(run_page.st, "session_state", {}):
                df = run_page.prepare_returns_data()
                assert df is None

    def test_prepare_returns_data_no_date_column(self):
        """Test data preparation when Date column is missing."""
        with patch.dict("sys.modules", {"streamlit": create_mock_streamlit()}):
            import importlib.util

            spec = importlib.util.spec_from_file_location(
                "run_page",
                Path(__file__).parent.parent
                / "app"
                / "streamlit"
                / "pages"
                / "03_Run.py",
            )
            assert spec is not None and spec.loader is not None
            run_page = importlib.util.module_from_spec(spec)
            spec.loader.exec_module(run_page)

            # Data without Date column
            df_no_date = pd.DataFrame(
                {"Asset_A": [0.01, 0.02, 0.03], "Asset_B": [0.02, -0.01, 0.02]}
            )

            with patch.object(run_page.st, "session_state", {"returns_df": df_no_date}):
                df = run_page.prepare_returns_data()
                # Should still work if there's an index that can be converted
                assert df is not None or run_page.st.error.called


class TestLogHandler:
    """Test the custom log handler."""

    def test_streamlit_log_handler_creation(self):
        """Test creating the log handler."""
        with patch.dict("sys.modules", {"streamlit": create_mock_streamlit()}):
            import importlib.util

            spec = importlib.util.spec_from_file_location(
                "run_page",
                Path(__file__).parent.parent
                / "app"
                / "streamlit"
                / "pages"
                / "03_Run.py",
            )
            assert spec is not None and spec.loader is not None
            run_page = importlib.util.module_from_spec(spec)
            spec.loader.exec_module(run_page)

            handler = run_page.StreamlitLogHandler()
            assert handler is not None
            assert handler.log_messages == []

    def test_streamlit_log_handler_emit(self):
        """Test log message emission."""
        import logging

        with patch.dict("sys.modules", {"streamlit": create_mock_streamlit()}):
            import importlib.util

            spec = importlib.util.spec_from_file_location(
                "run_page",
                Path(__file__).parent.parent
                / "app"
                / "streamlit"
                / "pages"
                / "03_Run.py",
            )
            assert spec is not None and spec.loader is not None
            run_page = importlib.util.module_from_spec(spec)
            spec.loader.exec_module(run_page)

            handler = run_page.StreamlitLogHandler()

            # Create a log record
            record = logging.LogRecord(
                name="test",
                level=logging.INFO,
                pathname="",
                lineno=0,
                msg="Test message",
                args=(),
                exc_info=None,
            )

            handler.emit(record)
            logs = handler.get_logs()

            assert len(logs) == 1
            assert logs[0]["level"] == "INFO"
            assert "Test message" in logs[0]["message"]

    def test_streamlit_log_handler_clear(self):
        """Test clearing log messages."""
        import logging

        with patch.dict("sys.modules", {"streamlit": create_mock_streamlit()}):
            import importlib.util

            spec = importlib.util.spec_from_file_location(
                "run_page",
                Path(__file__).parent.parent
                / "app"
                / "streamlit"
                / "pages"
                / "03_Run.py",
            )
            assert spec is not None and spec.loader is not None
            run_page = importlib.util.module_from_spec(spec)
            spec.loader.exec_module(run_page)

            handler = run_page.StreamlitLogHandler()

            # Add a log message
            record = logging.LogRecord(
                name="test",
                level=logging.INFO,
                pathname="",
                lineno=0,
                msg="Test message",
                args=(),
                exc_info=None,
            )
            handler.emit(record)

            assert len(handler.get_logs()) == 1

            handler.clear_logs()
            assert len(handler.get_logs()) == 0


class TestAnalysisIntegration:
    """Test the full analysis integration."""

    @patch("trend_analysis.api.run_simulation")
    def test_run_analysis_with_progress_success(
        self, mock_run_simulation, sample_returns_data, sample_config
    ):
        """Test successful analysis run."""
        # Create mock result
        mock_result = RunResult(
            metrics=pd.DataFrame({"metric": [1.0, 2.0]}),
            details={"test": "data"},
            seed=42,
            environment={"python": "3"},
        )
        mock_run_simulation.return_value = mock_result

        with patch.dict("sys.modules", {"streamlit": create_mock_streamlit()}):
            import importlib.util

            spec = importlib.util.spec_from_file_location(
                "run_page",
                Path(__file__).parent.parent
                / "app"
                / "streamlit"
                / "pages"
                / "03_Run.py",
            )
            assert spec is not None and spec.loader is not None
            run_page = importlib.util.module_from_spec(spec)
            spec.loader.exec_module(run_page)

            # Mock session state with required data
            session_state = {
                "returns_df": sample_returns_data,
                "sim_config": sample_config,
            }

            with patch.object(run_page.st, "session_state", session_state):
                # Mock streamlit UI elements
                with patch.object(run_page.st, "container", return_value=_ctx_mock()):
                    with patch.object(
                        run_page.st, "progress", return_value=_ctx_mock()
                    ):
                        with patch.object(
                            run_page.st, "empty", return_value=_ctx_mock()
                        ):
                            result = run_page.run_analysis_with_progress()

                assert result is not None
                assert isinstance(result, RunResult)
                mock_run_simulation.assert_called_once()

    @patch("trend_analysis.api.run_simulation")
    def test_run_analysis_with_progress_failure(
        self, mock_run_simulation, sample_returns_data, sample_config
    ):
        """Test analysis run with failure."""
        # Make run_simulation raise an exception
        mock_run_simulation.side_effect = ValueError("Test error")

        with patch.dict("sys.modules", {"streamlit": create_mock_streamlit()}):
            import importlib.util

            spec = importlib.util.spec_from_file_location(
                "run_page",
                Path(__file__).parent.parent
                / "app"
                / "streamlit"
                / "pages"
                / "03_Run.py",
            )
            assert spec is not None and spec.loader is not None
            run_page = importlib.util.module_from_spec(spec)
            spec.loader.exec_module(run_page)

            session_state = {
                "returns_df": sample_returns_data,
                "sim_config": sample_config,
            }

            with patch.object(run_page.st, "session_state", session_state):
                with patch.object(run_page.st, "container", return_value=_ctx_mock()):
                    with patch.object(
                        run_page.st, "progress", return_value=_ctx_mock()
                    ):
                        with patch.object(
                            run_page.st, "empty", return_value=_ctx_mock()
                        ):
                            with patch.object(run_page.st, "error") as mock_error:
                                with patch.object(
                                    run_page.st, "expander", return_value=_ctx_mock()
                                ):
                                    result = run_page.run_analysis_with_progress()

                assert result is None
                mock_error.assert_called()


def test_smoke_test_imports():
    """Smoke test to ensure all imports work."""
    with patch.dict("sys.modules", {"streamlit": create_mock_streamlit()}):
        import importlib.util

        spec = importlib.util.spec_from_file_location(
            "run_page",
            Path(__file__).parent.parent / "app" / "streamlit" / "pages" / "03_Run.py",
        )
    assert spec is not None and spec.loader is not None
    run_page = importlib.util.module_from_spec(spec)
    spec.loader.exec_module(run_page)

    # Check that key functions are available
    assert hasattr(run_page, "format_error_message")
    assert hasattr(run_page, "create_config_from_session_state")
    assert hasattr(run_page, "prepare_returns_data")
    assert hasattr(run_page, "run_analysis_with_progress")
    assert hasattr(run_page, "StreamlitLogHandler")<|MERGE_RESOLUTION|>--- conflicted
+++ resolved
@@ -4,10 +4,7 @@
 import pandas as pd
 from datetime import date
 from unittest.mock import patch, MagicMock
-<<<<<<< HEAD
-=======
-
->>>>>>> 5b5f449c
+
 import sys
 from pathlib import Path
 
