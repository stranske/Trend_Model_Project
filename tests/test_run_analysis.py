import numpy as np
import pandas as pd
import pytest

from trend_analysis.core.rank_selection import RiskStatsConfig
from trend_analysis.metrics import (
    annualize_return,
    annualize_volatility,
    max_drawdown,
    sharpe_ratio,
    sortino_ratio,
)
from trend_analysis.pipeline import Stats, calc_portfolio_returns, run_analysis


def make_df():
    dates = pd.date_range("2020-01-31", periods=6, freq="ME")
    data = {
        "Date": dates,
        "RF": 0.0,
        "A": [0.02, 0.03, -0.01, 0.04, 0.02, 0.01],
        "B": [0.01, 0.02, -0.02, 0.03, 0.02, 0.0],
    }
    return pd.DataFrame(data)


def make_daily_df(monthly_df: pd.DataFrame) -> pd.DataFrame:
    records: list[dict[str, float | pd.Timestamp]] = []
    for _, row in monthly_df.iterrows():
        period = row["Date"].to_period("M")
        days = pd.date_range(period.to_timestamp(), period.to_timestamp("M"), freq="B")
        count = len(days)
        for day in days:
            record: dict[str, float | pd.Timestamp] = {"Date": day}
            for column in monthly_df.columns:
                if column == "Date":
                    continue
                value = row[column]
                if pd.isna(value):
                    record[column] = float("nan")
                    continue
                if column == "RF":
                    record[column] = float(value) / count
                else:
                    record[column] = float((1.0 + value) ** (1.0 / count) - 1.0)
            records.append(record)
    return pd.DataFrame(records)


def test_metrics_roundtrip():
    df = make_df()
    series = df["A"]
    rf = df["RF"]
    r = annualize_return(series)
    v = annualize_volatility(series)
    s = sharpe_ratio(series, rf)
    so = sortino_ratio(series, rf)
    mdd = max_drawdown(series)
    port = calc_portfolio_returns(np.array([0.5, 0.5]), df[["A", "B"]])
    assert isinstance(r, float) and isinstance(v, float)
    assert isinstance(s, float) and isinstance(so, float)
    assert isinstance(mdd, float)
    assert port.shape[0] == series.shape[0]


def test_run_analysis_basic():
    df = make_df()
    res = run_analysis(df, "2020-01", "2020-03", "2020-04", "2020-06", 0.1, 0.0)
    assert res is not None
    assert set(res["selected_funds"]) == {"A", "B"}
    assert "in_sample_stats" in res
    assert isinstance(res["in_ew_stats"], Stats)


def test_run_analysis_random_selection():
    df = make_df()
    res = run_analysis(
        df,
        "2020-01",
        "2020-03",
        "2020-04",
        "2020-06",
        0.1,
        0.0,
        selection_mode="random",
        random_n=1,
        seed=1,
    )
    assert len(res["selected_funds"]) == 1


def test_run_analysis_returns_score_frame():
    df = make_df()
    res = run_analysis(df, "2020-01", "2020-03", "2020-04", "2020-06", 0.1, 0.0)
    sf = res.get("score_frame")
    assert isinstance(sf, pd.DataFrame)
    cfg = RiskStatsConfig()
    assert sf.columns.tolist() == cfg.metrics_to_run
    assert sf.attrs["insample_len"] == 3


<<<<<<< HEAD
def _make_daily_equivalent_df(monthly_df: pd.DataFrame) -> pd.DataFrame:
    rows: list[dict[str, float | pd.Timestamp]] = []
    for record in monthly_df.to_dict("records"):
        month_end = record["Date"]
        start = pd.Timestamp(month_end).replace(day=1)
        rng = pd.date_range(start, month_end, freq="D")
        for day in rng[:-1]:
            rows.append({"Date": day, "RF": record["RF"], "A": 0.0, "B": 0.0})
        rows.append(
            {
                "Date": rng[-1],
                "RF": record["RF"],
                "A": record["A"],
                "B": record["B"],
            }
        )
    return pd.DataFrame(rows).sort_values("Date")


def test_run_analysis_detects_daily_frequency():
    daily_df = _make_daily_equivalent_df(make_df())
    res = run_analysis(
=======
def test_run_analysis_normalises_daily_inputs():
    monthly_df = make_df()
    daily_df = make_daily_df(monthly_df)

    res_monthly = run_analysis(
        monthly_df,
        "2020-01",
        "2020-03",
        "2020-04",
        "2020-06",
        0.1,
        0.0,
    )
    res_daily = run_analysis(
>>>>>>> f31bf108
        daily_df,
        "2020-01",
        "2020-03",
        "2020-04",
        "2020-06",
        0.1,
        0.0,
<<<<<<< HEAD
    )
    assert res is not None
    preprocess = res.get("preprocessing", {})
    assert preprocess.get("input_frequency") == "D"
    assert preprocess.get("resampled_to_monthly") is True
    summary = res.get("preprocessing_summary")
    assert isinstance(summary, str) and "Cadence" in summary


def test_run_analysis_missing_policy_zero_keeps_asset():
    df = make_df()
    df.loc[1, "B"] = np.nan

    dropped = run_analysis(
=======
        missing_policy="drop",
    )

    assert res_monthly["input_frequency"]["code"] == "M"
    assert res_daily["input_frequency"]["code"] == "D"
    assert set(res_monthly["selected_funds"]) == set(res_daily["selected_funds"])

    for key in ("in_sample_stats", "out_sample_stats"):
            for fund, monthly_stats in res_monthly[key].items():
                daily_stats = res_daily[key][fund]
                for attr in ("cagr", "vol", "sharpe", "sortino", "information_ratio", "max_drawdown"):
                    expected = getattr(monthly_stats, attr)
                    actual = getattr(daily_stats, attr)
                    if pd.isna(expected) and pd.isna(actual):
                        continue
                    assert actual == pytest.approx(expected, rel=1e-6)


def test_run_analysis_missing_policy_summary_zero_fill():
    df = make_df()
    df.loc[2, "A"] = pd.NA

    res_drop = run_analysis(
>>>>>>> f31bf108
        df,
        "2020-01",
        "2020-03",
        "2020-04",
        "2020-06",
        0.1,
        0.0,
<<<<<<< HEAD
    )
    assert dropped is not None
    assert set(dropped["selected_funds"]) == {"A"}

    filled = run_analysis(
=======
        missing_policy="drop",
    )
    res_zero = run_analysis(
>>>>>>> f31bf108
        df,
        "2020-01",
        "2020-03",
        "2020-04",
        "2020-06",
        0.1,
        0.0,
<<<<<<< HEAD
        missing_policy={"default": "zero"},
    )
    assert filled is not None
    assert set(filled["selected_funds"]) == {"A", "B"}
    missing_meta = filled.get("preprocessing", {}).get("missing", {})
    assert missing_meta.get("dropped") == []
=======
        missing_policy="zero",
    )

    assert res_drop["missing_data_policy"]["policy"] == "drop"
    assert "A" not in res_drop["selected_funds"]

    zero_policy = res_zero["missing_data_policy"]
    assert zero_policy["policy"] == "zero"
    assert zero_policy["total_filled"] >= 1
    assert "A" in res_zero["selected_funds"]
>>>>>>> f31bf108
<|MERGE_RESOLUTION|>--- conflicted
+++ resolved
@@ -99,7 +99,6 @@
     assert sf.attrs["insample_len"] == 3
 
 
-<<<<<<< HEAD
 def _make_daily_equivalent_df(monthly_df: pd.DataFrame) -> pd.DataFrame:
     rows: list[dict[str, float | pd.Timestamp]] = []
     for record in monthly_df.to_dict("records"):
@@ -122,22 +121,6 @@
 def test_run_analysis_detects_daily_frequency():
     daily_df = _make_daily_equivalent_df(make_df())
     res = run_analysis(
-=======
-def test_run_analysis_normalises_daily_inputs():
-    monthly_df = make_df()
-    daily_df = make_daily_df(monthly_df)
-
-    res_monthly = run_analysis(
-        monthly_df,
-        "2020-01",
-        "2020-03",
-        "2020-04",
-        "2020-06",
-        0.1,
-        0.0,
-    )
-    res_daily = run_analysis(
->>>>>>> f31bf108
         daily_df,
         "2020-01",
         "2020-03",
@@ -145,7 +128,6 @@
         "2020-06",
         0.1,
         0.0,
-<<<<<<< HEAD
     )
     assert res is not None
     preprocess = res.get("preprocessing", {})
@@ -160,31 +142,6 @@
     df.loc[1, "B"] = np.nan
 
     dropped = run_analysis(
-=======
-        missing_policy="drop",
-    )
-
-    assert res_monthly["input_frequency"]["code"] == "M"
-    assert res_daily["input_frequency"]["code"] == "D"
-    assert set(res_monthly["selected_funds"]) == set(res_daily["selected_funds"])
-
-    for key in ("in_sample_stats", "out_sample_stats"):
-            for fund, monthly_stats in res_monthly[key].items():
-                daily_stats = res_daily[key][fund]
-                for attr in ("cagr", "vol", "sharpe", "sortino", "information_ratio", "max_drawdown"):
-                    expected = getattr(monthly_stats, attr)
-                    actual = getattr(daily_stats, attr)
-                    if pd.isna(expected) and pd.isna(actual):
-                        continue
-                    assert actual == pytest.approx(expected, rel=1e-6)
-
-
-def test_run_analysis_missing_policy_summary_zero_fill():
-    df = make_df()
-    df.loc[2, "A"] = pd.NA
-
-    res_drop = run_analysis(
->>>>>>> f31bf108
         df,
         "2020-01",
         "2020-03",
@@ -192,17 +149,11 @@
         "2020-06",
         0.1,
         0.0,
-<<<<<<< HEAD
     )
     assert dropped is not None
     assert set(dropped["selected_funds"]) == {"A"}
 
     filled = run_analysis(
-=======
-        missing_policy="drop",
-    )
-    res_zero = run_analysis(
->>>>>>> f31bf108
         df,
         "2020-01",
         "2020-03",
@@ -210,22 +161,9 @@
         "2020-06",
         0.1,
         0.0,
-<<<<<<< HEAD
         missing_policy={"default": "zero"},
     )
     assert filled is not None
     assert set(filled["selected_funds"]) == {"A", "B"}
     missing_meta = filled.get("preprocessing", {}).get("missing", {})
-    assert missing_meta.get("dropped") == []
-=======
-        missing_policy="zero",
-    )
-
-    assert res_drop["missing_data_policy"]["policy"] == "drop"
-    assert "A" not in res_drop["selected_funds"]
-
-    zero_policy = res_zero["missing_data_policy"]
-    assert zero_policy["policy"] == "zero"
-    assert zero_policy["total_filled"] >= 1
-    assert "A" in res_zero["selected_funds"]
->>>>>>> f31bf108
+    assert missing_meta.get("dropped") == []