<<<<<<< HEAD
<!-- bootstrap for Codex on issue https://github.com/stranske/Trend_Model_Project/issues/2721 -->

# Issue #2721 — reusable-10-ci-python Hardening Plan

## Scope & Key Constraints
- Support callers that provide either a single Python version string or a JSON array when resolving the workflow matrix.
- Keep matrix parsing compatible with both workflow_dispatch inputs and reusable workflow callers while avoiding invalid JSON errors.
- Ensure the “Verify mypy interpreter pin” step tolerates repositories that do not ship a `pyproject.toml`, and only executes the pin verification when the necessary files exist.
- Maintain idempotent artifact naming (`coverage-<pyver>`, `ci-metrics`, `metrics-history`) so Gate and downstream consumers can ingest outputs without special casing.
- Prefer GitHub Actions-native tooling (e.g., `fromJson`, `jq`, `actions/upload-artifact`) and avoid introducing third-party composite actions unless absolutely required.
- Preserve existing job boundaries and secrets interfaces so downstream pipelines remain compatible.

## Acceptance Criteria / Definition of Done
- Matrix evaluation succeeds for both Python 3.11 and 3.12 inputs, including single-value and multi-value matrices.
- The mypy interpreter pin verification gracefully no-ops when no `pyproject.toml` or pin configuration is present, and still enforces the pin when defined.
- Ruff, mypy, and pytest coverage steps upload artifacts with normalized names and seven-day retention, matching Gate expectations.
- A `workflow_dispatch` invocation of `reusable-10-ci-python` completes successfully without manual intervention.
- Gate pipelines consume the produced artifacts without requiring custom renaming or manual patching.

## Initial Task Checklist
- [ ] Audit current matrix parsing logic and document edge cases for single-string vs. array inputs.
- [ ] Prototype a resilient parsing helper (shell or `fromJson`) and validate against sample matrices for 3.11 and 3.12.
- [ ] Review the mypy pin verification step to detect missing `pyproject.toml` and skip or default appropriately; add defensive logging.
- [ ] Align artifact upload steps to the normalized naming scheme and retention policy; confirm optional steps follow the same pattern.
- [ ] Execute a dry-run via `workflow_dispatch` (or local `act` simulation if feasible) to ensure the workflow succeeds end-to-end.
- [ ] Share results with Gate owners to confirm artifact compatibility and capture any follow-up adjustments.
=======
<!-- bootstrap for codex on issue https://github.com/stranske/Trend_Model_Project/issues/2721 -->
>>>>>>> c42525c7
<|MERGE_RESOLUTION|>--- conflicted
+++ resolved
@@ -1,4 +1,3 @@
-<<<<<<< HEAD
 <!-- bootstrap for Codex on issue https://github.com/stranske/Trend_Model_Project/issues/2721 -->
 
 # Issue #2721 — reusable-10-ci-python Hardening Plan
@@ -25,6 +24,4 @@
 - [ ] Align artifact upload steps to the normalized naming scheme and retention policy; confirm optional steps follow the same pattern.
 - [ ] Execute a dry-run via `workflow_dispatch` (or local `act` simulation if feasible) to ensure the workflow succeeds end-to-end.
 - [ ] Share results with Gate owners to confirm artifact compatibility and capture any follow-up adjustments.
-=======
-<!-- bootstrap for codex on issue https://github.com/stranske/Trend_Model_Project/issues/2721 -->
->>>>>>> c42525c7
+<!-- bootstrap for codex on issue https://github.com/stranske/Trend_Model_Project/issues/2721 -->