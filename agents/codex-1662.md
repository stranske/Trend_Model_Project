# Issue #1662 – Standardize Issue→Agent Assignment and Watchdog Checks

> **Note (2026-10-12):** Issue #2190 replaced the `agents-41-*` family with `agents-70-orchestrator.yml`. The historical checklist below remains for context but is no longer the live architecture.

## Workflow consolidation
<<<<<<< HEAD
- [x] Audit existing agent workflows in `.github/workflows/` and record triggers/shared steps. (See `docs/ci/WORKFLOW_SYSTEM.md` inventory.)
=======
- [x] Audit existing agent workflows in `.github/workflows/` and record triggers/shared steps. (See [`docs/ci/WORKFLOW_SYSTEM.md`](../docs/ci/WORKFLOW_SYSTEM.md) inventory.)
>>>>>>> e2eb61de
- [x] Draft unified architecture for `agents-41-assign-and-watch.yml`, covering triggers, reusable calls, and permissions. (Superseded by `agents-70-orchestrator.yml`.)

## Implementation
- [x] Implement label-driven handler that routes assignments through `reusable-90-agents.yml` readiness checks before assigning. (Historical; now handled by `reusable-16-agents.yml`.)
- [x] Add logic to clear assignments when agent labels are removed.
- [x] Implement scheduled watchdog sweep that pings stale owners and escalates when unavailable.
- [x] Share readiness utilities via `reusable-90-agents.yml` for both assignment and sweep paths. (Historical; now handled by `reusable-16-agents.yml`.)

## Migration & documentation
- [x] Convert legacy `agents-41-assign.yml` and `agents-42-watchdog.yml` into thin wrappers around the unified workflow.
- [x] Update workflow documentation (`WORKFLOW_GUIDE.md`, `docs/agent-automation.md`, `docs/ci_reuse.md`, `docs/ops/codex-bootstrap-facts.md`) to describe consolidated behaviour.
- [x] Validate acceptance criteria via `tests/test_workflow_agents_consolidation.py` (ensures orchestrator exists, wrappers delegate, docs mention new flow).

## Notes
- The unified workflow exposes readiness outputs to downstream jobs and uploads watchdog summaries for observability.
- Guardrail test `tests/test_workflow_agents_consolidation.py` keeps consolidation invariants enforced in CI.<|MERGE_RESOLUTION|>--- conflicted
+++ resolved
@@ -3,11 +3,7 @@
 > **Note (2026-10-12):** Issue #2190 replaced the `agents-41-*` family with `agents-70-orchestrator.yml`. The historical checklist below remains for context but is no longer the live architecture.
 
 ## Workflow consolidation
-<<<<<<< HEAD
-- [x] Audit existing agent workflows in `.github/workflows/` and record triggers/shared steps. (See `docs/ci/WORKFLOW_SYSTEM.md` inventory.)
-=======
 - [x] Audit existing agent workflows in `.github/workflows/` and record triggers/shared steps. (See [`docs/ci/WORKFLOW_SYSTEM.md`](../docs/ci/WORKFLOW_SYSTEM.md) inventory.)
->>>>>>> e2eb61de
 - [x] Draft unified architecture for `agents-41-assign-and-watch.yml`, covering triggers, reusable calls, and permissions. (Superseded by `agents-70-orchestrator.yml`.)
 
 ## Implementation
