--- conflicted
+++ resolved
@@ -1,6 +1,5 @@
 <!-- bootstrap for codex on issue #3352 -->
 
-<<<<<<< HEAD
 # Issue #3352 Progress Log
 
 ## Coverage checkpoint — `src/trend_analysis/regimes.py`
@@ -11,7 +10,6 @@
 ## Notes
 - Added targeted unit suite (`tests/trend_analysis/test_regimes.py`) exercising regime configuration coercion, rolling signal helpers, caching, aggregation, and payload construction branches (including cache-disabled, gap-filling, summary fallback, and duplicate-note deduplication scenarios).
 - All acceptance checks for `regimes.py` now satisfied (>95% statements and essential functionality covered). Remaining modules from the keepalive checklist still require attention.
-=======
 # Coverage Improvement Initiative: Issue #3352
 
 ## Scope
@@ -73,5 +71,4 @@
 1. Prioritise CLI, pipeline, and optimizer smoke/regression tests to lift 0–7 % modules above threshold.
 2. Develop fixtures covering validators, market data ingestion, and frequency helpers to address mid-tier coverage gaps.
 3. Extend integration-style tests for harness/regimes/multi-period engine components to capture complex orchestrations.
-4. Re-run the targeted coverage suite after each module-focused improvement and refresh this log.
->>>>>>> 7828e6a6
+4. Re-run the targeted coverage suite after each module-focused improvement and refresh this log.