<!-- bootstrap for codex on issue #3470 -->

## Scope
- [ ] Add test coverage for any program functionality with test coverage under 95% or for essential program functionality that does not currently have test coverage

## Tasks
- [x] Run soft coverage and prepare a list of the files with lowest coverage from least coverage on up for any file with less than 95% test coverage or any file with significant functionality that isn't covered.
<<<<<<< HEAD
  - Initial `coverage report` highlighted the lowest-covered targets:
    - `trend_analysis/presets.py` – 15 %【F:coverage_soft_report.md†L3-L3】
    - `trend_analysis/signal_presets.py` – 52 %【F:coverage_soft_report.md†L4-L4】
    - `trend_analysis/util/frequency.py` – 46 %【F:coverage_soft_report.md†L5-L5】
- [ ] Increase test coverage incrementally for one set of related issues or 1 file below at a time
  - [ ] __init__.py
  - [ ] data.py
  - [x] presets.py – regression suite lifts coverage to 99 %.【cd1330†L1-L7】
  - [ ] harness.py
  - [ ] regimes.py
  - [ ] pipeline.py
  - [ ] validators.py
  - [ ] run_analysis.py
  - [ ] market_data.py
  - [x] signal_presets.py – dedicated tests bring coverage to 100 %.【cd1330†L1-L7】
  - [x] frequency.py – utility coverage now 100 %.【cd1330†L1-L7】
  - [ ] signals.py
  - [ ] bootstrap.p
  - [ ] risk.py
  - [ ] bundle.py
  - [ ] cli.py
  - [ ] optimizer.py
  - [ ] model.py
  - [ ] engine.py
=======
  - Command: `PYTEST_DISABLE_PLUGIN_AUTOLOAD=1 python -m coverage run --source=src -m pytest`【abb9c9†L1-L1】
  - Current high-priority modules below 95 % line coverage (sorted from lowest coverage upward):
    1. `trend_analysis/export/bundle.py` – 7 %【37fc58†L61-L63】
    2. `trend_analysis/cli.py` – 10 %【37fc58†L38-L40】
    3. `trend_analysis/regimes.py` – 11 %【37fc58†L93-L95】
    4. `trend_analysis/run_analysis.py` – 13 %【37fc58†L97-L98】
    5. `trend_analysis/io/validators.py` – 14 %【37fc58†L53-L55】
    6. `trend_analysis/presets.py` – 15 %【37fc58†L87-L89】
    7. `trend_analysis/engine/optimizer.py` – 22 %【37fc58†L71-L73】
    8. `trend_analysis/pipeline.py` – 38 %【37fc58†L79-L83】
    9. `trend_portfolio_app/monte_carlo/engine.py` – 39 %【37fc58†L121-L122】
    10. `trend_analysis/config/model.py` – 44 %【37fc58†L75-L77】
    11. `trend_analysis/util/frequency.py` – 46 %【37fc58†L109-L110】
    12. `trend_analysis/signal_presets.py` – 52 %【37fc58†L101-L103】
    13. `trend_analysis/io/market_data.py` – 54 %【37fc58†L57-L60】
    14. `trend_analysis/signals.py` – 65 %【37fc58†L105-L106】
    15. `trend_analysis/risk.py` – 70 %【37fc58†L95-L96】
    16. `trend_analysis/backtesting/bootstrap.py` – 100 % (already above target)【37fc58†L33-L34】
    17. `trend_analysis/backtesting/harness.py` – 100 % (already above target)【37fc58†L35-L36】
  - Modules lifted above the threshold during this iteration:
    - `trend_analysis/__init__.py` – 98 % (met)【ddf65b†L1-L5】
    - `trend_analysis/data.py` – 99 % (met)【1198e5†L1-L5】
- [ ] Increase test coverage incrementally for one set of related issues or 1 file below at a time
  - [x] __init__.py – 98 % line coverage after targeted tests【ddf65b†L1-L5】
    - Command: `PYTEST_DISABLE_PLUGIN_AUTOLOAD=1 python -m coverage run --source=trend_analysis -m pytest tests/test_trend_analysis_init.py`【fa9f59†L1-L1】
  - [x] data.py – 99 % line coverage (parse-hint logging verified).【aa2552†L1-L1】【1198e5†L1-L5】
    - Command: `PYTEST_DISABLE_PLUGIN_AUTOLOAD=1 python -m coverage run --source=trend_analysis.data -m pytest tests/test_trend_analysis_data.py tests/test_trend_analysis_data_additional.py`【aa2552†L1-L1】
    - Report: `python -m coverage report -m src/trend_analysis/data.py`【1198e5†L1-L5】
  - [ ] presets.py – 15 % line coverage【37fc58†L87-L89】
  - [x] harness.py – 100 % line coverage (already satisfies target)【37fc58†L35-L36】
  - [ ] regimes.py – 11 % line coverage【37fc58†L93-L95】
  - [ ] pipeline.py – 38 % line coverage【37fc58†L79-L83】
  - [ ] validators.py – 14 % line coverage【37fc58†L53-L55】
  - [ ] run_analysis.py – 13 % line coverage【37fc58†L97-L98】
  - [ ] market_data.py – 54 % line coverage【37fc58†L57-L60】
  - [ ] signal_presets.py – 52 % line coverage【37fc58†L101-L103】
  - [ ] frequency.py – 46 % line coverage【37fc58†L109-L110】
  - [ ] signals.py – 65 % line coverage【37fc58†L105-L106】
  - [x] bootstrap.py – 100 % line coverage (already satisfies target)【37fc58†L33-L34】
  - [ ] risk.py – 70 % line coverage【37fc58†L95-L96】
  - [ ] bundle.py – 7 % line coverage【37fc58†L61-L63】
  - [ ] cli.py – 10 % line coverage【37fc58†L38-L40】
  - [ ] optimizer.py – 22 % line coverage【37fc58†L71-L73】
  - [ ] model.py – 44 % line coverage【37fc58†L75-L77】
  - [ ] engine.py – 39 % line coverage【37fc58†L121-L122】
>>>>>>> 2e7f6453

## Acceptance criteria
- [ ] Test coverage exceeds 95% for each file
- [ ] Essential functions for the program have full test coverage<|MERGE_RESOLUTION|>--- conflicted
+++ resolved
@@ -5,32 +5,6 @@
 
 ## Tasks
 - [x] Run soft coverage and prepare a list of the files with lowest coverage from least coverage on up for any file with less than 95% test coverage or any file with significant functionality that isn't covered.
-<<<<<<< HEAD
-  - Initial `coverage report` highlighted the lowest-covered targets:
-    - `trend_analysis/presets.py` – 15 %【F:coverage_soft_report.md†L3-L3】
-    - `trend_analysis/signal_presets.py` – 52 %【F:coverage_soft_report.md†L4-L4】
-    - `trend_analysis/util/frequency.py` – 46 %【F:coverage_soft_report.md†L5-L5】
-- [ ] Increase test coverage incrementally for one set of related issues or 1 file below at a time
-  - [ ] __init__.py
-  - [ ] data.py
-  - [x] presets.py – regression suite lifts coverage to 99 %.【cd1330†L1-L7】
-  - [ ] harness.py
-  - [ ] regimes.py
-  - [ ] pipeline.py
-  - [ ] validators.py
-  - [ ] run_analysis.py
-  - [ ] market_data.py
-  - [x] signal_presets.py – dedicated tests bring coverage to 100 %.【cd1330†L1-L7】
-  - [x] frequency.py – utility coverage now 100 %.【cd1330†L1-L7】
-  - [ ] signals.py
-  - [ ] bootstrap.p
-  - [ ] risk.py
-  - [ ] bundle.py
-  - [ ] cli.py
-  - [ ] optimizer.py
-  - [ ] model.py
-  - [ ] engine.py
-=======
   - Command: `PYTEST_DISABLE_PLUGIN_AUTOLOAD=1 python -m coverage run --source=src -m pytest`【abb9c9†L1-L1】
   - Current high-priority modules below 95 % line coverage (sorted from lowest coverage upward):
     1. `trend_analysis/export/bundle.py` – 7 %【37fc58†L61-L63】
@@ -76,7 +50,6 @@
   - [ ] optimizer.py – 22 % line coverage【37fc58†L71-L73】
   - [ ] model.py – 44 % line coverage【37fc58†L75-L77】
   - [ ] engine.py – 39 % line coverage【37fc58†L121-L122】
->>>>>>> 2e7f6453
 
 ## Acceptance criteria
 - [ ] Test coverage exceeds 95% for each file
