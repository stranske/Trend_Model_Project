<!-- bootstrap for codex on issue #3470 -->

## Scope
- [ ] Add test coverage for any program functionality with test coverage under 95% or for essential program functionality that does not currently have test coverage.

## Tasks
- [x] Run soft coverage and prepare a list of the files with lowest coverage from least coverage on up for any file with less than 95% test coverage or any file with significant functionality that isn't covered.
  - Command: `PYTEST_DISABLE_PLUGIN_AUTOLOAD=1 python -m coverage run --source=src -m pytest`【abb9c9†L1-L1】
  - Current high-priority modules below 95 % line coverage (sorted from lowest coverage upward):
    1. `trend_analysis/export/bundle.py` – 7 %【37fc58†L61-L63】
    2. `trend_analysis/cli.py` – 10 %【37fc58†L38-L40】
    3. `trend_analysis/regimes.py` – 11 %【37fc58†L93-L95】
    4. `trend_analysis/run_analysis.py` – 13 %【37fc58†L97-L98】
    5. `trend_analysis/io/validators.py` – 14 %【37fc58†L53-L55】
    6. `trend_analysis/presets.py` – 15 %【37fc58†L87-L89】
    7. `trend_analysis/engine/optimizer.py` – 22 %【37fc58†L71-L73】
    8. `trend_analysis/pipeline.py` – 38 %【37fc58†L79-L83】
    9. `trend_portfolio_app/monte_carlo/engine.py` – 39 %【37fc58†L121-L122】
    10. `trend_analysis/config/model.py` – 44 %【37fc58†L75-L77】
    11. `trend_analysis/util/frequency.py` – 46 %【37fc58†L109-L110】
    12. `trend_analysis/signal_presets.py` – 52 %【37fc58†L101-L103】
    13. `trend_analysis/io/market_data.py` – 54 %【37fc58†L57-L60】
    14. `trend_analysis/signals.py` – 65 %【37fc58†L105-L106】
    15. `trend_analysis/risk.py` – 70 %【37fc58†L95-L96】
    16. `trend_analysis/backtesting/bootstrap.py` – 100 % (already above target)【37fc58†L33-L34】
    17. `trend_analysis/backtesting/harness.py` – 100 % (already above target)【37fc58†L35-L36】
  - Modules lifted above the threshold during this iteration:
<<<<<<< HEAD
    - `trend_analysis/__init__.py` – 99 % (met)【74f6b8†L1-L5】
- [ ] Increase test coverage incrementally for one set of related issues or 1 file below at a time
  - [x] __init__.py – 99 % line coverage after targeted tests【74f6b8†L1-L5】
    - Command: `PYTEST_DISABLE_PLUGIN_AUTOLOAD=1 python -m coverage run --source=trend_analysis -m pytest tests/test_trend_analysis_init.py`【8a4068†L1-L3】
  - [ ] data.py – 30 % line coverage【37fc58†L45-L47】
=======
    - `trend_analysis/__init__.py` – 98 % (met)【ddf65b†L1-L5】
    - `trend_analysis/data.py` – 99 % (met)【1198e5†L1-L5】
- [ ] Increase test coverage incrementally for one set of related issues or 1 file below at a time
  - [x] __init__.py – 98 % line coverage after targeted tests【ddf65b†L1-L5】
    - Command: `PYTEST_DISABLE_PLUGIN_AUTOLOAD=1 python -m coverage run --source=trend_analysis -m pytest tests/test_trend_analysis_init.py`【fa9f59†L1-L1】
  - [x] data.py – 99 % line coverage (parse-hint logging verified).【aa2552†L1-L1】【1198e5†L1-L5】
    - Command: `PYTEST_DISABLE_PLUGIN_AUTOLOAD=1 python -m coverage run --source=trend_analysis.data -m pytest tests/test_trend_analysis_data.py tests/test_trend_analysis_data_additional.py`【aa2552†L1-L1】
    - Report: `python -m coverage report -m src/trend_analysis/data.py`【1198e5†L1-L5】
>>>>>>> 2e7f6453
  - [ ] presets.py – 15 % line coverage【37fc58†L87-L89】
  - [x] harness.py – 100 % line coverage (already satisfies target)【37fc58†L35-L36】
  - [ ] regimes.py – 11 % line coverage【37fc58†L93-L95】
  - [ ] pipeline.py – 38 % line coverage【37fc58†L79-L83】
  - [ ] validators.py – 14 % line coverage【37fc58†L53-L55】
  - [ ] run_analysis.py – 13 % line coverage【37fc58†L97-L98】
  - [ ] market_data.py – 54 % line coverage【37fc58†L57-L60】
  - [ ] signal_presets.py – 52 % line coverage【37fc58†L101-L103】
  - [ ] frequency.py – 46 % line coverage【37fc58†L109-L110】
  - [ ] signals.py – 65 % line coverage【37fc58†L105-L106】
  - [x] bootstrap.py – 100 % line coverage (already satisfies target)【37fc58†L33-L34】
  - [ ] risk.py – 70 % line coverage【37fc58†L95-L96】
  - [ ] bundle.py – 7 % line coverage【37fc58†L61-L63】
  - [ ] cli.py – 10 % line coverage【37fc58†L38-L40】
  - [ ] optimizer.py – 22 % line coverage【37fc58†L71-L73】
  - [ ] model.py – 44 % line coverage【37fc58†L75-L77】
  - [ ] engine.py – 39 % line coverage【37fc58†L121-L122】

## Acceptance criteria
- [ ] Test coverage exceeds 95% for each file.
- [ ] Essential functions for the program have full test coverage.<|MERGE_RESOLUTION|>--- conflicted
+++ resolved
@@ -25,13 +25,6 @@
     16. `trend_analysis/backtesting/bootstrap.py` – 100 % (already above target)【37fc58†L33-L34】
     17. `trend_analysis/backtesting/harness.py` – 100 % (already above target)【37fc58†L35-L36】
   - Modules lifted above the threshold during this iteration:
-<<<<<<< HEAD
-    - `trend_analysis/__init__.py` – 99 % (met)【74f6b8†L1-L5】
-- [ ] Increase test coverage incrementally for one set of related issues or 1 file below at a time
-  - [x] __init__.py – 99 % line coverage after targeted tests【74f6b8†L1-L5】
-    - Command: `PYTEST_DISABLE_PLUGIN_AUTOLOAD=1 python -m coverage run --source=trend_analysis -m pytest tests/test_trend_analysis_init.py`【8a4068†L1-L3】
-  - [ ] data.py – 30 % line coverage【37fc58†L45-L47】
-=======
     - `trend_analysis/__init__.py` – 98 % (met)【ddf65b†L1-L5】
     - `trend_analysis/data.py` – 99 % (met)【1198e5†L1-L5】
 - [ ] Increase test coverage incrementally for one set of related issues or 1 file below at a time
@@ -40,7 +33,6 @@
   - [x] data.py – 99 % line coverage (parse-hint logging verified).【aa2552†L1-L1】【1198e5†L1-L5】
     - Command: `PYTEST_DISABLE_PLUGIN_AUTOLOAD=1 python -m coverage run --source=trend_analysis.data -m pytest tests/test_trend_analysis_data.py tests/test_trend_analysis_data_additional.py`【aa2552†L1-L1】
     - Report: `python -m coverage report -m src/trend_analysis/data.py`【1198e5†L1-L5】
->>>>>>> 2e7f6453
   - [ ] presets.py – 15 % line coverage【37fc58†L87-L89】
   - [x] harness.py – 100 % line coverage (already satisfies target)【37fc58†L35-L36】
   - [ ] regimes.py – 11 % line coverage【37fc58†L93-L95】
