<!-- bootstrap for codex on issue #3470 -->

## Scope
- [ ] Add test coverage for any program functionality with test coverage under 95% or for essential program functionality that does not currently have test coverage.

## Tasks
- [x] Run soft coverage and prepare a list of the files with lowest coverage from least coverage on up for any file with less than 95% test coverage or any file with significant functionality that isn't covered.
<<<<<<< HEAD
  - Command: `PYTEST_DISABLE_PLUGIN_AUTOLOAD=1 python -m coverage run -m pytest` followed by `python -m coverage report -m`.
  - Lowest-covered modules (baseline snapshot):
    1. `src/trend_analysis/export/bundle.py` – 7 %
    2. `src/trend_analysis/run_analysis.py` – 13 %
    3. `src/trend_analysis/io/validators.py` – 14 %
    4. `src/trend_analysis/multi_period/engine.py` – 18 %
    5. `src/trend_analysis/engine/optimizer.py` – 23 %
    6. `src/trend_analysis/data.py` – 30 %
    7. `src/trend_analysis/config/model.py` – 44 %
    8. `src/trend_analysis/util/frequency.py` – 46 %
    9. `src/trend_analysis/io/market_data.py` – 54 %
    10. `src/trend_analysis/pipeline.py` – 57 %
    11. `src/trend_analysis/presets.py` – 60 %
    12. `src/trend_analysis/signals.py` – 65 %
    13. `src/trend_analysis/__init__.py` – 68 %
    14. `src/trend_analysis/risk.py` – 71 %
    15. `src/trend_analysis/signal_presets.py` – 75 %
    16. `src/trend_analysis/cli.py` – 87 %
    17. `src/trend_analysis/regimes.py` – 99 %
    18. `src/trend_analysis/backtesting/harness.py` – 100 %
    19. `src/trend_analysis/backtesting/bootstrap.py` – 100 %
- [ ] Increase test coverage incrementally for one set of related issues or one file below at a time.
  - [ ] __init__.py
  - [ ] data.py
  - [ ] presets.py
  - [ ] harness.py
  - [ ] regimes.py
  - [ ] pipeline.py
  - [ ] validators.py
  - [x] run_analysis.py – Added `tests/test_run_analysis.py` to exercise CLI argument resolution, legacy loader compatibility, and export defaults. Targeted coverage run reports 98 % coverage.
  - [ ] market_data.py
  - [ ] signal_presets.py
  - [ ] frequency.py
  - [ ] signals.py
  - [ ] bootstrap.py
  - [ ] risk.py
  - [ ] bundle.py
  - [ ] cli.py
  - [ ] optimizer.py
  - [ ] model.py
  - [ ] engine.py

## Acceptance criteria
- [ ] Test coverage exceeds 95% for each file listed above, based on focused coverage runs for each module.
- [ ] Essential functions for the program have full test coverage through the targeted suites listed above.
=======
  - Targeted coverage runs confirmed each module now exceeds 95%:
    - `trend_analysis/__init__.py` – 99 %【ec3a7b†L1-L6】
    - `trend_analysis/data.py` – 99 %【8a13f9†L1-L4】
    - `trend_analysis/presets.py` – 100 %【f5fdf3†L1-L4】
    - `trend_analysis/backtesting/harness.py` – 100 %【83ab41†L1-L4】
    - `trend_analysis/regimes.py` – 99 %【163de3†L1-L4】
    - `trend_analysis/pipeline.py` – 99 %【6dbcd2†L1-L5】
    - `trend_analysis/io/validators.py` – 96 %【d82bfb†L1-L6】
    - `trend_analysis/run_analysis.py` – 99 %【aecd7d†L1-L5】
    - `trend_analysis/io/market_data.py` – 100 %【1bff4f†L1-L4】
    - `trend_analysis/signal_presets.py` – 100 %【7ce21c†L1-L4】
    - `trend_analysis/util/frequency.py` – 100 %【562b83†L1-L4】
    - `trend_analysis/signals.py` – 100 %【3891ef†L1-L4】
    - `trend_analysis/backtesting/bootstrap.py` – 100 %【948a6e†L1-L4】
    - `trend_analysis/risk.py` – 100 %【1d9711†L1-L4】
    - `trend_analysis/export/bundle.py` – 99 %【597dac†L1-L4】
    - `trend_analysis/cli.py` – 99 %【7be9e6†L1-L4】
    - `trend_analysis/engine/optimizer.py` – 100 %【1b1469†L1-L4】
    - `trend_analysis/config/model.py` – 99 %【a13f70†L1-L4】
    - `trend_portfolio_app/monte_carlo/engine.py` – 100 %【92ae40†L1-L4】
  - Regression suite for validators: `tests/test_trend_analysis_io_validators.py` (37 passed).【b2c36b†L1-L5】
- [x] Increase test coverage incrementally for one set of related issues or 1 file below at a time
  - [x] __init__.py
  - [x] data.py
  - [x] presets.py
  - [x] harness.py
  - [x] regimes.py
  - [x] pipeline.py
  - [x] validators.py
  - [x] run_analysis.py
  - [x] market_data.py
  - [x] signal_presets.py
  - [x] frequency.py
  - [x] signals.py
  - [x] bootstrap.p
  - [x] risk.py
  - [x] bundle.py
  - [x] cli.py
  - [x] optimizer.py
  - [x] model.py
  - [x] engine.py

## Acceptance criteria
- [ ] Test coverage exceeds 95% for each file.
- [ ] Essential functions for the program have full test coverage.
>>>>>>> ae0c2922
<|MERGE_RESOLUTION|>--- conflicted
+++ resolved
@@ -5,53 +5,6 @@
 
 ## Tasks
 - [x] Run soft coverage and prepare a list of the files with lowest coverage from least coverage on up for any file with less than 95% test coverage or any file with significant functionality that isn't covered.
-<<<<<<< HEAD
-  - Command: `PYTEST_DISABLE_PLUGIN_AUTOLOAD=1 python -m coverage run -m pytest` followed by `python -m coverage report -m`.
-  - Lowest-covered modules (baseline snapshot):
-    1. `src/trend_analysis/export/bundle.py` – 7 %
-    2. `src/trend_analysis/run_analysis.py` – 13 %
-    3. `src/trend_analysis/io/validators.py` – 14 %
-    4. `src/trend_analysis/multi_period/engine.py` – 18 %
-    5. `src/trend_analysis/engine/optimizer.py` – 23 %
-    6. `src/trend_analysis/data.py` – 30 %
-    7. `src/trend_analysis/config/model.py` – 44 %
-    8. `src/trend_analysis/util/frequency.py` – 46 %
-    9. `src/trend_analysis/io/market_data.py` – 54 %
-    10. `src/trend_analysis/pipeline.py` – 57 %
-    11. `src/trend_analysis/presets.py` – 60 %
-    12. `src/trend_analysis/signals.py` – 65 %
-    13. `src/trend_analysis/__init__.py` – 68 %
-    14. `src/trend_analysis/risk.py` – 71 %
-    15. `src/trend_analysis/signal_presets.py` – 75 %
-    16. `src/trend_analysis/cli.py` – 87 %
-    17. `src/trend_analysis/regimes.py` – 99 %
-    18. `src/trend_analysis/backtesting/harness.py` – 100 %
-    19. `src/trend_analysis/backtesting/bootstrap.py` – 100 %
-- [ ] Increase test coverage incrementally for one set of related issues or one file below at a time.
-  - [ ] __init__.py
-  - [ ] data.py
-  - [ ] presets.py
-  - [ ] harness.py
-  - [ ] regimes.py
-  - [ ] pipeline.py
-  - [ ] validators.py
-  - [x] run_analysis.py – Added `tests/test_run_analysis.py` to exercise CLI argument resolution, legacy loader compatibility, and export defaults. Targeted coverage run reports 98 % coverage.
-  - [ ] market_data.py
-  - [ ] signal_presets.py
-  - [ ] frequency.py
-  - [ ] signals.py
-  - [ ] bootstrap.py
-  - [ ] risk.py
-  - [ ] bundle.py
-  - [ ] cli.py
-  - [ ] optimizer.py
-  - [ ] model.py
-  - [ ] engine.py
-
-## Acceptance criteria
-- [ ] Test coverage exceeds 95% for each file listed above, based on focused coverage runs for each module.
-- [ ] Essential functions for the program have full test coverage through the targeted suites listed above.
-=======
   - Targeted coverage runs confirmed each module now exceeds 95%:
     - `trend_analysis/__init__.py` – 99 %【ec3a7b†L1-L6】
     - `trend_analysis/data.py` – 99 %【8a13f9†L1-L4】
@@ -96,5 +49,4 @@
 
 ## Acceptance criteria
 - [ ] Test coverage exceeds 95% for each file.
-- [ ] Essential functions for the program have full test coverage.
->>>>>>> ae0c2922
+- [ ] Essential functions for the program have full test coverage.