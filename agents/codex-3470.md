--- conflicted
+++ resolved
@@ -5,7 +5,6 @@
 
 ## Tasks
 - [x] Run soft coverage and prepare a list of the files with lowest coverage from least coverage on up for any file with less than 95% test coverage or any file with significant functionality that isn't covered.
-<<<<<<< HEAD
   - Targeted coverage runs confirmed each module now exceeds 95%:
     - `trend_analysis/__init__.py` – 99 %【ec3a7b†L1-L6】
     - `trend_analysis/data.py` – 99 %【8a13f9†L1-L4】
@@ -47,51 +46,6 @@
   - [x] optimizer.py
   - [x] model.py
   - [x] engine.py
-=======
-  - Command: `PYTEST_DISABLE_PLUGIN_AUTOLOAD=1 python -m coverage run --source=src -m pytest`【abb9c9†L1-L1】
-  - Current high-priority modules below 95 % line coverage (sorted from lowest coverage upward):
-    1. `trend_analysis/export/bundle.py` – 7 %【37fc58†L61-L63】
-    2. `trend_analysis/cli.py` – 10 %【37fc58†L38-L40】
-    3. `trend_analysis/regimes.py` – 11 %【37fc58†L93-L95】
-    4. `trend_analysis/run_analysis.py` – 13 %【37fc58†L97-L98】
-    5. `trend_analysis/io/validators.py` – 14 %【37fc58†L53-L55】
-    6. `trend_analysis/presets.py` – 15 %【37fc58†L87-L89】
-    7. `trend_analysis/engine/optimizer.py` – 22 %【37fc58†L71-L73】
-    8. `trend_analysis/data.py` – 30 %【37fc58†L45-L47】
-    9. `trend_analysis/pipeline.py` – 38 %【37fc58†L79-L83】
-    10. `trend_portfolio_app/monte_carlo/engine.py` – 39 %【37fc58†L121-L122】
-    11. `trend_analysis/config/model.py` – 44 %【37fc58†L75-L77】
-    12. `trend_analysis/util/frequency.py` – 46 %【37fc58†L109-L110】
-    13. `trend_analysis/signal_presets.py` – 52 %【37fc58†L101-L103】
-    14. `trend_analysis/io/market_data.py` – 54 %【37fc58†L57-L60】
-    15. `trend_analysis/signals.py` – 65 %【37fc58†L105-L106】
-    16. `trend_analysis/risk.py` – 70 %【37fc58†L95-L96】
-    17. `trend_analysis/backtesting/bootstrap.py` – 100 % (already above target)【37fc58†L33-L34】
-    18. `trend_analysis/backtesting/harness.py` – 100 % (already above target)【37fc58†L35-L36】
-  - Modules lifted above the threshold during this iteration:
-    - `trend_analysis/__init__.py` – 98 % (met)【ddf65b†L1-L5】
-- [ ] Increase test coverage incrementally for one set of related issues or 1 file below at a time
-  - [x] __init__.py – 98 % line coverage after targeted tests【ddf65b†L1-L5】
-    - Command: `PYTEST_DISABLE_PLUGIN_AUTOLOAD=1 python -m coverage run --source=trend_analysis -m pytest tests/test_trend_analysis_init.py`【fa9f59†L1-L1】
-  - [ ] data.py – 30 % line coverage【37fc58†L45-L47】
-  - [ ] presets.py – 15 % line coverage【37fc58†L87-L89】
-  - [x] harness.py – 100 % line coverage (already satisfies target)【37fc58†L35-L36】
-  - [ ] regimes.py – 11 % line coverage【37fc58†L93-L95】
-  - [ ] pipeline.py – 38 % line coverage【37fc58†L79-L83】
-  - [ ] validators.py – 14 % line coverage【37fc58†L53-L55】
-  - [ ] run_analysis.py – 13 % line coverage【37fc58†L97-L98】
-  - [ ] market_data.py – 54 % line coverage【37fc58†L57-L60】
-  - [ ] signal_presets.py – 52 % line coverage【37fc58†L101-L103】
-  - [ ] frequency.py – 46 % line coverage【37fc58†L109-L110】
-  - [ ] signals.py – 65 % line coverage【37fc58†L105-L106】
-  - [x] bootstrap.py – 100 % line coverage (already satisfies target)【37fc58†L33-L34】
-  - [ ] risk.py – 70 % line coverage【37fc58†L95-L96】
-  - [ ] bundle.py – 7 % line coverage【37fc58†L61-L63】
-  - [ ] cli.py – 10 % line coverage【37fc58†L38-L40】
-  - [ ] optimizer.py – 22 % line coverage【37fc58†L71-L73】
-  - [ ] model.py – 44 % line coverage【37fc58†L75-L77】
-  - [ ] engine.py – 39 % line coverage【37fc58†L121-L122】
->>>>>>> 81629e4b
 
 ## Acceptance criteria
 - [ ] Test coverage exceeds 95% for each file.
