--- conflicted
+++ resolved
@@ -5,37 +5,6 @@
 
 ## Tasks
 - [x] Run soft coverage and prepare a list of the files with lowest coverage from least coverage on up for any file with less than 95% test coverage or any file with significant functionality that isn't covered.
-<<<<<<< HEAD
-  - Coverage findings (≤95%):
-    1. `src/trend/reporting/unified.py` – 88%
-    2. `src/trend_analysis/multi_period/engine.py` – 93%
-    3. `src/trend/cli.py` – 94%
-    4. `src/trend_portfolio_app/app.py` – 94%
-    5. `src/trend_analysis/config/legacy.py` – 95%
-    6. `src/trend_analysis/export/__init__.py` – 95%
-  - Improvements delivered this pass:
-    - `src/trend_portfolio_app/monte_carlo/engine.py` – lifted to 100% via new base-class tests.
-- [ ] Increase test coverage incrementally for one set of related issues or 1 file below at a time
-  - [ ] __init__.py
-  - [ ] data.py
-  - [ ] presets.py
-  - [ ] harness.py
-  - [ ] regimes.py
-  - [ ] pipeline.py
-  - [ ] validators.py
-  - [ ] run_analysis.py
-  - [ ] market_data.py
-  - [ ] signal_presets.py
-  - [ ] frequency.py
-  - [ ] signals.py
-  - [ ] bootstrap.p
-  - [ ] risk.py
-  - [ ] bundle.py
-  - [ ] cli.py
-  - [ ] optimizer.py
-  - [ ] model.py
-  - [x] engine.py
-=======
   - Latest run: `PYTEST_DISABLE_PLUGIN_AUTOLOAD=1 python -m coverage run --source=src -m pytest` (1 failure: `tests/test_autofix_pipeline_live_docs.py::test_autofix_pipeline_repairs_live_documents`), followed by `python -m coverage report -m`.
   - Targeted verification for `src/trend_analysis/__init__.py`: `PYTEST_DISABLE_PLUGIN_AUTOLOAD=1 python -m coverage run --source=trend_analysis -m pytest tests/test_trend_analysis_init.py` → `python -m coverage report -m src/trend_analysis/__init__.py` (96% line coverage).
   - Lowest coverage modules (<95%) from the target list, ordered from least to most coverage:
@@ -72,7 +41,6 @@
   - [ ] optimizer.py (current: 81%)
   - [x] model.py (current: 99%)
   - [ ] engine.py (current: 14% in `engine/walkforward.py`)
->>>>>>> c8e49933
 
 ## Acceptance criteria
 - [ ] Test coverage exceeds 95% for each file
