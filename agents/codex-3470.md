<!-- bootstrap for codex on issue #3470 -->

## Scope
- [ ] Add test coverage for any program functionality with test coverage under 95% or for essential program functionality that does not currently have test coverage

## Tasks
- [x] Run soft coverage and prepare a list of the files with lowest coverage from least coverage on up for any file with less than 95% test coverage or any file with significant functionality that isn't covered.
<<<<<<< HEAD
  - Latest soft-coverage snapshot (partial):
    - `trend_analysis/io/market_data.py` – 13 %【c88e4e†L75-L79】
    - `trend_analysis/pipeline.py` – 7 %【c88e4e†L110-L113】
    - `trend_analysis/data.py` – 8 %【c88e4e†L100-L103】
    - `trend_analysis/__init__.py` – 68 % before targeted tests; raised to 97 % below.
    - `trend_analysis/presets.py` – 0 % before targeted tests; raised to 96 % below.
- [ ] Increase test coverage incrementally for one set of related issues or 1 file below at a time
  - [x] __init__.py – 97 % after new soft-coverage tests.【d828b6†L4-L5】
  - [x] presets.py – 96 % after new soft-coverage tests.【d828b6†L5-L6】
  - [ ] data.py
  - [ ] harness.py
  - [ ] regimes.py
  - [ ] pipeline.py
  - [ ] validators.py
  - [ ] run_analysis.py
  - [ ] market_data.py
  - [ ] signal_presets.py
  - [ ] frequency.py
  - [ ] signals.py
  - [ ] bootstrap.p
  - [ ] risk.py
  - [ ] bundle.py
  - [ ] cli.py
  - [ ] optimizer.py
  - [ ] model.py
  - [ ] engine.py
=======
  - Command: `PYTEST_DISABLE_PLUGIN_AUTOLOAD=1 python -m coverage run --source=src -m pytest`【abb9c9†L1-L1】
  - Current high-priority modules below 95 % line coverage (sorted from lowest coverage upward):
    1. `trend_analysis/export/bundle.py` – 7 %【37fc58†L61-L63】
    2. `trend_analysis/cli.py` – 10 %【37fc58†L38-L40】
    3. `trend_analysis/regimes.py` – 11 %【37fc58†L93-L95】
    4. `trend_analysis/run_analysis.py` – 13 %【37fc58†L97-L98】
    5. `trend_analysis/io/validators.py` – 14 %【37fc58†L53-L55】
    6. `trend_analysis/presets.py` – 15 %【37fc58†L87-L89】
    7. `trend_analysis/engine/optimizer.py` – 22 %【37fc58†L71-L73】
    8. `trend_analysis/pipeline.py` – 38 %【37fc58†L79-L83】
    9. `trend_portfolio_app/monte_carlo/engine.py` – 39 %【37fc58†L121-L122】
    10. `trend_analysis/config/model.py` – 44 %【37fc58†L75-L77】
    11. `trend_analysis/util/frequency.py` – 46 %【37fc58†L109-L110】
    12. `trend_analysis/signal_presets.py` – 52 %【37fc58†L101-L103】
    13. `trend_analysis/io/market_data.py` – 54 %【37fc58†L57-L60】
    14. `trend_analysis/signals.py` – 65 %【37fc58†L105-L106】
    15. `trend_analysis/risk.py` – 70 %【37fc58†L95-L96】
    16. `trend_analysis/backtesting/bootstrap.py` – 100 % (already above target)【37fc58†L33-L34】
    17. `trend_analysis/backtesting/harness.py` – 100 % (already above target)【37fc58†L35-L36】
  - Modules lifted above the threshold during this iteration:
    - `trend_analysis/__init__.py` – 98 % (met)【ddf65b†L1-L5】
    - `trend_analysis/data.py` – 99 % (met)【1198e5†L1-L5】
- [ ] Increase test coverage incrementally for one set of related issues or 1 file below at a time
  - [x] __init__.py – 98 % line coverage after targeted tests【ddf65b†L1-L5】
    - Command: `PYTEST_DISABLE_PLUGIN_AUTOLOAD=1 python -m coverage run --source=trend_analysis -m pytest tests/test_trend_analysis_init.py`【fa9f59†L1-L1】
  - [x] data.py – 99 % line coverage (parse-hint logging verified).【aa2552†L1-L1】【1198e5†L1-L5】
    - Command: `PYTEST_DISABLE_PLUGIN_AUTOLOAD=1 python -m coverage run --source=trend_analysis.data -m pytest tests/test_trend_analysis_data.py tests/test_trend_analysis_data_additional.py`【aa2552†L1-L1】
    - Report: `python -m coverage report -m src/trend_analysis/data.py`【1198e5†L1-L5】
  - [ ] presets.py – 15 % line coverage【37fc58†L87-L89】
  - [x] harness.py – 100 % line coverage (already satisfies target)【37fc58†L35-L36】
  - [ ] regimes.py – 11 % line coverage【37fc58†L93-L95】
  - [ ] pipeline.py – 38 % line coverage【37fc58†L79-L83】
  - [ ] validators.py – 14 % line coverage【37fc58†L53-L55】
  - [ ] run_analysis.py – 13 % line coverage【37fc58†L97-L98】
  - [ ] market_data.py – 54 % line coverage【37fc58†L57-L60】
  - [ ] signal_presets.py – 52 % line coverage【37fc58†L101-L103】
  - [ ] frequency.py – 46 % line coverage【37fc58†L109-L110】
  - [ ] signals.py – 65 % line coverage【37fc58†L105-L106】
  - [x] bootstrap.py – 100 % line coverage (already satisfies target)【37fc58†L33-L34】
  - [ ] risk.py – 70 % line coverage【37fc58†L95-L96】
  - [ ] bundle.py – 7 % line coverage【37fc58†L61-L63】
  - [ ] cli.py – 10 % line coverage【37fc58†L38-L40】
  - [ ] optimizer.py – 22 % line coverage【37fc58†L71-L73】
  - [ ] model.py – 44 % line coverage【37fc58†L75-L77】
  - [ ] engine.py – 39 % line coverage【37fc58†L121-L122】
>>>>>>> 91a84445

## Acceptance criteria
- [ ] Test coverage exceeds 95% for each file
- [ ] Essential functions for the program have full test coverage<|MERGE_RESOLUTION|>--- conflicted
+++ resolved
@@ -5,34 +5,6 @@
 
 ## Tasks
 - [x] Run soft coverage and prepare a list of the files with lowest coverage from least coverage on up for any file with less than 95% test coverage or any file with significant functionality that isn't covered.
-<<<<<<< HEAD
-  - Latest soft-coverage snapshot (partial):
-    - `trend_analysis/io/market_data.py` – 13 %【c88e4e†L75-L79】
-    - `trend_analysis/pipeline.py` – 7 %【c88e4e†L110-L113】
-    - `trend_analysis/data.py` – 8 %【c88e4e†L100-L103】
-    - `trend_analysis/__init__.py` – 68 % before targeted tests; raised to 97 % below.
-    - `trend_analysis/presets.py` – 0 % before targeted tests; raised to 96 % below.
-- [ ] Increase test coverage incrementally for one set of related issues or 1 file below at a time
-  - [x] __init__.py – 97 % after new soft-coverage tests.【d828b6†L4-L5】
-  - [x] presets.py – 96 % after new soft-coverage tests.【d828b6†L5-L6】
-  - [ ] data.py
-  - [ ] harness.py
-  - [ ] regimes.py
-  - [ ] pipeline.py
-  - [ ] validators.py
-  - [ ] run_analysis.py
-  - [ ] market_data.py
-  - [ ] signal_presets.py
-  - [ ] frequency.py
-  - [ ] signals.py
-  - [ ] bootstrap.p
-  - [ ] risk.py
-  - [ ] bundle.py
-  - [ ] cli.py
-  - [ ] optimizer.py
-  - [ ] model.py
-  - [ ] engine.py
-=======
   - Command: `PYTEST_DISABLE_PLUGIN_AUTOLOAD=1 python -m coverage run --source=src -m pytest`【abb9c9†L1-L1】
   - Current high-priority modules below 95 % line coverage (sorted from lowest coverage upward):
     1. `trend_analysis/export/bundle.py` – 7 %【37fc58†L61-L63】
@@ -78,7 +50,6 @@
   - [ ] optimizer.py – 22 % line coverage【37fc58†L71-L73】
   - [ ] model.py – 44 % line coverage【37fc58†L75-L77】
   - [ ] engine.py – 39 % line coverage【37fc58†L121-L122】
->>>>>>> 91a84445
 
 ## Acceptance criteria
 - [ ] Test coverage exceeds 95% for each file
